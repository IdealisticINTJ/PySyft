{
 "cells": [
  {
   "cell_type": "markdown",
   "id": "c346b452",
   "metadata": {},
   "source": [
    "# Combining dataframes and scraping Canadian weather data"
   ]
  },
  {
   "cell_type": "markdown",
   "id": "1109216b",
   "metadata": {},
   "source": [
    "## Install"
   ]
  },
  {
   "cell_type": "code",
   "execution_count": null,
   "id": "66c14a6b",
   "metadata": {
    "tags": []
   },
   "outputs": [],
   "source": [
    "SYFT_VERSION = \">=0.8.1b0,<0.9\"\n",
    "package_string = f'\"syft{SYFT_VERSION}\"'\n",
    "# %pip install {package_string} -f https://whls.blob.core.windows.net/unstable/index.html -q"
   ]
  },
  {
   "cell_type": "code",
   "execution_count": null,
   "id": "74a3a9fb",
   "metadata": {
    "tags": []
   },
   "outputs": [],
   "source": [
    "import syft as sy\n",
    "sy.requires(SYFT_VERSION)"
   ]
  },
  {
   "cell_type": "code",
   "execution_count": null,
   "id": "cbce68c1",
   "metadata": {
    "tags": []
   },
   "outputs": [],
   "source": [
    "node = sy.orchestra.launch(name=\"pandas-test-domain-1\", port=\"auto\", reset=True)"
   ]
  },
  {
   "cell_type": "markdown",
   "id": "121be37b",
   "metadata": {},
   "source": [
    "# Data owner: upload dataset"
   ]
  },
  {
   "cell_type": "code",
   "execution_count": null,
   "id": "a0e5d90d",
   "metadata": {
    "tags": []
   },
   "outputs": [],
   "source": [
    "root_domain_client = node.login(email=\"info@openmined.org\", password=\"changethis\")"
   ]
  },
  {
   "cell_type": "markdown",
   "id": "da0cf39a",
   "metadata": {},
   "source": [
    "## Load data"
   ]
  },
  {
   "cell_type": "markdown",
   "id": "ddb684cf",
   "metadata": {},
   "source": [
    "By the end of this chapter, we're going to have downloaded all of Canada's weather data for 2012, and saved it to a CSV.\n",
    "\n",
    "We'll do this by downloading it one month at a time, and then combining all the months together.\n",
    "\n",
    "Here's the temperature every hour for 2012!"
   ]
  },
  {
   "cell_type": "code",
   "execution_count": null,
   "id": "29334026",
   "metadata": {
    "tags": []
   },
   "outputs": [],
   "source": [
    "%matplotlib inline\n",
    "import pandas as pd\n",
    "import matplotlib.pyplot as plt\n",
    "import numpy as np\n",
    "\n",
    "plt.style.use('ggplot')\n",
    "plt.rcParams['figure.figsize'] = (15, 3)\n",
    "plt.rcParams['font.family'] = 'sans-serif'"
   ]
  },
  {
   "cell_type": "code",
   "execution_count": null,
   "id": "d5f7644a",
   "metadata": {
    "tags": []
   },
   "outputs": [],
   "source": [
    "from datetime import timedelta\n",
    "import random\n",
    "from dateutil.parser import parse\n",
    "from pandas._libs.tslibs.timestamps import Timestamp\n",
    "from syft.service.project.project import Project\n",
    "from syft.util.util import autocache, PANDAS_DATA"
   ]
  },
  {
   "cell_type": "code",
   "execution_count": null,
   "id": "01ccd135",
   "metadata": {
    "tags": []
   },
   "outputs": [],
   "source": [
    "weather_2012_final = pd.read_csv(autocache(f\"{PANDAS_DATA}/weather_2012.csv\"), index_col='Date/Time')\n",
    "weather_2012_final['Temp (C)'].plot(figsize=(15, 6))"
   ]
  },
  {
   "cell_type": "markdown",
   "id": "409c477e",
   "metadata": {},
   "source": [
    "## Create mock data"
   ]
  },
  {
   "cell_type": "markdown",
   "id": "2c4999d5",
   "metadata": {},
   "source": [
    "Instead, we upload our dataset per month as a starting point"
   ]
  },
  {
   "cell_type": "code",
   "execution_count": null,
   "id": "d1c65de4",
   "metadata": {
    "tags": []
   },
   "outputs": [],
   "source": [
    "url_template = \"http://climate.weather.gc.ca/climate_data/bulk_data_e.html?format=csv&stationID=5415&Year={year}&Month={month}&timeframe=1&submit\""
   ]
  },
  {
   "cell_type": "code",
   "execution_count": null,
   "id": "4a0fe359",
   "metadata": {
    "tags": []
   },
   "outputs": [],
   "source": [
    "weather_types = set(weather_2012_final.Weather.to_list())"
   ]
  },
  {
   "cell_type": "code",
   "execution_count": null,
   "id": "7db7b9af",
   "metadata": {
    "tags": []
   },
   "outputs": [],
   "source": [
    "def get_mock_date(i):\n",
    "    return str(parse('Jun 1 2010') + timedelta(days=i))\n",
    "\n",
    "def get_mock_row(i):\n",
    "    res = dict()\n",
    "    for k, function in mock_functions.items():\n",
    "        res[k] = function()\n",
    "    return res\n",
    "    "
   ]
  },
  {
   "cell_type": "code",
   "execution_count": null,
   "id": "090f5a59",
   "metadata": {
    "tags": []
   },
   "outputs": [],
   "source": [
    "mock_functions = {\n",
    "    \"Temp (°C)\": lambda: random.uniform(-10, 40),\n",
    "    \"Dew Point Temp (C)\": lambda: random.uniform(-10, 10),\n",
    "    \"Rel Hum (%)\": lambda: random.randint(50, 100),\n",
    "    \"Wind Spd (km/h)\": lambda: random.randint(1, 30),\n",
    "    'Visibility (km)': lambda: random.uniform(0.5, 40),\n",
    "    'Stn Press (kPa)': lambda: random.uniform(50, 100),\n",
    "    'Weather': lambda: random.choice(list(weather_types))\n",
    "}"
   ]
  },
  {
   "cell_type": "code",
   "execution_count": null,
   "id": "7a7e70a6",
   "metadata": {
    "tags": []
   },
   "outputs": [],
   "source": [
    "assets = []\n",
    "for month in range(1, 13):\n",
    "    url = url_template.format(month=month, year=2012)\n",
    "    weather = pd.read_csv(url, parse_dates=True, index_col='Date/Time (LST)')\n",
    "    mock = pd.DataFrame(index=[Timestamp(get_mock_date(i)) for i in range(len(weather))],\n",
    "                    data=[get_mock_row(i) for i in range(len(weather))],\n",
    "                    columns=weather.columns)\n",
    "    \n",
    "    assets += [sy.Asset(name=f\"weather{month}\", data=weather, mock=mock, mock_is_real=False)]"
   ]
  },
  {
   "cell_type": "markdown",
   "id": "d11fc4b8",
   "metadata": {},
   "source": [
    "Upload the data"
   ]
  },
  {
   "cell_type": "code",
   "execution_count": null,
   "id": "e370b8b3",
   "metadata": {
    "tags": []
   },
   "outputs": [],
   "source": [
    "dataset = sy.Dataset(name=\"test\", asset_list=assets)\n",
    "root_domain_client.upload_dataset(dataset)"
   ]
  },
  {
   "cell_type": "code",
   "execution_count": null,
   "id": "3eb6aef9",
   "metadata": {
    "tags": []
   },
   "outputs": [],
   "source": [
    "weather.head()"
   ]
  },
  {
   "cell_type": "markdown",
   "id": "61a1069e",
   "metadata": {},
   "source": [
    "## Create user account"
   ]
  },
  {
   "cell_type": "code",
   "execution_count": null,
   "id": "5403cab4",
   "metadata": {
    "tags": []
   },
   "outputs": [],
   "source": [
    "user = root_domain_client.register(name=\"Jane Doe\", email=\"jane@caltech.edu\",\n",
    "                            password=\"abc123\", institution=\"Caltech\", website=\"https://www.caltech.edu/\")\n",
    "\n",
    "# todo: give user data scientist role\n",
    "\n",
    "guest_domain_client = node.client\n",
    "\n",
    "guest_client = guest_domain_client.login(email=\"jane@caltech.edu\", password=\"abc123\")"
   ]
  },
  {
   "cell_type": "markdown",
   "id": "7907435b",
   "metadata": {},
   "source": [
    "# Data scientist: create syft_function"
   ]
  },
  {
   "cell_type": "code",
   "execution_count": null,
   "id": "eef98281",
   "metadata": {
    "tags": []
   },
   "outputs": [],
   "source": [
    "import numpy as np\n",
    "import pandas as pd"
   ]
  },
  {
   "cell_type": "markdown",
   "id": "c52d6d1c",
   "metadata": {},
   "source": [
    "## Summary\n",
    "By the end of this chapter, we're going to have downloaded all of Canada's weather data for 2012, and saved it to a CSV.\n",
    "\n",
    "We'll do this by downloading it one month at a time, and then combining all the months together."
   ]
  },
  {
   "cell_type": "markdown",
   "id": "8c63f823",
   "metadata": {},
   "source": [
    "## Get mocks"
   ]
  },
  {
   "cell_type": "code",
   "execution_count": null,
   "id": "81c7f134",
   "metadata": {
    "tags": []
   },
   "outputs": [],
   "source": [
    "ds = guest_domain_client.datasets[-1]"
   ]
  },
  {
   "cell_type": "code",
   "execution_count": null,
   "id": "24cac2dc",
   "metadata": {
    "tags": []
   },
   "outputs": [],
   "source": [
    "ds.assets"
   ]
  },
  {
   "cell_type": "markdown",
   "id": "d9ed60db",
   "metadata": {},
   "source": [
    "## Downloading one month of weather data"
   ]
  },
  {
   "cell_type": "markdown",
   "id": "d6440d74",
   "metadata": {},
   "source": [
    "When playing with the cycling data, I wanted temperature and precipitation data to find out if people like biking when it's raining. So I went to the site for Canadian historical weather data, and figured out how to get it automatically.\n",
    "\n",
    "Here we're going to get the data for March 2012, and clean it up"
   ]
  },
  {
   "cell_type": "code",
   "execution_count": null,
   "id": "df089ffb",
   "metadata": {
    "tags": []
   },
   "outputs": [],
   "source": [
    "url_template = \"weather{month}\""
   ]
  },
  {
   "cell_type": "markdown",
   "id": "d5d809f2",
   "metadata": {},
   "source": [
    "To get the data for March 2013, we need to format it with `month=3`, `year=2012.`\n"
   ]
  },
  {
   "cell_type": "code",
   "execution_count": null,
   "id": "45ee4812",
   "metadata": {
    "tags": []
   },
   "outputs": [],
   "source": [
    "url = url_template.format(month=3, year=2012)"
   ]
  },
  {
   "cell_type": "code",
   "execution_count": null,
   "id": "97a8d23a",
   "metadata": {
    "tags": []
   },
   "outputs": [],
   "source": [
    "asset = ds.assets[url]\n",
    "weather_mar2012 = asset.mock.syft_action_data"
   ]
  },
  {
   "cell_type": "markdown",
   "id": "7f96035d",
   "metadata": {},
   "source": [
    "This is super great! We can just use the this mock directly, and just give it a URL as a filename. Awesome.\n",
    "Here's the resulting dataframe."
   ]
  },
  {
   "cell_type": "code",
   "execution_count": null,
   "id": "8b4cb2a2",
   "metadata": {
    "tags": []
   },
   "outputs": [],
   "source": [
    "weather_mar2012"
   ]
  },
  {
   "cell_type": "code",
   "execution_count": null,
   "id": "2c2ed691",
   "metadata": {
    "tags": []
   },
   "outputs": [],
   "source": [
    "weather_mar2012[u\"Temp (°C)\"].plot(figsize=(15, 5))"
   ]
  },
  {
   "cell_type": "code",
   "execution_count": null,
   "id": "882e10de",
   "metadata": {
    "tags": []
   },
   "outputs": [],
   "source": [
    "asset.mock"
   ]
  },
  {
   "cell_type": "code",
   "execution_count": null,
   "id": "61efd05c",
   "metadata": {
    "tags": []
   },
   "outputs": [],
   "source": [
    "# weather_mar2012.columns = [\n",
    "#     u'Year', u'Month', u'Day', u'Time', u'Data Quality', u'Temp (C)', \n",
    "#     u'Temp Flag', u'Dew Point Temp (C)', u'Dew Point Temp Flag', \n",
    "#     u'Rel Hum (%)', u'Rel Hum Flag', u'Wind Dir (10s deg)', u'Wind Dir Flag', \n",
    "#     u'Wind Spd (km/h)', u'Wind Spd Flag', u'Visibility (km)', u'Visibility Flag',\n",
    "#     u'Stn Press (kPa)', u'Stn Press Flag', u'Hmdx', u'Hmdx Flag', u'Wind Chill', \n",
    "#     u'Wind Chill Flag', u'Weather']"
   ]
  },
  {
   "cell_type": "code",
   "execution_count": null,
   "id": "687411ba",
   "metadata": {
    "tags": []
   },
   "outputs": [],
   "source": [
    "# weather[u\"Temp (C)\"].plot(figsize=(15, 5))"
   ]
  },
  {
   "cell_type": "markdown",
   "id": "c30da2aa",
   "metadata": {},
   "source": [
    "You'll notice in the summary above that there are a few columns which are are either entirely empty or only have a few values in them. Let's get rid of all of those with dropna.\n",
    "\n",
    "The argument axis=1 to dropna means \"drop columns\", not rows\", and how='any' means \"drop the column if any value is null\".\n",
    "\n",
    "This is much better now -- we only have columns with real data."
   ]
  },
  {
   "cell_type": "code",
   "execution_count": null,
   "id": "ff3db27b",
   "metadata": {
    "tags": []
   },
   "outputs": [],
   "source": [
    "weather_mar2012 = weather_mar2012.dropna(axis=1, how='any')\n",
    "weather_mar2012[:5]"
   ]
  },
  {
   "cell_type": "markdown",
   "id": "24981252",
   "metadata": {},
   "source": [
    "The Year/Month/Day/Time columns are redundant, though, and the Data Quality column doesn't look too useful. Let's get rid of those.\n",
    "\n",
    "The axis=1 argument means \"Drop columns\", like before. The default for operations like dropna and drop is always to operate on rows."
   ]
  },
  {
   "cell_type": "code",
   "execution_count": null,
   "id": "485ddf2a",
   "metadata": {
    "tags": []
   },
   "outputs": [],
   "source": [
    "# weather_mar2012 = weather_mar2012.drop(['Year', 'Month', 'Day', 'Time', 'Data Quality'], axis=1)\n",
    "# weather_mar2012[:5]"
   ]
  },
  {
   "cell_type": "markdown",
   "id": "ceb3d21f",
   "metadata": {},
   "source": [
    "Awesome! We now only have the relevant columns, and it's much more manageable.\n",
    "\n"
   ]
  },
  {
   "cell_type": "markdown",
   "id": "3651b6cd",
   "metadata": {},
   "source": [
    "## Plotting the temperature by hour of day"
   ]
  },
  {
   "cell_type": "markdown",
   "id": "0d943d89",
   "metadata": {},
   "source": [
    "This one's just for fun -- we've already done this before, using groupby and aggregate! We will learn whether or not it gets colder at night. Well, obviously. But let's do it anyway."
   ]
  },
  {
   "cell_type": "code",
   "execution_count": null,
   "id": "c9b59698",
   "metadata": {
    "tags": []
   },
   "outputs": [],
   "source": [
    "temperatures = weather_mar2012[[u'Temp (°C)']].copy()\n",
    "print(temperatures.head)\n",
    "temperatures.loc[:,'Hour'] = weather_mar2012.index.hour\n",
    "temperatures.groupby('Hour').aggregate(np.median).plot()"
   ]
  },
  {
   "cell_type": "markdown",
   "id": "88229a8d",
   "metadata": {},
   "source": [
    "So it looks like the time with the highest median temperature is 2pm. Neat."
   ]
  },
  {
   "cell_type": "markdown",
   "id": "b553755f",
   "metadata": {},
   "source": [
    "## Getting the whole year of data\n"
   ]
  },
  {
   "cell_type": "markdown",
   "id": "bf0d00b5",
   "metadata": {},
   "source": [
    "Okay, so what if we want the data for the whole year? Ideally the API would just let us download that, but I couldn't figure out a way to do that.\n",
    "\n",
    "First, let's put our work from above into a function that gets the weather for a given month.\n",
    "\n",
    "I noticed that there's an irritating bug where when I ask for January, it gives me data for the previous year, so we'll fix that too. [no, really. You can check =)]"
   ]
  },
  {
   "cell_type": "code",
   "execution_count": null,
   "id": "17ba8b1a",
   "metadata": {
    "tags": []
   },
   "outputs": [],
   "source": [
    "def download_weather_month(year=2012, month=1):\n",
    "    url = url_template.format(year=year, month=month)\n",
    "    asset = ds.assets[url]\n",
    "    weather_data = asset.mock.syft_action_data\n",
    "    weather_data = weather_data.dropna(axis=1)\n",
    "    return weather_data"
   ]
  },
  {
   "cell_type": "markdown",
   "id": "90f71b09",
   "metadata": {},
   "source": [
    "We can test that this function does the right thing:\n",
    "\n"
   ]
  },
  {
   "cell_type": "code",
   "execution_count": null,
   "id": "cf685bbb",
   "metadata": {
    "tags": []
   },
   "outputs": [],
   "source": [
    "download_weather_month(2012, 1)[:5]"
   ]
  },
  {
   "cell_type": "markdown",
   "id": "12ec9174",
   "metadata": {},
   "source": [
    "Now we can get all the months at once. This will take a little while to run.\n",
    "\n"
   ]
  },
  {
   "cell_type": "code",
   "execution_count": null,
   "id": "344be5f8",
   "metadata": {
    "tags": []
   },
   "outputs": [],
   "source": [
    "data_by_month = [download_weather_month(2012, i) for i in range(1, 13)]"
   ]
  },
  {
   "cell_type": "markdown",
   "id": "7118af1a",
   "metadata": {},
   "source": [
    "Once we have this, it's easy to concatenate all the dataframes together into one big dataframe using pd.concat. And now we have the whole year's data!"
   ]
  },
  {
   "cell_type": "code",
   "execution_count": null,
   "id": "34452e1e",
   "metadata": {
    "tags": []
   },
   "outputs": [],
   "source": [
    "data_by_month[0]"
   ]
  },
  {
   "cell_type": "code",
   "execution_count": null,
   "id": "2ded0bee",
   "metadata": {
    "tags": []
   },
   "outputs": [],
   "source": [
    "weather_2012 = pd.concat(data_by_month)"
   ]
  },
  {
   "cell_type": "code",
   "execution_count": null,
   "id": "c2baf957",
   "metadata": {
    "tags": []
   },
   "outputs": [],
   "source": [
    "weather_2012"
   ]
  },
  {
   "cell_type": "markdown",
   "id": "3ad300a3",
   "metadata": {},
   "source": [
    "## Putting it together"
   ]
  },
  {
   "cell_type": "markdown",
   "id": "bdc4b7c7",
   "metadata": {},
   "source": [
    "Now we want to request the full code execution.\n",
    "\n",
    "Let's put all that together, to prove how easy it is. 6 lines of magical pandas!\n",
    "\n",
    "If you want to play around, try changing sum to max, numpy.median, or any other function you like."
   ]
  },
  {
   "cell_type": "code",
   "execution_count": null,
   "id": "ac206e34",
   "metadata": {
    "tags": []
   },
   "outputs": [],
   "source": [
    "@sy.syft_function(input_policy=sy.ExactMatch(month1df=ds.assets[\"weather1\"], month2df=ds.assets[\"weather2\"]),\n",
    "                  output_policy=sy.SingleExecutionExactOutput())\n",
    "def get_2012_weather(month1df, month2df):\n",
    "    import pandas as pd\n",
    "    month_dfs = [month1df, month2df]\n",
    "    month_dfs = [x.dropna(axis=1) for x in month_dfs]\n",
    "    weather_2012 = pd.concat(month_dfs)\n",
    "    return weather_2012"
   ]
  },
  {
   "cell_type": "markdown",
   "id": "f460d969",
   "metadata": {},
   "source": [
    "Request code execution"
   ]
  },
  {
   "cell_type": "code",
   "execution_count": null,
   "id": "df474774",
   "metadata": {
    "tags": []
   },
   "outputs": [],
   "source": [
    "req = guest_domain_client.code.request_code_execution(get_2012_weather)"
   ]
  },
  {
   "cell_type": "code",
   "execution_count": null,
   "id": "300d599f",
   "metadata": {
    "tags": []
   },
   "outputs": [],
   "source": [
    "submitted_code = guest_domain_client.code[0]"
   ]
  },
  {
   "cell_type": "code",
   "execution_count": null,
   "id": "d99d0119",
   "metadata": {
    "tags": []
   },
   "outputs": [],
   "source": [
    "assert guest_domain_client.code.get_all()"
   ]
  },
  {
   "cell_type": "markdown",
   "id": "e17c5a93",
   "metadata": {},
   "source": [
    "Create and submit project"
   ]
  },
  {
   "cell_type": "code",
   "execution_count": null,
   "id": "bf8790c4-c22c-4338-8a1a-fc9effc47633",
   "metadata": {
    "tags": []
   },
   "outputs": [],
   "source": [
    "project_create = sy.Project(\n",
    "    name=\"Pandas Chapter 5\",\n",
    "    description=\"Hi, get all weather data for 2012\",\n",
    "    shareholders=[guest_domain_client],\n",
    "    user_email_address = \"jane@caltech.edu\",\n",
    "    users = [guest_domain_client]\n",
    ")\n",
    "project_create"
   ]
  },
  {
   "cell_type": "code",
   "execution_count": null,
   "id": "dcf31bcd-af14-47dd-8d8c-83083da0e050",
   "metadata": {
    "tags": []
   },
   "outputs": [],
   "source": [
    "projects = project_create.start()\n",
    "assert len(projects) == 1\n",
    "project = projects[0]"
   ]
  },
  {
   "cell_type": "code",
   "execution_count": null,
   "id": "1a8a4a56-1f16-4e38-b56a-6203649dc6a4",
   "metadata": {
    "tags": []
   },
   "outputs": [],
   "source": [
    "project.add_request(request=req)"
   ]
  },
  {
   "cell_type": "code",
   "execution_count": null,
   "id": "ba0af93e-746c-438c-a737-5dc2f7469653",
   "metadata": {
    "tags": []
   },
   "outputs": [],
   "source": [
    "assert len(project.events) == 1"
   ]
  },
  {
   "cell_type": "code",
   "execution_count": null,
   "id": "88df609d-d5e8-499f-ad8b-dfedb0aaf4a4",
   "metadata": {
    "tags": []
   },
   "outputs": [],
   "source": [
    "assert isinstance(project.events[0], sy.service.project.project.ProjectRequest)"
   ]
  },
  {
   "cell_type": "markdown",
   "id": "81130867",
   "metadata": {},
   "source": [
    "# Data owner: execute syft function"
   ]
  },
  {
   "cell_type": "code",
   "execution_count": null,
   "id": "16908022",
   "metadata": {
    "tags": []
   },
   "outputs": [],
   "source": [
    "from syft import MessageStatus"
   ]
  },
  {
   "cell_type": "code",
   "execution_count": null,
   "id": "28f77679",
   "metadata": {
    "tags": []
   },
   "outputs": [],
   "source": [
    "root_domain_client = node.login(email=\"info@openmined.org\", password=\"changethis\")"
   ]
  },
  {
   "cell_type": "markdown",
   "id": "5f4bded4",
   "metadata": {},
   "source": [
    "## Get messages"
   ]
  },
  {
   "cell_type": "code",
   "execution_count": null,
   "id": "6ebec184",
   "metadata": {
    "tags": []
   },
   "outputs": [],
   "source": [
    "messages = root_domain_client.api.services.messages.get_all_unread()"
   ]
  },
  {
   "cell_type": "code",
   "execution_count": null,
   "id": "34a83d8f",
   "metadata": {
    "tags": []
   },
   "outputs": [],
   "source": [
    "messages"
   ]
  },
  {
   "cell_type": "code",
   "execution_count": null,
   "id": "f491713c",
   "metadata": {
    "tags": []
   },
   "outputs": [],
   "source": [
    "project_message = [x for x in messages if issubclass(x.linked_obj.object_type, Project)][0]"
   ]
  },
  {
   "cell_type": "code",
   "execution_count": null,
   "id": "e450a3af",
   "metadata": {
    "tags": []
   },
   "outputs": [],
   "source": [
    "request = project_message.link.events[0].request\n",
    "func = request.changes[0].link\n",
    "op = func.output_policy_type"
   ]
  },
  {
   "cell_type": "code",
   "execution_count": null,
   "id": "cd5822af",
   "metadata": {
    "tags": []
   },
   "outputs": [],
   "source": [
    "func"
   ]
  },
  {
   "cell_type": "code",
   "execution_count": null,
   "id": "c173017d",
   "metadata": {
    "tags": []
   },
   "outputs": [],
   "source": [
    "get_col_user_function = func.unsafe_function"
   ]
  },
  {
   "cell_type": "code",
   "execution_count": null,
   "id": "3a708eb0",
   "metadata": {
    "tags": []
   },
   "outputs": [],
   "source": [
    "real_data1, real_data2 = root_domain_client.datasets[-1].assets[\"weather1\"].data, root_domain_client.datasets[-1].assets[\"weather2\"].data"
   ]
  },
  {
   "cell_type": "code",
   "execution_count": null,
   "id": "c55557f8",
   "metadata": {
    "tags": []
   },
   "outputs": [],
   "source": [
    "real_data1"
   ]
  },
  {
   "cell_type": "code",
   "execution_count": null,
   "id": "34fc6c8b",
   "metadata": {
    "tags": []
   },
   "outputs": [],
   "source": [
    "real_result = get_col_user_function(month1df=real_data1, month2df=real_data2)"
   ]
  },
  {
   "cell_type": "code",
   "execution_count": null,
   "id": "d66afdef",
   "metadata": {
    "tags": []
   },
   "outputs": [],
   "source": [
    "len(real_data1) + len(real_data2) == len(real_result)"
   ]
  },
  {
   "cell_type": "code",
   "execution_count": null,
   "id": "60adc73c",
   "metadata": {
    "tags": []
   },
   "outputs": [],
   "source": [
    "result = request.accept_by_depositing_result(real_result)\n",
    "result\n",
    "assert isinstance(result, sy.SyftSuccess)"
   ]
  },
  {
   "cell_type": "markdown",
   "id": "6cb6d0d2",
   "metadata": {},
   "source": [
    "# Data scientist: fetch result"
   ]
  },
  {
   "cell_type": "code",
   "execution_count": null,
   "id": "5f39c3c9",
   "metadata": {
    "tags": []
   },
   "outputs": [],
   "source": [
    "guest_client = guest_domain_client.login(email=\"jane@caltech.edu\", password=\"abc123\")"
   ]
  },
  {
   "cell_type": "code",
   "execution_count": null,
   "id": "d4d913d0",
   "metadata": {
    "tags": []
   },
   "outputs": [],
   "source": [
    "asset1, asset2 = guest_client.datasets[0].assets[\"weather1\"], guest_client.datasets[0].assets[\"weather2\"]"
   ]
  },
  {
   "cell_type": "code",
   "execution_count": null,
   "id": "b302702f",
   "metadata": {
    "tags": []
   },
   "outputs": [],
   "source": [
    "guest_client.code[0].status"
   ]
  },
  {
   "cell_type": "code",
   "execution_count": null,
   "id": "7093dad3",
   "metadata": {
    "tags": []
   },
   "outputs": [],
   "source": [
<<<<<<< HEAD
    "real_result = guest_client.code.get_2012_weather(month1df=asset1, month2df=asset2)"
=======
    "result_ptr = guest_client.api.services.code.get_2012_weather(month1df=asset1, month2df=asset2)\n",
    "real_result = result_ptr.get_from(guest_client)"
>>>>>>> c7f12120
   ]
  },
  {
   "cell_type": "code",
   "execution_count": null,
   "id": "9f28e340",
   "metadata": {
    "tags": []
   },
   "outputs": [],
   "source": [
    "weather_2012 = real_result"
   ]
  },
  {
   "cell_type": "code",
   "execution_count": null,
   "id": "f5dfd113",
   "metadata": {
    "tags": []
   },
   "outputs": [],
   "source": [
    "len(weather_2012)"
   ]
  },
  {
   "cell_type": "markdown",
   "id": "ff724b7c",
   "metadata": {},
   "source": [
    "It's slow and unnecessary to download the data every time, so let's save our dataframe for later use!"
   ]
  },
  {
   "cell_type": "code",
   "execution_count": null,
   "id": "df77a1aa",
   "metadata": {
    "tags": []
   },
   "outputs": [],
   "source": [
    "# TODO do we use this later, if so lets change to import tempdir for windows\n",
    "weather_2012.to_csv('/tmp/weather_2012.csv');"
   ]
  },
  {
   "cell_type": "markdown",
   "id": "888bd97d",
   "metadata": {},
   "source": [
    "And we're done!"
   ]
  },
  {
   "cell_type": "code",
   "execution_count": null,
   "id": "fbba0f05",
   "metadata": {
    "tags": []
   },
   "outputs": [],
   "source": [
    "node.land()"
   ]
  },
  {
   "cell_type": "code",
   "execution_count": null,
   "id": "5ff8e7db-aeb9-45db-a8f6-3e1acc3ccd8c",
   "metadata": {},
   "outputs": [],
   "source": []
  }
 ],
 "metadata": {
  "kernelspec": {
   "display_name": "Python 3 (ipykernel)",
   "language": "python",
   "name": "python3"
  },
  "language_info": {
   "codemirror_mode": {
    "name": "ipython",
    "version": 3
   },
   "file_extension": ".py",
   "mimetype": "text/x-python",
   "name": "python",
   "nbconvert_exporter": "python",
   "pygments_lexer": "ipython3",
   "version": "3.9.16"
  },
  "toc": {
   "base_numbering": 1,
   "nav_menu": {},
   "number_sections": true,
   "sideBar": true,
   "skip_h1_title": false,
   "title_cell": "Table of Contents",
   "title_sidebar": "Contents",
   "toc_cell": false,
   "toc_position": {},
   "toc_section_display": true,
   "toc_window_display": true
  }
 },
 "nbformat": 4,
 "nbformat_minor": 5
}<|MERGE_RESOLUTION|>--- conflicted
+++ resolved
@@ -1114,12 +1114,8 @@
    },
    "outputs": [],
    "source": [
-<<<<<<< HEAD
-    "real_result = guest_client.code.get_2012_weather(month1df=asset1, month2df=asset2)"
-=======
-    "result_ptr = guest_client.api.services.code.get_2012_weather(month1df=asset1, month2df=asset2)\n",
+    "result_ptr = guest_client.code.get_2012_weather(month1df=asset1, month2df=asset2)\n",
     "real_result = result_ptr.get_from(guest_client)"
->>>>>>> c7f12120
    ]
   },
   {
