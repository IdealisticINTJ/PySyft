{
 "cells": [
  {
   "cell_type": "markdown",
   "id": "fd36dd1c",
   "metadata": {},
   "source": [
    "# Account Management"
   ]
  },
  {
   "cell_type": "markdown",
   "id": "066d942e",
   "metadata": {},
   "source": [
    "## Install"
   ]
  },
  {
   "cell_type": "code",
   "execution_count": null,
   "id": "8f2568d6",
   "metadata": {},
   "outputs": [],
   "source": [
    "SYFT_VERSION = \">=0.8.1b0,<0.9\"\n",
    "package_string = f'\"syft{SYFT_VERSION}\"'\n",
    "# %pip install {package_string} -f https://whls.blob.core.windows.net/unstable/index.html"
   ]
  },
  {
   "cell_type": "code",
   "execution_count": null,
   "id": "aaa21d60",
   "metadata": {},
   "outputs": [],
   "source": [
    "import syft as sy\n",
    "sy.requires(SYFT_VERSION)"
   ]
  },
  {
   "cell_type": "code",
   "execution_count": null,
   "id": "600dbea7",
   "metadata": {},
   "outputs": [],
   "source": [
<<<<<<< HEAD
    "node = sy.orchestra.launch(name=\"pandas-test-domain-1\", reset=True)"
=======
    "node = sy.orchestra.launch(name=\"account-management-example-domain-1\", port=8041, reset=True)"
>>>>>>> 38b618d3
   ]
  },
  {
   "cell_type": "markdown",
   "id": "5045b434",
   "metadata": {},
   "source": [
    "## Setup"
   ]
  },
  {
   "cell_type": "markdown",
   "id": "b7adb06e",
   "metadata": {},
   "source": [
    "Lets login with our root user"
   ]
  },
  {
   "cell_type": "code",
   "execution_count": null,
   "id": "8aaabf2b",
   "metadata": {},
   "outputs": [],
   "source": [
    "from syft.service.user.user import UserUpdate, UserCreate, ServiceRole\n",
    "client = node.login(email=\"info@openmined.org\", password=\"changethis\")"
   ]
  },
  {
   "cell_type": "markdown",
   "id": "73c8bf2c-6514-43fd-9acc-03957864f912",
   "metadata": {},
   "source": [
    "## Creating a User"
   ]
  },
  {
   "cell_type": "markdown",
   "id": "752cf9cf",
   "metadata": {},
   "source": [
    "We can create/get/update/delete users using the `user service`, which we can access via `client.api.services.user`. Lets create a new `User`"
   ]
  },
  {
   "cell_type": "code",
   "execution_count": null,
   "id": "bcb03f51",
   "metadata": {},
   "outputs": [],
   "source": [
    "client.users.create(UserCreate(email=\"newuser@openmined.org\", name=\"John Doe\", password=\"pw\"))"
   ]
  },
  {
   "cell_type": "markdown",
   "id": "bcefa816",
   "metadata": {},
   "source": [
    "## Getting users & inspecting roles"
   ]
  },
  {
   "cell_type": "markdown",
   "id": "bc58810a",
   "metadata": {},
   "source": [
    "Lets query all our users, we can use `client.api.services.user.get_all` or simply `client.api.services.user`"
   ]
  },
  {
   "cell_type": "code",
   "execution_count": null,
   "id": "95d98d0a",
   "metadata": {},
   "outputs": [],
   "source": [
    "users = client.users\n",
    "users"
   ]
  },
  {
   "cell_type": "markdown",
   "id": "8168f165",
   "metadata": {},
   "source": [
    "We see 2 users, the root user which exists by default, and the user we just created."
   ]
  },
  {
   "cell_type": "code",
   "execution_count": null,
   "id": "92bd8d7e",
   "metadata": {},
   "outputs": [],
   "source": [
    "new_user = [u for u in users if u.email == \"newuser@openmined.org\"][0]"
   ]
  },
  {
   "cell_type": "markdown",
   "id": "9f579d05",
   "metadata": {},
   "source": [
    "We can view the new user, and see its permissions"
   ]
  },
  {
   "cell_type": "code",
   "execution_count": null,
   "id": "7dd12caa",
   "metadata": {},
   "outputs": [],
   "source": [
    "new_user"
   ]
  },
  {
   "cell_type": "markdown",
   "id": "aa1fc59c-dc77-4907-9d79-1b06f4fa4144",
   "metadata": {},
   "source": [
    "## Updating a User"
   ]
  },
  {
   "cell_type": "markdown",
   "id": "a7eb3bff",
   "metadata": {},
   "source": [
    "Lets update the user we just created, and change the role using the `user.update` service method"
   ]
  },
  {
   "cell_type": "code",
   "execution_count": null,
   "id": "faccbb4e-b616-4b29-8008-a4d01fe79ee8",
   "metadata": {},
   "outputs": [],
   "source": [
    "# TODO explain how the Update objects work regarding missing fields etc"
   ]
  },
  {
   "cell_type": "code",
   "execution_count": null,
   "id": "b1f69c7c",
   "metadata": {},
   "outputs": [],
   "source": [
    "updated_user = client.users.update(new_user.id, \n",
    "    UserUpdate(role=ServiceRole.DATA_SCIENTIST, password=\"123\")\n",
    ")"
   ]
  },
  {
   "cell_type": "code",
   "execution_count": null,
   "id": "d2ef167d",
   "metadata": {},
   "outputs": [],
   "source": [
    "updated_user"
   ]
  },
  {
   "cell_type": "markdown",
   "id": "66789768",
   "metadata": {},
   "source": [
    "We can now log in with our new user and run some query, which in this case returns an empty result"
   ]
  },
  {
   "cell_type": "code",
   "execution_count": null,
   "id": "43ea7cd4",
   "metadata": {},
   "outputs": [],
   "source": [
    "ds_client = node.login(email=\"newuser@openmined.org\", password=\"123\")"
   ]
  },
  {
   "cell_type": "code",
   "execution_count": null,
   "id": "e53650e7",
   "metadata": {},
   "outputs": [],
   "source": [
    "ds_client.datasets.get_all()"
   ]
  },
  {
   "cell_type": "markdown",
   "id": "71d4d942-132b-4688-ab00-a4c8b9ef8427",
   "metadata": {},
   "source": [
    "## Deleting a User"
   ]
  },
  {
   "cell_type": "markdown",
   "id": "82d0802d",
   "metadata": {},
   "source": [
    "Lastly, we can delete users using the `user.delete` service method"
   ]
  },
  {
   "cell_type": "code",
   "execution_count": null,
   "id": "5d9a9428",
   "metadata": {},
   "outputs": [],
   "source": [
    "client.users.delete(new_user.id)"
   ]
  },
  {
   "cell_type": "code",
   "execution_count": null,
   "id": "007fa069-e9f6-4c0f-bd61-8d0f70ec595d",
   "metadata": {},
   "outputs": [],
   "source": [
    "users = client.users\n",
    "users"
   ]
  }
 ],
 "metadata": {
  "kernelspec": {
   "display_name": "Python 3 (ipykernel)",
   "language": "python",
   "name": "python3"
  },
  "language_info": {
   "codemirror_mode": {
    "name": "ipython",
    "version": 3
   },
   "file_extension": ".py",
   "mimetype": "text/x-python",
   "name": "python",
   "nbconvert_exporter": "python",
   "pygments_lexer": "ipython3",
   "version": "3.11.2"
  },
  "toc": {
   "base_numbering": 1,
   "nav_menu": {},
   "number_sections": true,
   "sideBar": true,
   "skip_h1_title": false,
   "title_cell": "Table of Contents",
   "title_sidebar": "Contents",
   "toc_cell": false,
   "toc_position": {},
   "toc_section_display": true,
   "toc_window_display": true
  }
 },
 "nbformat": 4,
 "nbformat_minor": 5
}<|MERGE_RESOLUTION|>--- conflicted
+++ resolved
@@ -46,11 +46,7 @@
    "metadata": {},
    "outputs": [],
    "source": [
-<<<<<<< HEAD
-    "node = sy.orchestra.launch(name=\"pandas-test-domain-1\", reset=True)"
-=======
     "node = sy.orchestra.launch(name=\"account-management-example-domain-1\", port=8041, reset=True)"
->>>>>>> 38b618d3
    ]
   },
   {
