{
 "cells": [
  {
   "cell_type": "markdown",
   "id": "74e9bac8-531d-4c92-9305-3100ac5ed122",
   "metadata": {},
   "source": [
    "# Working with Private Datasets"
   ]
  },
  {
   "cell_type": "markdown",
   "id": "da45a6e8",
   "metadata": {},
   "source": [
    "## Install"
   ]
  },
  {
   "cell_type": "code",
   "execution_count": null,
   "id": "8f2568d6",
   "metadata": {},
   "outputs": [],
   "source": [
    "SYFT_VERSION = \">=0.8.1b0,<0.9\"\n",
    "package_string = f'\"syft{SYFT_VERSION}\"'\n",
    "# %pip install {package_string} -f https://whls.blob.core.windows.net/unstable/index.html"
   ]
  },
  {
   "cell_type": "code",
   "execution_count": null,
   "id": "aaa21d60",
   "metadata": {},
   "outputs": [],
   "source": [
    "import syft as sy\n",
    "sy.requires(SYFT_VERSION)"
   ]
  },
  {
   "cell_type": "code",
   "execution_count": null,
   "id": "600dbea7",
   "metadata": {},
   "outputs": [],
   "source": [
<<<<<<< HEAD
    "node = sy.orchestra.launch(name=\"pandas-test-domain-1\", port=\"auto\", reset=True)"
=======
    "node = sy.orchestra.launch(name=\"private-datasets-example-domain-1\", port=8062, reset=True)"
>>>>>>> 38b618d3
   ]
  },
  {
   "cell_type": "markdown",
   "id": "5045b434",
   "metadata": {},
   "source": [
    "## Setup"
   ]
  },
  {
   "cell_type": "markdown",
   "id": "5fd96820",
   "metadata": {},
   "source": [
    "For the purpose of this tutorial we are creating a very simple dataset, which is created and owner by the root client"
   ]
  },
  {
   "cell_type": "code",
   "execution_count": null,
   "id": "8aaabf2b",
   "metadata": {},
   "outputs": [],
   "source": [
    "root_client = node.login(email=\"info@openmined.org\", password=\"changethis\")"
   ]
  },
  {
   "cell_type": "code",
   "execution_count": null,
   "id": "caaeec00",
   "metadata": {},
   "outputs": [],
   "source": [
    "import numpy as np"
   ]
  },
  {
   "cell_type": "code",
   "execution_count": null,
   "id": "8f20f50b",
   "metadata": {},
   "outputs": [],
   "source": [
    "dataset = sy.Dataset(\n",
    "    name=\"my dataset\",\n",
    "    asset_list=[\n",
    "        sy.Asset(\n",
    "        name=\"my asset\",\n",
    "        data=np.array([1,2,3]),\n",
    "        mock=np.array([1,1,1])\n",
    "    )]\n",
    ")"
   ]
  },
  {
   "cell_type": "code",
   "execution_count": null,
   "id": "6e150bd3",
   "metadata": {},
   "outputs": [],
   "source": [
    "root_client.upload_dataset(dataset)"
   ]
  },
  {
   "cell_type": "code",
   "execution_count": null,
   "id": "00e89292",
   "metadata": {},
   "outputs": [],
   "source": [
    "root_client.register(name=\"Jane Doe\", email=\"jane@caltech.edu\",\n",
    "                            password=\"abc123\", institution=\"Caltech\", website=\"https://www.caltech.edu/\")"
   ]
  },
  {
   "cell_type": "markdown",
   "id": "7af5a9fc-61ae-473a-9e41-6a176f05831d",
   "metadata": {},
   "source": [
    "## Mocks"
   ]
  },
  {
   "cell_type": "code",
   "execution_count": null,
   "id": "7dec9ada",
   "metadata": {},
   "outputs": [],
   "source": [
    "guest_client = node.client.login(email=\"jane@caltech.edu\", password=\"abc123\")"
   ]
  },
  {
   "cell_type": "markdown",
   "id": "f80caf06",
   "metadata": {},
   "source": [
    "Lets inspect the datasets from the data scientists perspective"
   ]
  },
  {
   "cell_type": "code",
   "execution_count": null,
   "id": "58e87cfd",
   "metadata": {},
   "outputs": [],
   "source": [
    "datasets = guest_client.datasets\n",
    "datasets"
   ]
  },
  {
   "cell_type": "markdown",
   "id": "8480ecfe",
   "metadata": {},
   "source": [
    "Datasets have assets, in our case there is only 1 asset"
   ]
  },
  {
   "cell_type": "code",
   "execution_count": null,
   "id": "c1a6669c",
   "metadata": {},
   "outputs": [],
   "source": [
    "asset = datasets[0].assets[0]\n",
    "asset"
   ]
  },
  {
   "cell_type": "markdown",
   "id": "c1931664",
   "metadata": {},
   "source": [
    "When you get a refence to an asset as a datascientist using Pysyft, you are almost never getting the real data. Often you will get a mock object instead, which is an object with the same type and characteristics (e.g. list size), but with fake data instead. In Pysyft, you can access the mock objects in 2 ways. The first method is to call `Asset.mock_data`"
   ]
  },
  {
   "cell_type": "code",
   "execution_count": null,
   "id": "4bf41629",
   "metadata": {},
   "outputs": [],
   "source": [
    "mock = asset.mock_data"
   ]
  },
  {
   "cell_type": "markdown",
   "id": "c90b01fb",
   "metadata": {},
   "source": [
    "As we can see, the mock data is just a a native library type, and not a type created by PySyft"
   ]
  },
  {
   "cell_type": "code",
   "execution_count": null,
   "id": "1546a1c5",
   "metadata": {},
   "outputs": [],
   "source": [
    "type(mock), mock"
   ]
  },
  {
   "cell_type": "markdown",
   "id": "d3365978",
   "metadata": {},
   "source": [
    "We can use mock objects to write code against the mock data, which we can then pass to a `@syft_function` to execute remotely. E.g."
   ]
  },
  {
   "cell_type": "code",
   "execution_count": null,
   "id": "894de656",
   "metadata": {},
   "outputs": [],
   "source": [
    "x = mock + 3\n",
    "y = x ** 2"
   ]
  },
  {
   "cell_type": "code",
   "execution_count": null,
   "id": "afbb270b",
   "metadata": {},
   "outputs": [],
   "source": [
    "@sy.syft_function(input_policy=sy.ExactMatch(inp=asset),\n",
    "                  output_policy=sy.SingleExecutionExactOutput())\n",
    "def add_pow(inp):\n",
    "    x = inp + 3\n",
    "    y = x ** 2\n",
    "    return y"
   ]
  },
  {
   "cell_type": "markdown",
   "id": "001e4c22",
   "metadata": {},
   "source": [
    "We wont go deeper into the flow for approving execution of this here, for more see the `syft function` tutorial"
   ]
  },
  {
   "cell_type": "markdown",
   "id": "d0d58d82-8ca1-4357-a419-f1632fe7e865",
   "metadata": {},
   "source": [
    "## Eager Execution"
   ]
  },
  {
   "cell_type": "markdown",
   "id": "a5cec48e",
   "metadata": {},
   "source": [
    "`@syft_functions` are useful, but have 2 downsides\n",
    "\n",
    "- not every data owner wants to execute raw python code\n",
    "- you can only remotely execute the code once you get approval\n",
    "\n",
    "The second way to access a reference to our asset is via `Asset.pointer`. `Pointers` are objects that point to data on the server, they can contain mock data as well, but they rarely contain the real data. When you use a `Pointer` to do a computation PySyft does the following things\n",
    "\n",
    "- a) the computation is performed locally on the mock data\n",
    "- b) the client sends an `Action` to the server, which causes the computation to be performed on the server\n",
    "- c) we create a new `Pointer` as a result, which contains the locally created mock data and points to the result on the server\n",
    "\n",
    "We call B and C here side-effects"
   ]
  },
  {
   "cell_type": "code",
   "execution_count": null,
   "id": "8663ef86",
   "metadata": {},
   "outputs": [],
   "source": [
    "pointer = asset.pointer"
   ]
  },
  {
   "cell_type": "code",
   "execution_count": null,
   "id": "dc621d63",
   "metadata": {},
   "outputs": [],
   "source": [
    "pointer"
   ]
  },
  {
   "cell_type": "code",
   "execution_count": null,
   "id": "fc7dd15c",
   "metadata": {},
   "outputs": [],
   "source": [
    "pointer.sum()"
   ]
  },
  {
   "cell_type": "markdown",
   "id": "c10d7493",
   "metadata": {},
   "source": [
    "So the `.sum` method we just called did a, b and c behind the scenes. This also happens for the so called dunder methods, these are methods that are implicitly called when we call for instance `pointer + 1`. Under the hood `pointer + 1` is syntactic sugar for `pointer.__add__(1)` which allows the Pointer to intercept this call and create the side effects."
   ]
  },
  {
   "cell_type": "code",
   "execution_count": null,
   "id": "fe284698",
   "metadata": {},
   "outputs": [],
   "source": [
    "pointer2 = pointer + 1\n",
    "pointer2"
   ]
  },
  {
   "cell_type": "markdown",
   "id": "15848874",
   "metadata": {},
   "source": [
    "Another thing to notice here, is that to call `__add__` with `1` as an argument, we also need to have `1` on the server. Therefore, when we are passing arguments to methods, Syft is pointerizing them as well as a side effect before the action is executed on the server.\n",
    "\n",
    "This gives us a pretty complete picture of how we can execute methods on pointers. Sometimes we want to create objects from scratch, not merely as a result of a method. In eager execution land, this means creating a pointer on the server."
   ]
  },
  {
   "cell_type": "code",
   "execution_count": null,
   "id": "f079370f",
   "metadata": {},
   "outputs": [],
   "source": [
    "pointer3 = guest_client.numpy.array([4,5,6])\n",
    "pointer3"
   ]
  },
  {
   "cell_type": "markdown",
   "id": "a81a6bcb",
   "metadata": {},
   "source": [
    "This also created a pointer. In this case, we can see the real data (not a mock), as we own this data. We can use the `client.lib_path` pattern for both functions and classes. Morover, we can combine it with the original pointer in the same was as before:"
   ]
  },
  {
   "cell_type": "code",
   "execution_count": null,
   "id": "ae57c9dd",
   "metadata": {},
   "outputs": [],
   "source": [
    "pointer3 = guest_client.numpy.add(pointer, pointer3)"
   ]
  },
  {
   "cell_type": "markdown",
   "id": "574c9d48",
   "metadata": {},
   "source": [
    "For methods, functions and classes, we can use autocomplete. In a jupyter notebook you can do this by typing the method and the opening brackets, and then calling `shift-tab`, e.g. pointer.max().\n",
    "\n",
    "**step into the `()` and type shift-tab for auto complete**"
   ]
  },
  {
   "cell_type": "code",
   "execution_count": null,
   "id": "09dfedd3",
   "metadata": {},
   "outputs": [],
   "source": [
    "pointer.max()"
   ]
  },
  {
   "cell_type": "markdown",
   "id": "9bbecd85",
   "metadata": {},
   "source": [
    "Note that the Same works for `guest_client.api.lib.numpy.some_function`.\n",
    "\n",
    "When we are done with our computations, we can request the real result of the computation, instead of the mock. We can do this using the `Pointer.request()` method:"
   ]
  },
  {
   "cell_type": "code",
   "execution_count": null,
   "id": "3a525267",
   "metadata": {},
   "outputs": [],
   "source": [
    "pointer3.request(guest_client)"
   ]
  },
  {
   "cell_type": "markdown",
   "id": "d08578b9",
   "metadata": {},
   "source": [
    "Data owners can now approve this request"
   ]
  },
  {
   "cell_type": "code",
   "execution_count": null,
   "id": "fe91e4c3",
   "metadata": {},
   "outputs": [],
   "source": [
    "root_client = node.login(email=\"info@openmined.org\", password=\"changethis\")"
   ]
  },
  {
   "cell_type": "code",
   "execution_count": null,
   "id": "b0872e37",
   "metadata": {},
   "outputs": [],
   "source": [
    "requests = root_client.requests\n",
    "requests"
   ]
  },
  {
   "cell_type": "code",
   "execution_count": null,
   "id": "43a2ab22",
   "metadata": {},
   "outputs": [],
   "source": [
    "requests[0].approve_with_client(root_client)"
   ]
  },
  {
   "cell_type": "markdown",
   "id": "5d2531e9",
   "metadata": {},
   "source": [
    "Which allows the data scientists to download the result"
   ]
  },
  {
   "cell_type": "code",
   "execution_count": null,
   "id": "352300dd",
   "metadata": {},
   "outputs": [],
   "source": [
    "pointer3.get_from(guest_client)"
   ]
  },
  {
   "cell_type": "markdown",
   "id": "9de414a9-23c6-4a57-8169-e2d955e91d77",
   "metadata": {},
   "source": [
    "## Action Service"
   ]
  },
  {
   "cell_type": "markdown",
   "id": "c8d32f94-8659-4ae7-ae99-956823319ee4",
   "metadata": {},
   "source": [
    "### Listing the Services"
   ]
  },
  {
   "cell_type": "markdown",
   "id": "8d692412-ea35-4201-accb-6a2c2e3ab2fb",
   "metadata": {},
   "source": [
    "### Autocomplete Service Methods"
   ]
  },
  {
   "cell_type": "markdown",
   "id": "7e18c46c-6ccd-43f2-b86f-66553a4a8779",
   "metadata": {},
   "source": [
    "### Viewing Method Signatures"
   ]
  },
  {
   "cell_type": "markdown",
   "id": "60b4d110-a9e1-4a6c-bdd3-08828b9777a2",
   "metadata": {},
   "source": [
    "## Simple Example"
   ]
  },
  {
   "cell_type": "markdown",
   "id": "c77e3e88-0058-45fb-aa8d-4df59251020c",
   "metadata": {},
   "source": [
    "## Request the Result"
   ]
  },
  {
   "cell_type": "code",
   "execution_count": null,
   "id": "b8ca1e16-6c38-4078-a2b8-40ee40aa20ec",
   "metadata": {},
   "outputs": [],
   "source": []
  }
 ],
 "metadata": {
  "kernelspec": {
   "display_name": "Python 3 (ipykernel)",
   "language": "python",
   "name": "python3"
  },
  "language_info": {
   "codemirror_mode": {
    "name": "ipython",
    "version": 3
   },
   "file_extension": ".py",
   "mimetype": "text/x-python",
   "name": "python",
   "nbconvert_exporter": "python",
   "pygments_lexer": "ipython3",
   "version": "3.11.2"
  },
  "toc": {
   "base_numbering": 1,
   "nav_menu": {},
   "number_sections": true,
   "sideBar": true,
   "skip_h1_title": false,
   "title_cell": "Table of Contents",
   "title_sidebar": "Contents",
   "toc_cell": false,
   "toc_position": {},
   "toc_section_display": true,
   "toc_window_display": true
  }
 },
 "nbformat": 4,
 "nbformat_minor": 5
}<|MERGE_RESOLUTION|>--- conflicted
+++ resolved
@@ -46,11 +46,7 @@
    "metadata": {},
    "outputs": [],
    "source": [
-<<<<<<< HEAD
-    "node = sy.orchestra.launch(name=\"pandas-test-domain-1\", port=\"auto\", reset=True)"
-=======
     "node = sy.orchestra.launch(name=\"private-datasets-example-domain-1\", port=8062, reset=True)"
->>>>>>> 38b618d3
    ]
   },
   {
