{
 "cells": [
  {
   "cell_type": "code",
   "execution_count": null,
   "metadata": {},
   "outputs": [],
   "source": [
    "# syft absolute\n",
    "import syft as sy\n",
    "from syft import test_settings"
   ]
  },
  {
   "cell_type": "code",
   "execution_count": null,
   "metadata": {},
   "outputs": [],
   "source": [
    "server = sy.orchestra.launch(\n",
    "    name=\"bigquery-high\",\n",
    "    dev_mode=True,\n",
    "    server_side_type=\"high\",\n",
    "    port=\"8080\",\n",
    "    n_consumers=1,  # How many workers to be spawned\n",
    "    create_producer=True,  # Can produce more workers\n",
    ")"
   ]
  },
  {
   "cell_type": "code",
   "execution_count": null,
   "metadata": {},
   "outputs": [],
   "source": [
    "this_worker_pool_name = \"bigquery-pool\""
   ]
  },
  {
   "cell_type": "code",
   "execution_count": null,
   "metadata": {},
   "outputs": [],
   "source": [
    "high_client = sy.login(\n",
    "    url=\"http://localhost:8080\", email=\"info@openmined.org\", password=\"changethis\"\n",
    ")"
   ]
  },
  {
   "cell_type": "code",
   "execution_count": null,
   "metadata": {},
   "outputs": [],
   "source": [
    "assert len(high_client.worker_pools.get_all()) == 2"
   ]
  },
  {
   "cell_type": "code",
   "execution_count": null,
   "metadata": {},
   "outputs": [],
   "source": [
    "# !pip list | grep bigquery"
   ]
  },
  {
   "cell_type": "code",
   "execution_count": null,
   "metadata": {},
   "outputs": [],
   "source": [
    "# !pip install db-dtypes google-cloud-bigquery"
   ]
  },
  {
   "cell_type": "code",
   "execution_count": null,
   "metadata": {},
   "outputs": [],
   "source": [
    "@sy.api_endpoint_method(\n",
    "    settings={\n",
    "        \"credentials\": test_settings.gce_service_account.to_dict(),\n",
    "        \"region\": test_settings.gce_region,\n",
    "        \"project_id\": test_settings.gce_project_id,\n",
    "    }\n",
    ")\n",
    "def private_query_function(\n",
    "    context,\n",
    "    sql_query: str,\n",
    ") -> str:\n",
    "    # third party\n",
    "    from google.cloud import bigquery  # noqa: F811\n",
    "    from google.oauth2 import service_account\n",
    "\n",
    "    # syft absolute\n",
    "    from syft import SyftException\n",
    "\n",
    "    # Auth for Bigquer based on the workload identity\n",
    "    credentials = service_account.Credentials.from_service_account_info(\n",
    "        context.settings[\"credentials\"]\n",
    "    )\n",
    "    scoped_credentials = credentials.with_scopes(\n",
    "        [\"https://www.googleapis.com/auth/cloud-platform\"]\n",
    "    )\n",
    "\n",
    "    client = bigquery.Client(\n",
    "        credentials=scoped_credentials,\n",
    "        location=context.settings[\"region\"],\n",
    "    )\n",
    "\n",
    "    try:\n",
    "        rows = client.query_and_wait(\n",
    "            sql_query,\n",
    "            project=context.settings[\"project_id\"],\n",
    "        )\n",
    "\n",
    "        if rows.total_rows > 1_000_000:\n",
    "            raise SyftException(\n",
    "                public_message=\"Please only write queries that gather aggregate statistics\"\n",
    "            )\n",
    "\n",
    "        return rows.to_dataframe()\n",
    "    except Exception as e:\n",
    "        # We MUST handle the errors that we want to be visible to the data owners.\n",
    "        # Any exception not catched is visible only to the data owner.\n",
    "        # not a bigquery exception\n",
    "        if not hasattr(e, \"_errors\"):\n",
    "            output = f\"got exception e: {type(e)} {str(e)}\"\n",
    "            raise SyftException(\n",
    "                public_message=f\"An error occured executing the API call {output}\"\n",
    "            )\n",
    "\n",
    "        if e._errors[0][\"reason\"] in [\n",
    "            \"badRequest\",\n",
    "            \"blocked\",\n",
    "            \"duplicate\",\n",
    "            \"invalidQuery\",\n",
    "            \"invalid\",\n",
    "            \"jobBackendError\",\n",
    "            \"jobInternalError\",\n",
    "            \"notFound\",\n",
    "            \"notImplemented\",\n",
    "            \"rateLimitExceeded\",\n",
    "            \"resourceInUse\",\n",
    "            \"resourcesExceeded\",\n",
    "            \"tableUnavailable\",\n",
    "            \"timeout\",\n",
    "        ]:\n",
    "            raise SyftException(\n",
    "                public_message=\"Error occured during the call: \"\n",
    "                + e._errors[0][\"message\"]\n",
    "            )\n",
    "        else:\n",
    "            raise SyftException(\n",
    "                public_message=\"An error occured executing the API call, please contact the domain owner.\"\n",
    "            )"
   ]
  },
  {
   "cell_type": "code",
   "execution_count": null,
   "metadata": {},
   "outputs": [],
   "source": [
    "# Define any helper methods for our rate limiter\n",
    "\n",
    "\n",
    "def is_within_rate_limit(context):\n",
    "    \"\"\"Rate limiter for custom API calls made by users.\"\"\"\n",
    "    # stdlib\n",
    "    import datetime\n",
    "\n",
    "    state = context.state\n",
    "    settings = context.settings\n",
    "    email = context.user.email\n",
    "\n",
    "    current_time = datetime.datetime.now()\n",
    "    calls_last_min = [\n",
    "        1 if (current_time - call_time).seconds < 60 else 0\n",
    "        for call_time in state[email]\n",
    "    ]\n",
    "\n",
    "    return sum(calls_last_min) < settings[\"CALLS_PER_MIN\"]\n",
    "\n",
    "\n",
    "# Define a mock endpoint that the researchers can use for testing\n",
    "\n",
    "\n",
    "@sy.api_endpoint_method(\n",
    "    settings={\n",
    "        \"credentials\": test_settings.gce_service_account.to_dict(),\n",
    "        \"region\": test_settings.gce_region,\n",
    "        \"project_id\": test_settings.gce_project_id,\n",
    "        \"CALLS_PER_MIN\": 10,\n",
    "    },\n",
    "    helper_functions=[is_within_rate_limit],\n",
    ")\n",
    "def mock_query_function(\n",
    "    context,\n",
    "    sql_query: str,\n",
    ") -> str:\n",
    "    # stdlib\n",
    "    import datetime\n",
    "\n",
    "    # third party\n",
    "    from google.cloud import bigquery  # noqa: F811\n",
    "    from google.oauth2 import service_account\n",
    "\n",
    "    # syft absolute\n",
    "    from syft import SyftException\n",
    "\n",
    "    # Auth for Bigquer based on the workload identity\n",
    "    credentials = service_account.Credentials.from_service_account_info(\n",
    "        context.settings[\"credentials\"]\n",
    "    )\n",
    "    scoped_credentials = credentials.with_scopes(\n",
    "        [\"https://www.googleapis.com/auth/cloud-platform\"]\n",
    "    )\n",
    "\n",
    "    client = bigquery.Client(\n",
    "        credentials=scoped_credentials,\n",
    "        location=context.settings[\"region\"],\n",
    "    )\n",
    "\n",
    "    # Store a dict with the calltimes for each user, via the email.\n",
    "    if context.user.email not in context.state.keys():\n",
    "        context.state[context.user.email] = []\n",
    "\n",
    "    if not context.code.is_within_rate_limit(context):\n",
    "        raise SyftException(\n",
    "            public_message=\"Rate limit of calls per minute has been reached.\"\n",
    "        )\n",
    "\n",
    "    try:\n",
    "        context.state[context.user.email].append(datetime.datetime.now())\n",
    "\n",
    "        rows = client.query_and_wait(\n",
    "            sql_query,\n",
    "            project=context.settings[\"project_id\"],\n",
    "        )\n",
    "\n",
    "        if rows.total_rows > 1_000_000:\n",
    "            raise SyftException(\n",
    "                public_message=\"Please only write queries that gather aggregate statistics\"\n",
    "            )\n",
    "\n",
    "        return rows.to_dataframe()\n",
    "\n",
    "    except Exception as e:\n",
    "        # not a bigquery exception\n",
    "        if not hasattr(e, \"_errors\"):\n",
    "            output = f\"got exception e: {type(e)} {str(e)}\"\n",
    "            raise SyftException(\n",
    "                public_message=f\"An error occured executing the API call {output}\"\n",
    "            )\n",
    "\n",
    "        # Treat all errors that we would like to be forwarded to the data scientists\n",
    "        # By default, any exception is only visible to the data owner.\n",
    "\n",
    "        if e._errors[0][\"reason\"] in [\n",
    "            \"badRequest\",\n",
    "            \"blocked\",\n",
    "            \"duplicate\",\n",
    "            \"invalidQuery\",\n",
    "            \"invalid\",\n",
    "            \"jobBackendError\",\n",
    "            \"jobInternalError\",\n",
    "            \"notFound\",\n",
    "            \"notImplemented\",\n",
    "            \"rateLimitExceeded\",\n",
    "            \"resourceInUse\",\n",
    "            \"resourcesExceeded\",\n",
    "            \"tableUnavailable\",\n",
    "            \"timeout\",\n",
    "        ]:\n",
    "            raise SyftException(\n",
    "                public_message=\"Error occured during the call: \"\n",
    "                + e._errors[0][\"message\"]\n",
    "            )\n",
    "        else:\n",
    "            raise SyftException(\n",
    "                public_message=\"An error occured executing the API call, please contact the domain owner.\"\n",
    "            )"
   ]
  },
  {
   "cell_type": "code",
   "execution_count": null,
   "metadata": {},
   "outputs": [],
   "source": [
    "# Look up the worker pools and identify the name of the one that has the required packages\n",
    "# After, bind the endpoint to that workerpool\n",
    "high_client.worker_pools"
   ]
  },
  {
   "cell_type": "code",
   "execution_count": null,
   "metadata": {},
   "outputs": [],
   "source": [
    "new_endpoint = sy.TwinAPIEndpoint(\n",
    "    path=\"bigquery.test_query\",\n",
    "    description=\"This endpoint allows to query Bigquery storage via SQL queries.\",\n",
    "    private_function=private_query_function,\n",
    "    mock_function=mock_query_function,\n",
    "    worker_pool=this_worker_pool_name,\n",
    ")\n",
    "\n",
    "high_client.custom_api.add(endpoint=new_endpoint)"
   ]
  },
  {
   "cell_type": "code",
   "execution_count": null,
   "metadata": {},
   "outputs": [],
   "source": [
    "# Here, we update the endpoint to timeout after 100s (rather the default of 60s)\n",
    "high_client.api.services.api.update(\n",
    "    endpoint_path=\"bigquery.test_query\", endpoint_timeout=120\n",
    ")"
   ]
  },
  {
   "cell_type": "code",
   "execution_count": null,
   "metadata": {},
   "outputs": [],
   "source": [
    "high_client.api.services.api.update(\n",
    "    endpoint_path=\"bigquery.test_query\", hide_mock_definition=True\n",
    ")"
   ]
  },
  {
   "cell_type": "code",
   "execution_count": null,
   "metadata": {},
   "outputs": [],
   "source": [
    "# it currently hangs here because the reloaded server in this notebook doesnt recreate the worker consumers"
   ]
  },
  {
   "cell_type": "code",
   "execution_count": null,
   "metadata": {},
   "outputs": [],
   "source": [
    "# Test mock version\n",
    "result = high_client.api.services.bigquery.test_query.mock(\n",
    "    sql_query=f\"SELECT * FROM {test_settings.dataset_1}.{test_settings.table_1} LIMIT 10\"\n",
    ")\n",
    "result"
   ]
  },
  {
   "cell_type": "code",
   "execution_count": null,
   "metadata": {},
   "outputs": [],
   "source": [
    "assert len(result) == 10"
   ]
  },
  {
   "cell_type": "code",
   "execution_count": null,
   "metadata": {},
   "outputs": [],
   "source": [
    "@sy.api_endpoint(\n",
    "    path=\"bigquery.schema\",\n",
    "    description=\"This endpoint allows for visualising the metadata of tables available in BigQuery.\",\n",
    "    settings={\n",
    "        \"credentials\": test_settings.gce_service_account.to_dict(),\n",
    "        \"region\": test_settings.gce_region,\n",
    "        \"project_id\": test_settings.gce_project_id,\n",
    "        \"dataset_1\": test_settings.dataset_1,\n",
    "        \"table_1\": test_settings.table_1,\n",
    "        \"table_2\": test_settings.table_2,\n",
    "        \"CALLS_PER_MIN\": 5,\n",
    "    },\n",
    "    helper_functions=[\n",
    "        is_within_rate_limit\n",
    "    ],  # Adds ratelimit as this is also a method available to data scientists\n",
    "    worker_pool=this_worker_pool_name,\n",
    ")\n",
    "def schema_function(\n",
    "    context,\n",
    ") -> str:\n",
    "    # stdlib\n",
    "    import datetime\n",
    "\n",
    "    # third party\n",
    "    from google.cloud import bigquery  # noqa: F811\n",
    "    from google.oauth2 import service_account\n",
    "    import pandas as pd\n",
    "\n",
    "    # syft absolute\n",
    "    from syft import SyftException\n",
    "\n",
    "    # Auth for Bigquer based on the workload identity\n",
    "    credentials = service_account.Credentials.from_service_account_info(\n",
    "        context.settings[\"credentials\"]\n",
    "    )\n",
    "    scoped_credentials = credentials.with_scopes(\n",
    "        [\"https://www.googleapis.com/auth/cloud-platform\"]\n",
    "    )\n",
    "\n",
    "    client = bigquery.Client(\n",
    "        credentials=scoped_credentials,\n",
    "        location=context.settings[\"region\"],\n",
    "    )\n",
    "\n",
    "    if context.user.email not in context.state.keys():\n",
    "        context.state[context.user.email] = []\n",
    "\n",
    "    if not context.code.is_within_rate_limit(context):\n",
    "        raise SyftException(\n",
    "            public_message=\"Rate limit of calls per minute has been reached.\"\n",
    "        )\n",
    "\n",
    "    try:\n",
    "        context.state[context.user.email].append(datetime.datetime.now())\n",
    "\n",
    "        # Formats the data schema in a data frame format\n",
    "        # Warning: the only supported format types are primitives, np.ndarrays and pd.DataFrames\n",
    "\n",
    "        data_schema = []\n",
    "        for table_id in [\n",
    "            f\"{context.settings[\"dataset_1\"]}.{context.settings[\"table_1\"]}\",\n",
    "            f\"{context.settings[\"dataset_1\"]}.{context.settings[\"table_2\"]}\",\n",
    "        ]:\n",
    "            table = client.get_table(table_id)\n",
    "            for schema in table.schema:\n",
    "                data_schema.append(\n",
    "                    {\n",
    "                        \"project\": str(table.project),\n",
    "                        \"dataset_id\": str(table.dataset_id),\n",
    "                        \"table_id\": str(table.table_id),\n",
    "                        \"schema_name\": str(schema.name),\n",
    "                        \"schema_field\": str(schema.field_type),\n",
    "                        \"description\": str(table.description),\n",
    "                        \"num_rows\": str(table.num_rows),\n",
    "                    }\n",
    "                )\n",
    "        return pd.DataFrame(data_schema)\n",
    "\n",
    "    except Exception as e:\n",
    "        # not a bigquery exception\n",
    "        if not hasattr(e, \"_errors\"):\n",
    "            output = f\"got exception e: {type(e)} {str(e)}\"\n",
    "            raise SyftException(\n",
    "                public_message=f\"An error occured executing the API call {output}\"\n",
    "            )\n",
    "\n",
    "        # Should add appropriate error handling for what should be exposed to the data scientists.\n",
    "        raise SyftException(\n",
    "            public_message=\"An error occured executing the API call, please contact the domain owner.\"\n",
    "        )\n",
    "\n",
    "\n",
    "high_client.custom_api.add(endpoint=schema_function)\n",
    "high_client.refresh()"
   ]
  },
  {
   "cell_type": "code",
   "execution_count": null,
   "metadata": {},
   "outputs": [],
   "source": [
    "@sy.api_endpoint(\n",
    "    path=\"bigquery.submit_query\",\n",
    "    description=\"API endpoint that allows you to submit SQL queries to run on the private data.\",\n",
    "    worker_pool=this_worker_pool_name,\n",
    "    settings={\"worker\": this_worker_pool_name},\n",
    ")\n",
    "def submit_query(\n",
    "    context,\n",
    "    func_name: str,\n",
    "    query: str,\n",
    ") -> str:\n",
    "    # stdlib\n",
    "    import hashlib\n",
    "\n",
    "    # syft absolute\n",
    "    import syft as sy\n",
    "\n",
    "    hash_object = hashlib.new(\"sha256\")\n",
    "\n",
    "    hash_object.update(context.user.email.encode(\"utf-8\"))\n",
    "    func_name = func_name + \"_\" + hash_object.hexdigest()[:6]\n",
    "\n",
    "    @sy.syft_function(\n",
    "        name=func_name,\n",
    "        input_policy=sy.MixedInputPolicy(\n",
    "            endpoint=sy.Constant(\n",
    "                val=context.admin_client.api.services.bigquery.test_query\n",
    "            ),\n",
    "            query=sy.Constant(val=query),\n",
    "            client=context.admin_client,\n",
    "        ),\n",
    "        worker_pool_name=context.settings[\"worker\"],\n",
    "    )\n",
    "    def execute_query(query: str, endpoint):\n",
    "        res = endpoint(sql_query=query)\n",
    "        return res\n",
    "\n",
    "    request = context.user_client.code.request_code_execution(execute_query)\n",
    "    context.admin_client.requests.set_tags(request, [\"autosync\"])\n",
    "\n",
    "    return (\n",
    "        f\"Query submitted {request}. Use `client.code.{func_name}()` to run your query\"\n",
    "    )"
   ]
  },
  {
   "cell_type": "code",
   "execution_count": null,
   "metadata": {},
   "outputs": [],
   "source": [
    "high_client.custom_api.add(endpoint=submit_query)"
   ]
  },
  {
   "cell_type": "code",
   "execution_count": null,
   "metadata": {},
   "outputs": [],
   "source": [
    "high_client.api.services.api.update(\n",
    "    endpoint_path=\"bigquery.submit_query\", hide_mock_definition=True\n",
    ")"
   ]
  },
  {
   "cell_type": "code",
   "execution_count": null,
   "metadata": {},
   "outputs": [],
   "source": [
    "high_client.custom_api.api_endpoints()"
   ]
  },
  {
   "cell_type": "code",
   "execution_count": null,
   "metadata": {},
   "outputs": [],
   "source": [
    "assert len(high_client.custom_api.api_endpoints()) == 3"
   ]
  },
  {
   "cell_type": "code",
   "execution_count": null,
   "metadata": {},
   "outputs": [],
   "source": [
    "high_client.api.services.bigquery.test_query"
   ]
  },
  {
   "cell_type": "code",
   "execution_count": null,
   "metadata": {},
   "outputs": [],
   "source": [
    "high_client.api.services.bigquery.submit_query"
   ]
  },
  {
   "cell_type": "code",
   "execution_count": null,
   "metadata": {},
   "outputs": [],
   "source": [
    "# Test mock version\n",
    "result = high_client.api.services.bigquery.test_query.mock(\n",
    "    sql_query=f\"SELECT * FROM {test_settings.dataset_1}.{test_settings.table_1} LIMIT 10\"\n",
    ")\n",
    "result"
   ]
  },
  {
   "cell_type": "code",
   "execution_count": null,
   "metadata": {},
   "outputs": [],
   "source": [
    "assert len(result) == 10"
   ]
  },
  {
   "cell_type": "code",
   "execution_count": null,
   "metadata": {},
   "outputs": [],
   "source": [
    "# Test private version\n",
    "result = high_client.api.services.bigquery.test_query.private(\n",
    "    sql_query=f\"SELECT * FROM {test_settings.dataset_1}.{test_settings.table_1} LIMIT 10\"\n",
    ")\n",
    "result"
   ]
  },
  {
   "cell_type": "code",
   "execution_count": null,
   "metadata": {},
   "outputs": [],
   "source": [
    "assert len(result) == 10"
   ]
  },
  {
   "cell_type": "code",
   "execution_count": null,
   "metadata": {},
   "outputs": [],
   "source": [
    "# todo can we clean up the duplicate exception messages?"
   ]
  },
  {
   "cell_type": "code",
   "execution_count": null,
   "metadata": {},
   "outputs": [],
   "source": [
    "# Test mock version for wrong queries\n",
    "with sy.raises(\n",
    "    sy.SyftException(public_message=\"*must be qualified with a dataset*\"), show=True\n",
    "):\n",
    "    _ = high_client.api.services.bigquery.test_query.mock(\n",
    "        sql_query=\"SELECT * FROM invalid_table LIMIT 1\"\n",
    "    )"
   ]
  },
  {
   "cell_type": "code",
   "execution_count": null,
   "metadata": {},
   "outputs": [],
   "source": [
    "# Test private version\n",
    "result = high_client.api.services.bigquery.test_query.private(\n",
    "    sql_query=f\"SELECT * FROM {test_settings.dataset_1}.{test_settings.table_1} LIMIT 1\"\n",
    ")\n",
    "result"
   ]
  },
  {
   "cell_type": "code",
   "execution_count": null,
   "metadata": {},
   "outputs": [],
   "source": [
    "assert len(result) == 1"
   ]
  },
  {
   "cell_type": "code",
   "execution_count": null,
   "metadata": {},
   "outputs": [],
   "source": [
    "# Inspect the context state on an endpoint\n",
    "state = high_client.api.services.bigquery.test_query.mock.context.state\n",
    "state"
   ]
  },
  {
   "cell_type": "code",
   "execution_count": null,
   "metadata": {},
   "outputs": [],
   "source": [
    "# todo fix catch exceptions in code eval so that state can be written"
   ]
  },
  {
   "cell_type": "code",
   "execution_count": null,
   "metadata": {},
   "outputs": [],
   "source": [
    "assert len(state[\"info@openmined.org\"]) == 3"
   ]
  },
  {
   "cell_type": "code",
   "execution_count": null,
   "metadata": {},
   "outputs": [],
   "source": [
    "# Testing schema\n",
    "result = high_client.api.services.bigquery.schema()\n",
    "result"
   ]
  },
  {
   "cell_type": "code",
   "execution_count": null,
   "metadata": {},
   "outputs": [],
   "source": [
    "assert len(result) == 23"
   ]
  },
  {
   "cell_type": "code",
   "execution_count": null,
   "metadata": {},
   "outputs": [],
   "source": [
    "# Testing submit query\n",
    "result = high_client.api.services.bigquery.submit_query(\n",
    "    func_name=\"my_func\",\n",
    "    query=f\"SELECT * FROM {test_settings.dataset_1}.{test_settings.table_1} LIMIT 1\",\n",
    ")"
   ]
  },
  {
   "cell_type": "code",
   "execution_count": null,
   "metadata": {},
   "outputs": [],
   "source": [
    "result"
   ]
  },
  {
   "cell_type": "code",
   "execution_count": null,
   "metadata": {},
   "outputs": [],
   "source": [
    "assert \"Query submitted\" in result"
   ]
  },
  {
   "cell_type": "code",
   "execution_count": null,
   "metadata": {},
   "outputs": [],
   "source": [
    "server.land()"
   ]
  },
  {
   "cell_type": "code",
   "execution_count": null,
   "metadata": {},
   "outputs": [],
   "source": []
  }
 ],
 "metadata": {
  "language_info": {
   "codemirror_mode": {
    "name": "ipython",
    "version": 3
   },
   "file_extension": ".py",
   "mimetype": "text/x-python",
   "name": "python",
   "nbconvert_exporter": "python",
   "pygments_lexer": "ipython3",
<<<<<<< HEAD
   "version": "3.12.4"
=======
   "version": "3.12.5"
>>>>>>> 1f087e0c
  }
 },
 "nbformat": 4,
 "nbformat_minor": 4
}<|MERGE_RESOLUTION|>--- conflicted
+++ resolved
@@ -755,16 +755,14 @@
    "source": [
     "server.land()"
    ]
-  },
-  {
-   "cell_type": "code",
-   "execution_count": null,
-   "metadata": {},
-   "outputs": [],
-   "source": []
   }
  ],
  "metadata": {
+  "kernelspec": {
+   "display_name": "Python 3 (ipykernel)",
+   "language": "python",
+   "name": "python3"
+  },
   "language_info": {
    "codemirror_mode": {
     "name": "ipython",
@@ -775,11 +773,7 @@
    "name": "python",
    "nbconvert_exporter": "python",
    "pygments_lexer": "ipython3",
-<<<<<<< HEAD
-   "version": "3.12.4"
-=======
-   "version": "3.12.5"
->>>>>>> 1f087e0c
+   "version": "3.12.2"
   }
  },
  "nbformat": 4,
