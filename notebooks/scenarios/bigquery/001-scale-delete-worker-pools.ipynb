--- conflicted
+++ resolved
@@ -96,7 +96,6 @@
    "cell_type": "code",
    "execution_count": null,
    "id": "7",
-<<<<<<< HEAD
    "metadata": {},
    "outputs": [],
    "source": [
@@ -108,8 +107,6 @@
    "cell_type": "code",
    "execution_count": null,
    "id": "8",
-=======
->>>>>>> 88732105
    "metadata": {},
    "outputs": [],
    "source": [
@@ -121,7 +118,7 @@
   {
    "cell_type": "code",
    "execution_count": null,
-   "id": "8",
+   "id": "9",
    "metadata": {},
    "outputs": [],
    "source": [
@@ -141,11 +138,7 @@
   },
   {
    "cell_type": "markdown",
-<<<<<<< HEAD
    "id": "11",
-=======
-   "id": "9",
->>>>>>> 88732105
    "metadata": {},
    "source": [
     "### Scale Worker pool"
@@ -153,11 +146,7 @@
   },
   {
    "cell_type": "markdown",
-<<<<<<< HEAD
    "id": "12",
-=======
-   "id": "10",
->>>>>>> 88732105
    "metadata": {},
    "source": [
     "##### Scale up"
@@ -166,11 +155,7 @@
   {
    "cell_type": "code",
    "execution_count": null,
-<<<<<<< HEAD
    "id": "13",
-=======
-   "id": "11",
->>>>>>> 88732105
    "metadata": {},
    "outputs": [],
    "source": [
@@ -184,11 +169,7 @@
   {
    "cell_type": "code",
    "execution_count": null,
-<<<<<<< HEAD
    "id": "14",
-=======
-   "id": "12",
->>>>>>> 88732105
    "metadata": {},
    "outputs": [],
    "source": [
@@ -198,11 +179,7 @@
   {
    "cell_type": "code",
    "execution_count": null,
-<<<<<<< HEAD
    "id": "15",
-=======
-   "id": "13",
->>>>>>> 88732105
    "metadata": {},
    "outputs": [],
    "source": [
@@ -222,11 +199,7 @@
   },
   {
    "cell_type": "markdown",
-<<<<<<< HEAD
    "id": "16",
-=======
-   "id": "14",
->>>>>>> 88732105
    "metadata": {},
    "source": [
     "##### Scale down"
@@ -235,11 +208,7 @@
   {
    "cell_type": "code",
    "execution_count": null,
-<<<<<<< HEAD
    "id": "17",
-=======
-   "id": "15",
->>>>>>> 88732105
    "metadata": {},
    "outputs": [],
    "source": [
@@ -254,11 +223,7 @@
   {
    "cell_type": "code",
    "execution_count": null,
-<<<<<<< HEAD
    "id": "18",
-=======
-   "id": "16",
->>>>>>> 88732105
    "metadata": {},
    "outputs": [],
    "source": [
@@ -277,11 +242,7 @@
   {
    "cell_type": "code",
    "execution_count": null,
-<<<<<<< HEAD
    "id": "19",
-=======
-   "id": "17",
->>>>>>> 88732105
    "metadata": {},
    "outputs": [],
    "source": [
@@ -294,11 +255,7 @@
   },
   {
    "cell_type": "markdown",
-<<<<<<< HEAD
    "id": "20",
-=======
-   "id": "18",
->>>>>>> 88732105
    "metadata": {},
    "source": [
     "#### Delete Worker Pool"
@@ -307,11 +264,7 @@
   {
    "cell_type": "code",
    "execution_count": null,
-<<<<<<< HEAD
    "id": "21",
-=======
-   "id": "19",
->>>>>>> 88732105
    "metadata": {},
    "outputs": [],
    "source": [
@@ -324,11 +277,7 @@
   {
    "cell_type": "code",
    "execution_count": null,
-<<<<<<< HEAD
    "id": "22",
-=======
-   "id": "20",
->>>>>>> 88732105
    "metadata": {},
    "outputs": [],
    "source": [
@@ -338,11 +287,7 @@
   },
   {
    "cell_type": "markdown",
-<<<<<<< HEAD
    "id": "23",
-=======
-   "id": "21",
->>>>>>> 88732105
    "metadata": {},
    "source": [
     "#### Re-launch the default worker pool"
@@ -351,11 +296,7 @@
   {
    "cell_type": "code",
    "execution_count": null,
-<<<<<<< HEAD
    "id": "24",
-=======
-   "id": "22",
->>>>>>> 88732105
    "metadata": {},
    "outputs": [],
    "source": [
@@ -365,11 +306,7 @@
   {
    "cell_type": "code",
    "execution_count": null,
-<<<<<<< HEAD
    "id": "25",
-=======
-   "id": "23",
->>>>>>> 88732105
    "metadata": {},
    "outputs": [],
    "source": [
@@ -383,11 +320,7 @@
   {
    "cell_type": "code",
    "execution_count": null,
-<<<<<<< HEAD
    "id": "26",
-=======
-   "id": "24",
->>>>>>> 88732105
    "metadata": {},
    "outputs": [],
    "source": [
@@ -401,11 +334,7 @@
   {
    "cell_type": "code",
    "execution_count": null,
-<<<<<<< HEAD
    "id": "27",
-=======
-   "id": "25",
->>>>>>> 88732105
    "metadata": {},
    "outputs": [],
    "source": [
@@ -415,11 +344,7 @@
   {
    "cell_type": "code",
    "execution_count": null,
-<<<<<<< HEAD
    "id": "28",
-=======
-   "id": "26",
->>>>>>> 88732105
    "metadata": {},
    "outputs": [],
    "source": [
@@ -429,19 +354,7 @@
   {
    "cell_type": "code",
    "execution_count": null,
-<<<<<<< HEAD
    "id": "29",
-   "metadata": {},
-   "outputs": [],
-   "source": []
-  },
-  {
-   "cell_type": "code",
-   "execution_count": null,
-   "id": "30",
-=======
-   "id": "27",
->>>>>>> 88732105
    "metadata": {},
    "outputs": [],
    "source": []
