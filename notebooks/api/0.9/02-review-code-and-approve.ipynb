--- conflicted
+++ resolved
@@ -20,12 +20,7 @@
    "outputs": [],
    "source": [
     "import syft as sy\n",
-<<<<<<< HEAD
-    "from syft import MessageStatus\n",
-    "sy.requires(\">=0.8,<0.8.1\")"
-=======
     "sy.requires(SYFT_VERSION)"
->>>>>>> 914f50af
    ]
   },
   {
@@ -124,11 +119,7 @@
    },
    "outputs": [],
    "source": [
-<<<<<<< HEAD
     "assert len(unread_messages) == 2"
-=======
-    "assert len(undelivered_messages) == 1"
->>>>>>> 914f50af
    ]
   },
   {
