--- conflicted
+++ resolved
@@ -600,14 +600,9 @@
     "    pool_name=worker_pool_name,\n",
     "    image_uid=workerimage.id,\n",
     "    num_workers=3,\n",
-<<<<<<< HEAD
-    "    reg_username=external_registry_username,\n",
-    "    reg_password=external_registry_password,\n",
-    "    pod_annotations=custom_pool_annotations,\n",
-=======
     "    registry_username=external_registry_username,\n",
     "    registry_password=external_registry_password,\n",
->>>>>>> 842fde9d
+    "    pod_annotations=custom_pool_annotations,\n",
     ")"
    ]
   },
