{
 "cells": [
  {
   "cell_type": "code",
   "execution_count": null,
   "metadata": {
    "tags": []
   },
   "outputs": [],
   "source": [
    "SYFT_VERSION = \">=0.8.1b0,<0.9\"\n",
    "package_string = f'\"syft{SYFT_VERSION}\"'\n",
    "%pip install {package_string} -f https://whls.blob.core.windows.net/unstable/index.html -q"
   ]
  },
  {
   "cell_type": "code",
   "execution_count": null,
   "metadata": {
    "tags": []
   },
   "outputs": [],
   "source": [
    "import syft as sy\n",
    "sy.requires(SYFT_VERSION)\n",
    "from syft.client.api import NodeView\n",
    "from syft.service.request.request import RequestStatus\n",
    "import pandas as pd"
   ]
  },
  {
   "cell_type": "code",
   "execution_count": null,
   "metadata": {
    "tags": []
   },
   "outputs": [],
   "source": [
    "node = sy.orchestra.launch(name=\"test-domain-1\", port=\"auto\", dev_mode=True)"
   ]
  },
  {
   "cell_type": "code",
   "execution_count": null,
   "metadata": {
    "tags": []
   },
   "outputs": [],
   "source": [
    "guest_domain_client = node.client"
   ]
  },
  {
   "cell_type": "code",
   "execution_count": null,
   "metadata": {
    "tags": []
   },
   "outputs": [],
   "source": [
    "guest_credentials = guest_domain_client.credentials\n",
    "guest_credentials"
   ]
  },
  {
   "cell_type": "code",
   "execution_count": null,
   "metadata": {
    "tags": []
   },
   "outputs": [],
   "source": [
    "guest_domain_client.register(name=\"Jane Doe\", email=\"jane@caltech.edu\", password=\"abc123\", institution=\"Caltech\", website=\"https://www.caltech.edu/\")"
   ]
  },
  {
   "cell_type": "code",
   "execution_count": null,
   "metadata": {
    "tags": []
   },
   "outputs": [],
   "source": [
    "guest_domain_client.login(email=\"jane@caltech.edu\", password=\"abc123\")"
   ]
  },
  {
   "cell_type": "code",
   "execution_count": null,
   "metadata": {
    "tags": []
   },
   "outputs": [],
   "source": [
    "assert guest_domain_client.credentials != guest_credentials"
   ]
  },
  {
   "cell_type": "code",
   "execution_count": null,
   "metadata": {
    "tags": []
   },
   "outputs": [],
   "source": [
    "results = guest_domain_client.api.services.dataset.get_all()\n",
    "results"
   ]
  },
  {
   "cell_type": "code",
   "execution_count": null,
   "metadata": {
    "tags": []
   },
   "outputs": [],
   "source": [
    "assert len(results) == 1"
   ]
  },
  {
   "cell_type": "code",
   "execution_count": null,
   "metadata": {
    "tags": []
   },
   "outputs": [],
   "source": [
    "dataset = results[-1]"
   ]
  },
  {
   "cell_type": "code",
   "execution_count": null,
   "metadata": {
    "tags": []
   },
   "outputs": [],
   "source": [
    "dataset"
   ]
  },
  {
   "cell_type": "code",
   "execution_count": null,
   "metadata": {
    "tags": []
   },
   "outputs": [],
   "source": [
    "asset = dataset.assets[0]\n",
    "# access the mock data\n",
    "mock = asset.mock\n",
    "# cannot access the real data\n",
    "assert not isinstance(asset.data, pd.DataFrame) # returns a permission error\n",
    "mock"
   ]
  },
  {
   "cell_type": "code",
   "execution_count": null,
   "metadata": {
    "tags": []
   },
   "outputs": [],
   "source": [
    "mock[\"Trade Value (US$)\"].sum()"
   ]
  },
  {
   "cell_type": "code",
   "execution_count": null,
   "metadata": {},
   "outputs": [],
   "source": [
    "asset.id, asset.action_id"
   ]
  },
  {
   "cell_type": "code",
   "execution_count": null,
   "metadata": {},
   "outputs": [],
   "source": [
    "pol = sy.ExactMatch(trade_data=asset)"
   ]
  },
  {
   "cell_type": "code",
   "execution_count": null,
   "metadata": {},
   "outputs": [],
   "source": [
    "pol.inputs"
   ]
  },
  {
   "cell_type": "code",
   "execution_count": null,
   "metadata": {
    "tags": []
   },
   "outputs": [],
   "source": [
<<<<<<< HEAD
    "@sy.syft_function_single_use(trade_data=mock)\n",
=======
    "@sy.syft_function(input_policy=sy.ExactMatch(trade_data=asset),\n",
    "                  output_policy=sy.SingleExecutionExactOutput())\n",
>>>>>>> cdb7e476
    "def sum_trade_value_mil(trade_data):\n",
    "    import pandas as pd\n",
    "    from opendp.mod import enable_features\n",
    "    enable_features('contrib')\n",
    "    from opendp.measurements import make_base_laplace\n",
    "    aggregate = 0.\n",
    "    base_lap = make_base_laplace(scale=5.)\n",
    "    noise = base_lap(aggregate)\n",
    "\n",
    "    df = trade_data\n",
    "    total = df[\"Trade Value (US$)\"].sum()\n",
    "    return (float(total / 1_000_000), float(noise))"
   ]
  },
  {
   "cell_type": "code",
   "execution_count": null,
   "metadata": {
    "tags": []
   },
   "outputs": [],
   "source": [
    "result = sum_trade_value_mil(trade_data=mock)\n",
    "result"
   ]
  },
  {
   "cell_type": "code",
   "execution_count": null,
   "metadata": {
    "tags": []
   },
   "outputs": [],
   "source": [
    "assert result[0] == 9.738381"
   ]
  },
  {
   "cell_type": "code",
   "execution_count": null,
   "metadata": {
    "tags": []
   },
   "outputs": [],
   "source": [
    "assert isinstance(result[1], float)"
   ]
  },
  {
   "cell_type": "code",
   "execution_count": null,
   "metadata": {
    "tags": []
   },
   "outputs": [],
   "source": [
    "assert len(sum_trade_value_mil.kwargs) == 1"
   ]
  },
  {
   "cell_type": "code",
   "execution_count": null,
   "metadata": {
    "tags": []
   },
   "outputs": [],
   "source": [
    "node_view = NodeView.from_api(guest_domain_client.api)\n",
    "assert node_view in sum_trade_value_mil.kwargs"
   ]
  },
  {
   "cell_type": "code",
   "execution_count": null,
   "metadata": {
    "tags": []
   },
   "outputs": [],
   "source": [
    "assert \"trade_data\" in sum_trade_value_mil.kwargs[node_view]"
   ]
  },
  {
   "cell_type": "code",
   "execution_count": null,
   "metadata": {
    "tags": []
   },
   "outputs": [],
   "source": [
    "assert sum_trade_value_mil.input_policy_init_kwargs[node_view][\"trade_data\"] == asset.action_id"
   ]
  },
  {
   "cell_type": "code",
   "execution_count": null,
   "metadata": {
    "tags": []
   },
   "outputs": [],
   "source": [
    "sum_trade_value_mil.code"
   ]
  },
  {
   "cell_type": "code",
   "execution_count": null,
   "metadata": {
    "tags": []
   },
   "outputs": [],
   "source": [
    "# Creating a new project\n",
    "new_project = sy.Project(\n",
    "    name=\"My Cool UN Project\",\n",
    "    description=\"\"\"Hi, I want to calculate the trade volume in million's with my cool code.\"\"\",\n",
    "    members=[guest_domain_client],\n",
    ")\n",
    "new_project"
   ]
  },
  {
   "cell_type": "code",
   "execution_count": null,
   "metadata": {
    "tags": []
   },
   "outputs": [],
   "source": [
    "new_project.create_code_request(sum_trade_value_mil, guest_domain_client)"
   ]
  },
  {
   "cell_type": "code",
   "execution_count": null,
   "metadata": {
    "tags": []
   },
   "outputs": [],
   "source": [
    "assert len(guest_domain_client.code.get_all()) == 1"
   ]
  },
  {
   "cell_type": "code",
   "execution_count": null,
   "metadata": {
    "tags": []
   },
   "outputs": [],
   "source": [
    "project = new_project.start()\n",
    "project"
   ]
  },
  {
   "cell_type": "code",
   "execution_count": null,
   "metadata": {
    "tags": []
   },
   "outputs": [],
   "source": [
    "assert isinstance(project, sy.service.project.project.Project)"
   ]
  },
  {
   "cell_type": "code",
   "execution_count": null,
   "metadata": {
    "tags": []
   },
   "outputs": [],
   "source": [
    "# Or when working on a project that already exists\n",
    "project = guest_domain_client.get_project(name=\"My Cool UN Project\")\n",
    "assert project"
   ]
  },
  {
   "cell_type": "code",
   "execution_count": null,
   "metadata": {
    "tags": []
   },
   "outputs": [],
   "source": [
    "assert len(project.events) == 1"
   ]
  },
  {
   "cell_type": "code",
   "execution_count": null,
   "metadata": {
    "tags": []
   },
   "outputs": [],
   "source": [
    "assert isinstance(project.events[0], sy.service.project.project.ProjectRequest)"
   ]
  },
  {
   "cell_type": "code",
   "execution_count": null,
   "metadata": {},
   "outputs": [],
   "source": [
    "assert project.events[0].request.status == RequestStatus.PENDING"
   ]
  },
  {
   "cell_type": "code",
   "execution_count": null,
   "metadata": {
    "tags": []
   },
   "outputs": [],
   "source": [
    "result = guest_domain_client.code.sum_trade_value_mil(trade_data=asset)\n",
    "result"
   ]
  },
  {
   "cell_type": "code",
   "execution_count": null,
   "metadata": {
    "tags": []
   },
   "outputs": [],
   "source": [
    "assert isinstance(result, sy.SyftNotReady)"
   ]
  },
  {
   "cell_type": "code",
   "execution_count": null,
   "metadata": {
    "tags": []
   },
   "outputs": [],
   "source": [
    "if node.node_type.value == \"python\":\n",
    "    node.land()"
   ]
  },
  {
   "cell_type": "code",
   "execution_count": null,
   "metadata": {},
   "outputs": [],
   "source": []
  }
 ],
 "metadata": {
  "kernelspec": {
   "display_name": "Python 3 (ipykernel)",
   "language": "python",
   "name": "python3"
  },
  "language_info": {
   "codemirror_mode": {
    "name": "ipython",
    "version": 3
   },
   "file_extension": ".py",
   "mimetype": "text/x-python",
   "name": "python",
   "nbconvert_exporter": "python",
   "pygments_lexer": "ipython3",
   "version": "3.9.16"
  },
  "toc": {
   "base_numbering": 1,
   "nav_menu": {},
   "number_sections": true,
   "sideBar": true,
   "skip_h1_title": false,
   "title_cell": "Table of Contents",
   "title_sidebar": "Contents",
   "toc_cell": false,
   "toc_position": {},
   "toc_section_display": true,
   "toc_window_display": true
  }
 },
 "nbformat": 4,
 "nbformat_minor": 4
}<|MERGE_RESOLUTION|>--- conflicted
+++ resolved
@@ -202,12 +202,7 @@
    },
    "outputs": [],
    "source": [
-<<<<<<< HEAD
     "@sy.syft_function_single_use(trade_data=mock)\n",
-=======
-    "@sy.syft_function(input_policy=sy.ExactMatch(trade_data=asset),\n",
-    "                  output_policy=sy.SingleExecutionExactOutput())\n",
->>>>>>> cdb7e476
     "def sum_trade_value_mil(trade_data):\n",
     "    import pandas as pd\n",
     "    from opendp.mod import enable_features\n",
