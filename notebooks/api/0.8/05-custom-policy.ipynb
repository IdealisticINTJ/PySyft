{
 "cells": [
  {
   "cell_type": "code",
   "execution_count": null,
   "id": "c292b468-55d7-4ab4-b0b3-5856b252e27e",
   "metadata": {
    "tags": []
   },
   "outputs": [],
   "source": [
    "SYFT_VERSION = \">=0.8.1b0,<0.9\"\n",
    "package_string = f'\"syft{SYFT_VERSION}\"'\n",
    "%pip install {package_string} -f https://whls.blob.core.windows.net/unstable/index.html -q"
   ]
  },
  {
   "cell_type": "code",
   "execution_count": null,
   "id": "95e45439-249f-46f2-8ecd-5462ea593d3c",
   "metadata": {},
   "outputs": [],
   "source": [
    "import syft as sy\n",
    "sy.requires(SYFT_VERSION)"
   ]
  },
  {
   "cell_type": "code",
   "execution_count": null,
   "id": "13da7417-5721-44f6-8bbb-bee0c5aba30f",
   "metadata": {
    "tags": []
   },
   "outputs": [],
   "source": [
    "node = sy.orchestra.launch(name=\"test-domain-1\", port=\"auto\", dev_mode=True, reset= True)"
   ]
  },
  {
   "cell_type": "code",
   "execution_count": null,
   "id": "29d14422-61f7-4a89-a1ae-a11c0e1b3a02",
   "metadata": {
    "tags": []
   },
   "outputs": [],
   "source": [
    "domain_client = node.login(email=\"info@openmined.org\", password=\"changethis\")"
   ]
  },
  {
   "cell_type": "code",
   "execution_count": null,
   "id": "b0f4bc80-5a94-467f-8018-7b27f4c64bd1",
   "metadata": {
    "tags": []
   },
   "outputs": [],
   "source": [
    "from typing import List, Dict, Any, Optional"
   ]
  },
  {
   "cell_type": "code",
   "execution_count": null,
   "id": "95bd8bf3-ec6f-49a7-86c3-ba81ecaffda1",
   "metadata": {
    "tags": []
   },
   "outputs": [],
   "source": [
    "class RepeatedCallPolicy(sy.CustomOutputPolicy):\n",
    "    n_calls: int = 0\n",
    "    downloadable_output_args: List[str] = []\n",
    "    state: Dict[Any, Any] = {}\n",
    "\n",
    "    def __init__(self, n_calls=1, downloadable_output_args: List[str] = None):\n",
    "        self.downloadable_output_args = downloadable_output_args if downloadable_output_args is not None else []\n",
    "        self.n_calls = n_calls + 1\n",
    "        self.state = {\"counts\": 0}\n",
    "\n",
    "    def public_state(self):\n",
    "        return self.state[\"counts\"]\n",
    "        \n",
    "    def apply_output(self, context, outputs):\n",
    "        output_dict = {}\n",
    "        if self.state[\"counts\"] < self.n_calls:\n",
    "            for output_arg in self.downloadable_output_args:\n",
    "                output_dict[output_arg] = outputs[output_arg]\n",
    "\n",
    "            self.state[\"counts\"] += 1\n",
    "        else:\n",
    "            return None\n",
    "\n",
    "        return output_dict"
   ]
  },
  {
   "cell_type": "code",
   "execution_count": null,
   "id": "6db068f3-8d1c-4116-89f0-8e729d41f5e0",
   "metadata": {
    "tags": []
   },
   "outputs": [],
   "source": [
    "policy = RepeatedCallPolicy(n_calls=1, downloadable_output_args=['y'])"
   ]
  },
  {
   "cell_type": "code",
   "execution_count": null,
   "id": "24df4ac8-aaab-4846-b7e1-2dbc5309dc36",
   "metadata": {
    "tags": []
   },
   "outputs": [],
   "source": [
    "policy.n_calls"
   ]
  },
  {
   "cell_type": "code",
   "execution_count": null,
   "id": "357d1c44-afc0-489c-a169-adbd1391d243",
   "metadata": {
    "tags": []
   },
   "outputs": [],
   "source": [
    "policy.downloadable_output_args"
   ]
  },
  {
   "cell_type": "code",
   "execution_count": null,
   "id": "e5e96736-933d-42b6-b375-d15cc5752b99",
   "metadata": {
    "tags": []
   },
   "outputs": [],
   "source": [
    "policy.init_kwargs"
   ]
  },
  {
   "cell_type": "code",
   "execution_count": null,
   "id": "adb2a383-0855-4df1-b3bb-97ca237cab19",
   "metadata": {
    "tags": []
   },
   "outputs": [],
   "source": [
    "print(policy.init_kwargs)\n",
    "a_obj = sy.ActionObject.from_obj({'y': [1,2,3]})\n",
    "x = policy.apply_output(None, a_obj)\n",
    "x"
   ]
  },
  {
   "cell_type": "code",
   "execution_count": null,
   "id": "d7630f27-b686-4d5b-b200-f48c101944b5",
   "metadata": {
    "tags": []
   },
   "outputs": [],
   "source": [
    "policy.n_calls"
   ]
  },
  {
   "cell_type": "code",
   "execution_count": null,
   "id": "96bef6cf-3a76-4b4b-8767-929c42d44a90",
   "metadata": {
    "tags": []
   },
   "outputs": [],
   "source": [
    "import numpy as np\n",
    "x = np.array([1,2,3])\n",
    "x_pointer = sy.ActionObject.from_obj(x)\n",
    "domain_client.api.services.action.save(x_pointer)"
   ]
  },
  {
   "cell_type": "code",
   "execution_count": null,
   "id": "5da4428a-0fed-41e3-b770-02fbaca20bfc",
   "metadata": {
    "tags": []
   },
   "outputs": [],
   "source": [
    "@sy.syft_function(\n",
    "    input_policy=sy.ExactMatch(x=x_pointer),\n",
    "    output_policy=RepeatedCallPolicy(n_calls=10, downloadable_output_args=['y']),\n",
    ")\n",
    "def func(x):\n",
    "    return {\"y\": x+1}"
   ]
  },
  {
   "cell_type": "code",
   "execution_count": null,
   "id": "44565122-4ff4-4169-8e0a-db3b86bf53e1",
   "metadata": {
    "tags": []
   },
   "outputs": [],
   "source": [
    "@sy.syft_function(input_policy=sy.ExactMatch(x=x_pointer),\n",
    "                  output_policy=sy.SingleExecutionExactOutput())\n",
    "def train_mlp(x):\n",
    "    return x"
   ]
  },
  {
   "cell_type": "code",
   "execution_count": null,
   "id": "a9b7be1d-cff1-49d7-a6f9-25cf107eb9af",
   "metadata": {
    "tags": []
   },
   "outputs": [],
   "source": [
    "domain_client.code.request_code_execution(func)"
   ]
  },
  {
   "cell_type": "code",
   "execution_count": null,
   "id": "cbce3b7f-8c93-4a3d-8c9e-be8cba7c911e",
   "metadata": {
    "tags": []
   },
   "outputs": [],
   "source": [
    "messages = domain_client.notifications.get_all_unread()\n",
    "messages"
   ]
  },
  {
   "cell_type": "code",
   "execution_count": null,
   "id": "6f0678bd-3266-46ca-92dc-9a6a926c7845",
   "metadata": {
    "tags": []
   },
   "outputs": [],
   "source": [
    "from syft.service.request.request import ObjectMutation, UserCodeStatusChange, Request\n",
    "func = None\n",
    "request = None\n",
    "for message in messages:\n",
    "    req = message.linked_obj.resolve\n",
    "    if isinstance(req, Request):\n",
    "        for change in req.changes:\n",
    "            if isinstance(change, UserCodeStatusChange):\n",
    "                user_code = change.linked_obj.resolve\n",
    "                if \"func\" in user_code.service_func_name:\n",
    "                    func = user_code\n",
    "                    request = req"
   ]
  },
  {
   "cell_type": "code",
   "execution_count": null,
   "id": "07efbb1d-8ef7-49b5-a95c-2bf36a19fad2",
   "metadata": {
    "tags": []
   },
   "outputs": [],
   "source": [
    "func"
   ]
  },
  {
   "cell_type": "code",
   "execution_count": null,
   "id": "48465dbe-ecd7-4a2f-939c-58965bcf755e",
   "metadata": {
    "tags": []
   },
   "outputs": [],
   "source": [
    "for message in messages:\n",
    "    message.mark_read()"
   ]
  },
  {
   "cell_type": "code",
   "execution_count": null,
   "id": "bcca56c9-0d10-4a37-9c1a-aa3c3205a54c",
   "metadata": {
    "tags": []
   },
   "outputs": [],
   "source": [
    "request.approve()"
   ]
  },
  {
   "cell_type": "code",
   "execution_count": null,
   "id": "7edf4fc6-302e-4bfd-94e5-33cc911f6db0",
   "metadata": {
    "tags": []
   },
   "outputs": [],
   "source": [
    "request.changes"
   ]
  },
  {
   "cell_type": "code",
   "execution_count": null,
   "id": "b10fec3c-ad4e-412b-a83e-c2166b296825",
   "metadata": {
    "tags": []
   },
   "outputs": [],
   "source": [
    "request.changes[0]"
   ]
  },
  {
   "cell_type": "code",
   "execution_count": null,
   "id": "ea4c3f91-dde3-4bd5-99a7-7fba0f12015a",
   "metadata": {
    "tags": []
   },
   "outputs": [],
   "source": [
    "result = func.unsafe_function(x=x_pointer)\n",
    "result"
   ]
  },
  {
   "cell_type": "code",
   "execution_count": null,
   "id": "3b7a2f1c-dada-4195-8bd9-8f52c4c76bca",
   "metadata": {
    "tags": []
   },
   "outputs": [],
   "source": [
    "final_result = request.accept_by_depositing_result(result) \n",
    "final_result"
   ]
  },
  {
   "cell_type": "code",
   "execution_count": null,
   "id": "cdbcc474-9976-4c76-a508-fe3edf5bc18c",
   "metadata": {
    "tags": []
   },
   "outputs": [],
   "source": [
<<<<<<< HEAD
    "res = domain_client.code.func(x=x_pointer)\n",
=======
    "res_ptr = domain_client.api.services.code.func(x=x_pointer)\n",
    "res = res_ptr.get_from(domain_client)\n",
    "res"
   ]
  },
  {
   "cell_type": "code",
   "execution_count": null,
   "id": "b8c74835",
   "metadata": {},
   "outputs": [],
   "source": [
>>>>>>> c7f12120
    "res"
   ]
  },
  {
   "cell_type": "code",
   "execution_count": null,
   "id": "538d14fa-1c7a-4f7c-bd27-4d97b5311b4c",
   "metadata": {
    "tags": []
   },
   "outputs": [],
   "source": [
    "assert (res[\"y\"] == np.array([2, 3, 4])).all()"
   ]
  },
  {
   "cell_type": "code",
   "execution_count": null,
   "id": "65b2ca60-6605-4dc3-a5d4-17fb368b808e",
   "metadata": {
    "tags": []
   },
   "outputs": [],
   "source": [
    "assert set(res.keys()) == set(list(\"y\"))"
   ]
  },
  {
   "cell_type": "code",
   "execution_count": null,
   "id": "4592fee8-5d23-4881-ad84-73c734b7e9d9",
   "metadata": {
    "tags": []
   },
   "outputs": [],
   "source": [
    "domain_client.code.get_all()[0].output_policy"
   ]
  },
  {
   "cell_type": "code",
   "execution_count": null,
   "id": "d17c7e2a-93fa-4f45-abd3-c19fbded5989",
   "metadata": {
    "tags": []
   },
   "outputs": [],
   "source": [
    "domain_client.api.services.policy.get_all()"
   ]
  },
  {
   "cell_type": "code",
   "execution_count": null,
   "id": "fab5b15c-6df3-4fe1-97b7-a2971f4ca6cc",
   "metadata": {
    "tags": []
   },
   "outputs": [],
   "source": [
    "output_policy = domain_client.api.services.policy.get_all()\n",
    "output_policy"
   ]
  },
  {
   "cell_type": "code",
   "execution_count": null,
   "id": "93e0a108-ba20-4b29-b86a-02b87b0595a0",
   "metadata": {},
   "outputs": [],
   "source": [
    "node.land()"
   ]
  },
  {
   "cell_type": "code",
   "execution_count": null,
   "id": "c615ff59-eff7-44df-a727-dd46fa8b3bfe",
   "metadata": {},
   "outputs": [],
   "source": []
  }
 ],
 "metadata": {
  "kernelspec": {
   "display_name": "Python 3 (ipykernel)",
   "language": "python",
   "name": "python3"
  },
  "language_info": {
   "codemirror_mode": {
    "name": "ipython",
    "version": 3
   },
   "file_extension": ".py",
   "mimetype": "text/x-python",
   "name": "python",
   "nbconvert_exporter": "python",
   "pygments_lexer": "ipython3",
   "version": "3.9.16"
  },
  "toc": {
   "base_numbering": 1,
   "nav_menu": {},
   "number_sections": true,
   "sideBar": true,
   "skip_h1_title": false,
   "title_cell": "Table of Contents",
   "title_sidebar": "Contents",
   "toc_cell": false,
   "toc_position": {},
   "toc_section_display": true,
   "toc_window_display": true
  }
 },
 "nbformat": 4,
 "nbformat_minor": 5
}<|MERGE_RESOLUTION|>--- conflicted
+++ resolved
@@ -362,10 +362,7 @@
    },
    "outputs": [],
    "source": [
-<<<<<<< HEAD
-    "res = domain_client.code.func(x=x_pointer)\n",
-=======
-    "res_ptr = domain_client.api.services.code.func(x=x_pointer)\n",
+    "res_ptr = domain_client.code.func(x=x_pointer)\n",
     "res = res_ptr.get_from(domain_client)\n",
     "res"
    ]
@@ -377,7 +374,6 @@
    "metadata": {},
    "outputs": [],
    "source": [
->>>>>>> c7f12120
     "res"
    ]
   },
