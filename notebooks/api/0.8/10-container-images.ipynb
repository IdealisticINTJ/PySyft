--- conflicted
+++ resolved
@@ -339,66 +339,52 @@
    "metadata": {},
    "outputs": [],
    "source": [
-<<<<<<< HEAD
     "for status in worker_pool_res:\n",
     "    assert status.error == None\n",
     "    assert status.worker.image_hash == get_image_hash(docker_tag)"
-=======
+   ]
+  },
+  {
+   "cell_type": "code",
+   "execution_count": null,
+   "id": "977ff49b-0975-4e75-bd36-7ed124be52b8",
+   "metadata": {},
+   "outputs": [],
+   "source": [
+    "worker_pool_list = domain_client.worker_pools"
+   ]
+  },
+  {
+   "cell_type": "code",
+   "execution_count": null,
+   "id": "fb77b64b-7e50-431c-8ad8-e9a688075c13",
+   "metadata": {},
+   "outputs": [],
+   "source": [
+    "worker_pool_list"
+   ]
+  },
+  {
+   "cell_type": "code",
+   "execution_count": null,
+   "id": "28dae881-9486-4981-a348-a5e9b0f61391",
+   "metadata": {},
+   "outputs": [],
+   "source": [
+    "worker_pool_list[0]"
+   ]
+  },
+  {
+   "cell_type": "code",
+   "execution_count": null,
+   "id": "ce6bd8c3-bc0a-4cdd-b594-4fccdd2097d4",
+   "metadata": {},
+   "outputs": [],
+   "source": [
     "assert len(worker_pool_list) == 1\n",
     "worker_pool = worker_pool_list[0]\n",
     "assert worker_pool.name == worker_pool_name\n",
     "assert len(worker_pool.workers) == 3"
->>>>>>> a8fca787
-   ]
-  },
-  {
-   "cell_type": "code",
-   "execution_count": null,
-   "id": "977ff49b-0975-4e75-bd36-7ed124be52b8",
-   "metadata": {},
-   "outputs": [],
-   "source": [
-    "worker_pool_list = domain_client.worker_pools"
-   ]
-  },
-  {
-   "cell_type": "code",
-   "execution_count": null,
-   "id": "fb77b64b-7e50-431c-8ad8-e9a688075c13",
-   "metadata": {},
-   "outputs": [],
-   "source": [
-    "worker_pool_list"
-   ]
-  },
-  {
-   "cell_type": "code",
-   "execution_count": null,
-   "id": "28dae881-9486-4981-a348-a5e9b0f61391",
-   "metadata": {},
-   "outputs": [],
-   "source": [
-<<<<<<< HEAD
-    "worker_pool_list[0]"
-=======
-    "worker_status = domain_client.api.services.worker_pool.get_worker_status(\n",
-    "    worker_pool_id=worker_pool.id, worker_id=get_worker.id\n",
-    ")\n",
-    "worker_status"
->>>>>>> a8fca787
-   ]
-  },
-  {
-   "cell_type": "code",
-   "execution_count": null,
-   "id": "ce6bd8c3-bc0a-4cdd-b594-4fccdd2097d4",
-   "metadata": {},
-   "outputs": [],
-   "source": [
-    "assert len(worker_pool_list)==1\n",
-    "worker_pool = worker_pool_list[0]\n",
-    "assert worker_pool.name==worker_pool_name\n",
-    "assert len(worker_pool.workers)==3"
    ]
   },
   {
@@ -566,7 +552,7 @@
    "source": [
     "# delete the remaining workers\n",
     "for worker in worker_pool.workers:\n",
-    "    res =domain_client.api.services.worker_pool.delete_worker(\n",
+    "    res = domain_client.api.services.worker_pool.delete_worker(\n",
     "        worker_pool_id=worker_pool.id, worker_id= worker.id\n",
     "    )\n",
     "    assert isinstance(res, sy.SyftSuccess)"
@@ -594,14 +580,6 @@
     "assert isinstance(delete_res, sy.SyftSuccess)\n",
     "delete_res"
    ]
-  },
-  {
-   "cell_type": "code",
-   "execution_count": null,
-   "id": "00fe966c-42d7-4187-838b-ac23703179b6",
-   "metadata": {},
-   "outputs": [],
-   "source": []
   }
  ],
  "metadata": {
