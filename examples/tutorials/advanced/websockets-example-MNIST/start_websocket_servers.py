import subprocess
import sys

<<<<<<< HEAD
call_alice = ['python', "run_websocket_server.py", "--port", "8777", "--id", "alice"]

call_bob = ['python', "run_websocket_server.py", "--port", "8778", "--id", "bob"]

call_charlie = ['python', "run_websocket_server.py", "--port", "8779", "--id", "charlie"]
=======
python = "python" + sys.version[0:3]

call_alice = [python, "run_websocket_server.py", "--port", "8777", "--id", "alice"]

call_bob = [python, "run_websocket_server.py", "--port", "8778", "--id", "bob"]

call_charlie = [python, "run_websocket_server.py", "--port", "8779", "--id", "charlie"]
>>>>>>> e81bfdff

print("Starting server for Alice")
subprocess.Popen(call_alice)

print("Starting server for Bob")
subprocess.Popen(call_bob)

print("Starting server for Charlie")
subprocess.Popen(call_charlie)<|MERGE_RESOLUTION|>--- conflicted
+++ resolved
@@ -1,21 +1,13 @@
 import subprocess
 import sys
 
-<<<<<<< HEAD
+
 call_alice = ['python', "run_websocket_server.py", "--port", "8777", "--id", "alice"]
 
 call_bob = ['python', "run_websocket_server.py", "--port", "8778", "--id", "bob"]
 
 call_charlie = ['python', "run_websocket_server.py", "--port", "8779", "--id", "charlie"]
-=======
-python = "python" + sys.version[0:3]
 
-call_alice = [python, "run_websocket_server.py", "--port", "8777", "--id", "alice"]
-
-call_bob = [python, "run_websocket_server.py", "--port", "8778", "--id", "bob"]
-
-call_charlie = [python, "run_websocket_server.py", "--port", "8779", "--id", "charlie"]
->>>>>>> e81bfdff
 
 print("Starting server for Alice")
 subprocess.Popen(call_alice)
