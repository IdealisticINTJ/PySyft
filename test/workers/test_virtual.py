from time import time
from unittest.mock import patch

import pytest
import torch

import syft as sy
from syft import serde
from syft.generic.pointers.object_wrapper import ObjectWrapper
from syft.messaging.message import ObjectMessage
from syft.messaging.message import ObjectRequestMessage
from syft.workers.virtual import VirtualWorker

from syft.exceptions import GetNotPermittedError
from syft.exceptions import ObjectNotFoundError


def test_send_msg():
    """Tests sending a message with a specific ID

    This is a simple test to ensure that the BaseWorker interface
    can properly send/receive a message containing a tensor.
    """

    # get pointer to local worker
    me = sy.torch.hook.local_worker

    # pending time to simulate lantency (optional)
    me.message_pending_time = 0.1

    # create a new worker (to send the object to)
    worker_id = sy.ID_PROVIDER.pop()
    bob = VirtualWorker(sy.torch.hook, id=f"bob{worker_id}")

    # initialize the object and save it's id
    obj = torch.Tensor([100, 100])
    obj_id = obj.id

    # Send data to bob
    start_time = time()
    me.send_msg(ObjectMessage(obj), bob)
    elapsed_time = time() - start_time

    me.message_pending_time = 0

    # ensure that object is now on bob's machine
    assert obj_id in bob.object_store._objects
    # ensure that object was sent 0.1 secs later
    assert elapsed_time > 0.1


def test_send_msg_using_tensor_api():
    """Tests sending a message with a specific ID

    This is a simple test to ensure that the high level tensor .send()
    method correctly sends a message to another worker.
    """

    # create worker to send object to
    worker_id = sy.ID_PROVIDER.pop()
    bob = VirtualWorker(sy.torch.hook, id=f"bob{worker_id}")

    # create a tensor to send (default on local_worker)
    obj = torch.Tensor([100, 100])

    # save the object's id
    obj_id = obj.id

    # send the object to Bob (from local_worker)
    _ = obj.send(bob)

    # ensure tensor made it to Bob
    assert obj_id in bob.object_store._objects


def test_recv_msg():
    """Tests the recv_msg command with 2 tests

    The first test uses recv_msg to send an object to alice.

    The second test uses recv_msg to request the object
    previously sent to alice."""

    # TEST 1: send tensor to alice

    # create a worker to send data to
    worker_id = sy.ID_PROVIDER.pop()
    alice = VirtualWorker(sy.torch.hook, id=f"alice{worker_id}")

    # create object to send
    obj = torch.Tensor([100, 100])

    # create/serialize message
    message = ObjectMessage(obj)
    bin_msg = serde.serialize(message)

    # have alice receive message
    alice.recv_msg(bin_msg)

    # ensure that object is now in alice's registry
    assert obj.id in alice.object_store._objects

    # Test 2: get tensor back from alice

    # Create message: Get tensor from alice
    message = ObjectRequestMessage(obj.id, None, "")

    # serialize message
    bin_msg = serde.serialize(message)

    # call receive message on alice
    resp = alice.recv_msg(bin_msg)

    obj_2 = sy.serde.deserialize(resp)

    # assert that response is correct type
    assert type(resp) == bytes

    # ensure that the object we receive is correct
    assert obj_2.id == obj.id


def tests_worker_convenience_methods():
    """Tests send and get object methods on BaseWorker

    This test comes in two parts. The first uses the simple
    BaseWorker.send_obj and BaseWorker.request_obj to send a
    tensor to Alice and to get the worker back from Alice.

    The second part shows that the same methods work between
    bob and alice directly.
    """

    me = sy.torch.hook.local_worker
    worker_id = sy.ID_PROVIDER.pop()
    bob = VirtualWorker(sy.torch.hook, id=f"bob{worker_id}")
    worker_id = sy.ID_PROVIDER.pop()
    alice = VirtualWorker(sy.torch.hook, id=f"alice{worker_id}")
    obj = torch.Tensor([100, 100])

    # Send data to alice
    me.send_obj(obj, alice)

    # Get data from alice
    resp_alice = me.request_obj(obj.id, alice)

    assert (resp_alice == obj).all()

    obj2 = torch.Tensor([200, 200])

    # Set data on self
    bob.object_store.set_obj(obj2)

    # Get data from self
    resp_bob_self = bob.get_obj(obj2.id)

    assert (resp_bob_self == obj2).all()

    # Get data from bob as alice
    resp_bob_alice = alice.request_obj(obj2.id, bob)

    assert (resp_bob_alice == obj2).all()


def test_search():
    worker_id = sy.ID_PROVIDER.pop()
    bob = VirtualWorker(sy.torch.hook, id=f"bob{worker_id}")

    x = (
        torch.tensor([1, 2, 3, 4, 5])
        .tag("#fun", "#mnist")
        .describe("The images in the MNIST training dataset.")
        .send(bob)
    )

    y = (
        torch.tensor([1, 2, 3, 4, 5])
        .tag("#not_fun", "#cifar")
        .describe("The images in the MNIST training dataset.")
        .send(bob)
    )

    z = (
        torch.tensor([1, 2, 3, 4, 5])
        .tag("#fun", "#boston_housing")
        .describe("The images in the MNIST training dataset.")
        .send(bob)
    )

    a = (
        torch.tensor([1, 2, 3, 4, 5])
        .tag("#not_fun", "#boston_housing")
        .describe("The images in the MNIST training dataset.")
        .send(bob)
    )

    assert len(bob.search("#fun")) == 2
    assert len(bob.search("#mnist")) == 1
    assert len(bob.search("#cifar")) == 1
    assert len(bob.search("#not_fun")) == 2
    assert len(bob.search(["#not_fun", "#boston_housing"])) == 1


def test_obj_not_found(workers):
    """Test for useful error message when trying to call a method on
    a tensor which does not exist on a worker anymore."""

    bob = workers["bob"]

    x = torch.tensor([1, 2, 3, 4, 5]).send(bob)

    bob.object_store.clear_objects()

    with pytest.raises(ObjectNotFoundError):
        y = x + x


def test_get_not_permitted(workers):
    bob = workers["bob"]
    x = torch.tensor([1, 2, 3, 4, 5]).send(bob)
    with patch.object(torch.Tensor, "allow") as mock_allowed_to_get:
        mock_allowed_to_get.return_value = False
        with pytest.raises(GetNotPermittedError):
            x.get()
        mock_allowed_to_get.assert_called_once()


<<<<<<< HEAD
def test_spinup_time(hook):
    """Tests to ensure that virtual workers intialized with 10000 data points
    load in under 1 seconds. This is needed to ensure that virtual workers
    spun up inside web frameworks are created quickly enough to not cause timeout errors"""
    data = []
    for i in range(10000):
        data.append(torch.Tensor(5, 5).random_(100))
    start_time = time()
    dummy = sy.VirtualWorker(hook, id="dummy", data=data)
    end_time = time()
    assert (end_time - start_time) < 2


=======
>>>>>>> 1eb369ae
def test_send_jit_scriptmodule(hook, workers):  # pragma: no cover
    bob = workers["bob"]

    @torch.jit.script
    def foo(x):
        return x + 2

    foo_wrapper = ObjectWrapper(obj=foo, id=99)
    foo_ptr = hook.local_worker.send(foo_wrapper, bob)

    res = foo_ptr(torch.tensor(4))
    assert res == torch.tensor(6)


def test_send_command_whitelist(hook, workers):
    bob = workers["bob"]
    whitelisted_methods = {
        "torch": {"tensor": [1, 2, 3], "rand": (2, 3), "randn": (2, 3), "zeros": (2, 3)}
    }

    for framework, methods in whitelisted_methods.items():
        attr = getattr(bob.remote, framework)

        for method, inp in methods.items():
            x = getattr(attr, method)(inp)

            if "rand" not in method:
                assert (x.get() == getattr(torch, method)(inp)).all()


def test_send_command_not_whitelisted(hook, workers):
    bob = workers["bob"]

    method_not_exist = "openmind"

    for framework in bob.remote.frameworks:
        if framework in dir(bob.remote):
            attr = getattr(bob.remote, framework)

            with pytest.raises(AttributeError):
                getattr(attr, method_not_exist)<|MERGE_RESOLUTION|>--- conflicted
+++ resolved
@@ -225,22 +225,6 @@
         mock_allowed_to_get.assert_called_once()
 
 
-<<<<<<< HEAD
-def test_spinup_time(hook):
-    """Tests to ensure that virtual workers intialized with 10000 data points
-    load in under 1 seconds. This is needed to ensure that virtual workers
-    spun up inside web frameworks are created quickly enough to not cause timeout errors"""
-    data = []
-    for i in range(10000):
-        data.append(torch.Tensor(5, 5).random_(100))
-    start_time = time()
-    dummy = sy.VirtualWorker(hook, id="dummy", data=data)
-    end_time = time()
-    assert (end_time - start_time) < 2
-
-
-=======
->>>>>>> 1eb369ae
 def test_send_jit_scriptmodule(hook, workers):  # pragma: no cover
     bob = workers["bob"]
 
