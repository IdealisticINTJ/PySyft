--- conflicted
+++ resolved
@@ -160,8 +160,15 @@
 
     input = numpy.random.random((100, 100))
     output = _simplify(input)
-
-<<<<<<< HEAD
+    
+    alice = syft.VirtualWorker(id="alice")
+    input = PointerTensor(id=1000, location=alice, owner=alice)
+    output = _simplify(input)
+
+    assert output[1][0] == input.id
+    assert output[1][1] == input.id_at_location
+    assert output[1][2] == input.owner.id
+
     # make sure simplified type ID is correct
     assert output[0] == 6
 
@@ -173,15 +180,6 @@
 
 def test_ellipsis_simplify():
     """Make sure ellipsis simplifies correctly."""
-=======
-        alice = syft.VirtualWorker(id="alice")
-        input = PointerTensor(id=1000, location=alice, owner=alice)
-        output = _simplify(input)
-
-        assert output[1][0] == input.id
-        assert output[1][1] == input.id_at_location
-        assert output[1][2] == input.owner.id
->>>>>>> 09575fb8
 
     # the id indicating an ellipsis is here
     assert _simplify(Ellipsis)[0] == 8
@@ -202,250 +200,6 @@
     assert output[1][1] == input_tensor.id_at_location
     assert output[1][2] == input_tensor.owner.id
 
-<<<<<<< HEAD
-=======
-        # Test with a complex data structure
-        tensor_one = Tensor(numpy.random.random((100, 100)))
-        tensor_two = Tensor(numpy.random.random((100, 100)))
-        tuple = (tensor_one, tensor_two)
-        tuple_serialized = serialize(tuple, compress=compress)
-        tuple_serialized_deserialized = deserialize(tuple_serialized, compressed=compress)
-        # `assert tuple_serialized_deserialized == tuple` does not work, therefore it's split
-        # into 3 assertions
-        assert type(tuple_serialized_deserialized) == type(tuple)
-        assert (tuple_serialized_deserialized[0] == tensor_one).all()
-        assert (tuple_serialized_deserialized[1] == tensor_two).all()
-
-    @pytest.mark.parametrize("compress", [True, False])
-    def test_bytearray(self, compress):
-        bytearr = bytearray("This is a teststring", "utf-8")
-        bytearr_serialized = serialize(bytearr, compress=compress)
-        bytearr_serialized_desirialized = deserialize(bytearr_serialized, compressed=compress)
-        assert bytearr == bytearr_serialized_desirialized
-
-        bytearr = bytearray(numpy.random.random((100, 100)))
-        bytearr_serialized = serialize(bytearr, compress=False)
-        bytearr_serialized_desirialized = deserialize(bytearr_serialized, compressed=False)
-        assert bytearr == bytearr_serialized_desirialized
-
-    @pytest.mark.parametrize("compress", [True, False])
-    def test_ndarray_serde(self, compress):
-        arr = numpy.random.random((100, 100))
-        arr_serialized = serialize(arr, compress=compress)
-
-        arr_serialized_deserialized = deserialize(arr_serialized, compressed=compress)
-
-        assert numpy.array_equal(arr, arr_serialized_deserialized)
-
-    @pytest.mark.parametrize("compress_scheme", [LZ4, ZSTD])
-    def test_compress_decompress(self, compress_scheme):
-        original = msgpack.dumps([1, 2, 3])
-        compressed = _compress(original, compress_scheme=compress_scheme)
-        decompressed = _decompress(compressed, compress_scheme=compress_scheme)
-        assert type(compressed) == bytes
-        assert original == decompressed
-
-    @pytest.mark.parametrize("compress_scheme", [LZ4, ZSTD])
-    def test_compressed_serde(self, compress_scheme):
-        arr = numpy.random.random((100, 100))
-        arr_serialized = serialize(arr, compress=True, compress_scheme=compress_scheme)
-
-        arr_serialized_deserialized = deserialize(
-            arr_serialized, compressed=True, compress_scheme=compress_scheme
-        )
-        assert numpy.array_equal(arr, arr_serialized_deserialized)
-
-    @pytest.mark.parametrize("compress_scheme", [-1, 2, 3, 1000])
-    def test_invalid_compression_scheme(self, compress_scheme):
-        arr = numpy.random.random((100, 100))
-        try:
-            arr_serialized = serialize(arr, compress=True, compress_scheme=compress_scheme)
-            assert False
-        except CompressionNotFoundException:
-            assert True
-
-    @pytest.mark.parametrize("compress_scheme", [-1, 2, 3, 1000])
-    def test_invalid_decompression_scheme(self, compress_scheme):
-        # using numpy.ones because numpy.random.random is not compressed.
-        arr = numpy.ones((100, 100))
-        arr_serialized = serialize(arr, compress=True, compress_scheme=LZ4)
-        try:
-            arr_serialized_deserialized = deserialize(
-                arr_serialized, compressed=True, compress_scheme=compress_scheme
-            )
-            assert False
-        except CompressionNotFoundException:
-            assert True
-
-    @pytest.mark.parametrize("compress", [True, False])
-    def test_dict(self, compress):
-        hook = TorchHook(torch)
-
-        # Test with integers
-        _dict = {1: 1, 2: 2, 3: 3}
-        dict_serialized = serialize(_dict, compress=compress)
-        dict_serialized_deserialized = deserialize(dict_serialized, compressed=compress)
-        assert _dict == dict_serialized_deserialized
-
-        # Test with strings
-        _dict = {"one": 1, "two": 2, "three": 3}
-        dict_serialized = serialize(_dict, compress=compress)
-        dict_serialized_deserialized = deserialize(dict_serialized, compressed=compress)
-        assert _dict == dict_serialized_deserialized
-
-        # Test with a complex data structure
-        tensor_one = Tensor(numpy.random.random((100, 100)))
-        tensor_two = Tensor(numpy.random.random((100, 100)))
-        _dict = {0: tensor_one, 1: tensor_two}
-        dict_serialized = serialize(_dict, compress=compress)
-        dict_serialized_deserialized = deserialize(dict_serialized, compressed=compress)
-        # `assert dict_serialized_deserialized == _dict` does not work, therefore it's split
-        # into 3 assertions
-        assert type(dict_serialized_deserialized) == type(_dict)
-        assert (dict_serialized_deserialized[0] == tensor_one).all()
-        assert (dict_serialized_deserialized[1] == tensor_two).all()
-
-    @pytest.mark.parametrize("compress", [True, False])
-    def test_range_serde(self, compress):
-        _range = range(1, 2, 3)
-
-        range_serialized = serialize(_range, compress=compress)
-
-        range_serialized_deserialized = deserialize(range_serialized, compressed=compress)
-
-        assert _range == range_serialized_deserialized
-
-    @pytest.mark.parametrize("compress", [True, False])
-    def test_list(self, compress):
-
-        hook = TorchHook(torch)
-
-        # Test with integers
-        _list = [1, 2]
-        list_serialized = serialize(_list, compress=compress)
-        list_serialized_deserialized = deserialize(list_serialized, compressed=compress)
-        assert _list == list_serialized_deserialized
-
-        # Test with strings
-        _list = ["hello", "world"]
-        list_serialized = serialize(_list, compress=compress)
-        list_serialized_deserialized = deserialize(list_serialized, compressed=compress)
-        assert _list == list_serialized_deserialized
-
-        # Test with a complex data structure
-        tensor_one = Tensor(numpy.random.random((100, 100)))
-        tensor_two = Tensor(numpy.random.random((100, 100)))
-        _list = (tensor_one, tensor_two)
-        list_serialized = serialize(_list, compress=compress)
-        list_serialized_deserialized = deserialize(list_serialized, compressed=compress)
-        # `assert list_serialized_deserialized == _list` does not work, therefore it's split
-        # into 3 assertions
-        assert type(list_serialized_deserialized) == type(_list)
-        assert (list_serialized_deserialized[0] == tensor_one).all()
-        assert (list_serialized_deserialized[1] == tensor_two).all()
-
-    @pytest.mark.parametrize("compress", [True, False])
-    def test_set(self, compress):
-
-        hook = TorchHook(torch)
-
-        # Test with integers
-        _set = set([1, 2])
-        set_serialized = serialize(_set, compress=compress)
-        set_serialized_deserialized = deserialize(set_serialized, compressed=compress)
-        assert _set == set_serialized_deserialized
-
-        # Test with strings
-        _set = set(["hello", "world"])
-        set_serialized = serialize(_set, compress=compress)
-        set_serialized_deserialized = deserialize(set_serialized, compressed=compress)
-        assert _set == set_serialized_deserialized
-
-        # Test with a complex data structure
-        tensor_one = Tensor(numpy.random.random((100, 100)))
-        tensor_two = Tensor(numpy.random.random((100, 100)))
-        _set = (tensor_one, tensor_two)
-        set_serialized = serialize(_set, compress=compress)
-        set_serialized_deserialized = deserialize(set_serialized, compressed=compress)
-        # `assert set_serialized_deserialized == _set` does not work, therefore it's split
-        # into 3 assertions
-        assert type(set_serialized_deserialized) == type(_set)
-        assert (set_serialized_deserialized[0] == tensor_one).all()
-        assert (set_serialized_deserialized[1] == tensor_two).all()
-
-    @pytest.mark.parametrize("compress", [True, False])
-    def test_slice(self, compress):
-        s = slice(0, 100, 2)
-        x = numpy.random.rand(100)
-        s_serialized = serialize(s, compress=compress)
-        s_serialized_deserialized = deserialize(s_serialized, compressed=compress)
-
-        assert type(s) == type(s_serialized_deserialized)
-        assert (x[s] == x[s_serialized_deserialized]).all()
-
-        s = slice(40, 50)
-        x = numpy.random.rand(100)
-        s_serialized = serialize(s, compress=False)
-        s_serialized_deserialized = deserialize(s_serialized, compressed=False)
-
-        assert type(s) == type(s_serialized_deserialized)
-        assert (x[s] == x[s_serialized_deserialized]).all()
-
-    @pytest.mark.parametrize("compress", [True, False])
-    def test_float(self, compress):
-        x = 0.5
-        y = 1.5
-
-        x_serialized = serialize(x, compress=compress)
-        x_serialized_deserialized = deserialize(x_serialized, compressed=compress)
-
-        y_serialized = serialize(y, compress=compress)
-        y_serialized_deserialized = deserialize(y_serialized, compressed=compress)
-
-        assert x_serialized_deserialized == x
-        assert y_serialized_deserialized == y
-
-    def test_compressed_float(self):
-        x = 0.5
-        y = 1.5
-
-        x_serialized = serialize(x, compress=True)
-        x_serialized_deserialized = deserialize(x_serialized, compressed=True)
-
-        y_serialized = serialize(y, compress=True)
-        y_serialized_deserialized = deserialize(y_serialized, compressed=True)
-
-        assert x_serialized_deserialized == x
-        assert y_serialized_deserialized == y
-
-
-class TestHooked(object):
-    def setUp(self):
-        hook = syft.TorchHook(torch, verbose=True)
-
-        me = hook.local_worker
-        me.is_client_worker = False
-
-        bob = syft.VirtualWorker(id="bob", hook=hook, is_client_worker=False)
-        alice = syft.VirtualWorker(id="alice", hook=hook, is_client_worker=False)
-        james = syft.VirtualWorker(id="james", hook=hook, is_client_worker=False)
-
-        bob.add_workers([alice, james])
-        alice.add_workers([bob, james])
-        james.add_workers([bob, alice])
-        me.add_workers([bob, alice, james])
-
-        self.hook = hook
-        self.bob = bob
-        self.alice = alice
-        self.james = james
-
-    @pytest.mark.parametrize(
-        "compress, compress_scheme", [(True, LZ4), (False, LZ4), (True, ZSTD), (False, ZSTD)]
-    )
-    def test_hooked_tensor(self, compress, compress_scheme):
-        TorchHook(torch)
->>>>>>> 09575fb8
 
 @pytest.mark.parametrize("compress", [True, False])
 def test_torch_Tensor(compress):
@@ -534,6 +288,29 @@
     assert numpy.array_equal(arr, arr_serialized_deserialized)
 
 
+@pytest.mark.parametrize("compress_scheme", [-1, 2, 3, 1000])
+    def test_invalid_compression_scheme(self, compress_scheme):
+        arr = numpy.random.random((100, 100))
+        try:
+            arr_serialized = serialize(arr, compress=True, compress_scheme=compress_scheme)
+            assert False
+        except CompressionNotFoundException:
+            assert True
+
+
+@pytest.mark.parametrize("compress_scheme", [-1, 2, 3, 1000])
+def test_invalid_decompression_scheme(self, compress_scheme):
+    # using numpy.ones because numpy.random.random is not compressed.
+    arr = numpy.ones((100, 100))
+    arr_serialized = serialize(arr, compress=True, compress_scheme=LZ4)
+    try:
+        arr_serialized_deserialized = deserialize(
+            arr_serialized, compressed=True, compress_scheme=compress_scheme
+        )
+        assert False
+    except CompressionNotFoundException:
+        assert True
+
 @pytest.mark.parametrize("compress", [True, False])
 def test_dict(compress):
     # Test with integers
