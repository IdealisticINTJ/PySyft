--- conflicted
+++ resolved
@@ -2007,7 +2007,6 @@
     ]
 
 
-<<<<<<< HEAD
 # syft.messaging.message.CryptenInitPlan
 def make_crypteninitplan(**kwargs):
     def compare(detailed, original):
@@ -2089,7 +2088,9 @@
             ),
             "cmp_detailed": compare,
         },
-=======
+    ]
+
+
 def make_paillier(**kwargs):
     # TODO: Add proper testing for paillier tensor
 
@@ -2110,5 +2111,4 @@
             ),
             "cmp_detailed": compare,
         }
->>>>>>> 1b414694
     ]