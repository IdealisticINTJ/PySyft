# future
from __future__ import annotations

# stdlib
import ast
from copy import deepcopy
from enum import Enum
import hashlib
import inspect
from inspect import Parameter
from inspect import Signature
from io import StringIO
import sys
import types
from typing import Any
from typing import Callable
from typing import Dict
from typing import List
from typing import Optional
from typing import Type
from typing import Union
from typing import cast

# third party
from RestrictedPython import compile_restricted
from result import Ok

# relative
from ...abstract_node import AbstractNode
from ...abstract_node import NodeType
from ...client.api import APIRegistry
from ...client.api import NodeIdentity
from ...node.credentials import SyftVerifyKey
from ...serde.recursive_primitives import recursive_serde_register_type
from ...serde.serializable import serializable
from ...store.document_store import PartitionKey
from ...types.datetime import DateTime
from ...types.syft_object import SYFT_OBJECT_VERSION_1
from ...types.syft_object import SyftObject
from ...types.transforms import TransformContext
from ...types.transforms import generate_id
from ...types.transforms import transform
from ...types.twin_object import TwinObject
from ...types.uid import UID
from ...util.util import is_interpreter_jupyter
from ..action.action_object import ActionObject
from ..code.code_parse import GlobalsVisitor
from ..code.unparse import unparse
from ..context import AuthedServiceContext
from ..context import ChangeContext
from ..context import NodeServiceContext
from ..dataset.dataset import Asset
from ..response import SyftError
from ..response import SyftSuccess

PolicyUserVerifyKeyPartitionKey = PartitionKey(
    key="user_verify_key", type_=SyftVerifyKey
)
PyCodeObject = Any


def extract_uid(v: Any) -> UID:
    value = v
    if isinstance(v, ActionObject):
        value = v.id
    if isinstance(v, TwinObject):
        value = v.id

    if not isinstance(value, UID):
        raise Exception(f"Input {v} must have a UID not {type(v)}")
    return value


<<<<<<< HEAD
def filter_only_uids(results: Any) -> Union[list, dict, UID]:
=======
def filter_only_uids(results: Any) -> Union[List[UID], Dict[str, UID]]:
>>>>>>> 415fb4fa
    if not hasattr(results, "__len__"):
        results = [results]

    if isinstance(results, list):
        output_list = []
        for v in results:
            output_list.append(extract_uid(v))
        return output_list
    elif isinstance(results, dict):
        output_dict = {}
        for k, v in results.items():
            output_dict[k] = extract_uid(v)
        return output_dict
    return extract_uid(results)


class Policy(SyftObject):
    # version
    __canonical_name__: str = "Policy"
    __version__ = SYFT_OBJECT_VERSION_1

    id: UID
    init_kwargs: Dict[Any, Any] = {}

    def __init__(self, *args: Any, **kwargs: Any) -> None:
        if "init_kwargs" in kwargs:
            init_kwargs = kwargs["init_kwargs"]
            del kwargs["init_kwargs"]
        else:
            init_kwargs = deepcopy(kwargs)
            if "id" in init_kwargs:
                del init_kwargs["id"]
        super().__init__(init_kwargs=init_kwargs, *args, **kwargs)  # noqa: B026

    @property
    def policy_code(self) -> str:
        mro = reversed(type(self).mro())
        op_code = ""
        for klass in mro:
            if "Policy" in klass.__name__:
                op_code += inspect.getsource(klass)
                op_code += "\n"
        return op_code

    def is_valid(self, *args: List, **kwargs: Dict) -> Union[SyftSuccess, SyftError]:  # type: ignore
        return SyftSuccess(message="Policy is valid.")

    def public_state(self) -> Any:
        raise NotImplementedError


@serializable()
class UserPolicyStatus(Enum):
    SUBMITTED = "submitted"
    DENIED = "denied"
    APPROVED = "approved"


def partition_by_node(kwargs: Dict[str, Any]) -> dict[NodeIdentity, dict[str, UID]]:
    # relative
    from ...client.api import APIRegistry
    from ...client.api import NodeIdentity
    from ...types.twin_object import TwinObject
    from ..action.action_object import ActionObject

    # fetches the all the current api's connected
    api_list = APIRegistry.get_all_api()
    output_kwargs = {}
    for k, v in kwargs.items():
        uid = v
        if isinstance(v, ActionObject):
            uid = v.id
        if isinstance(v, TwinObject):
            uid = v.id
        if isinstance(v, Asset):
            uid = v.action_id
        if not isinstance(uid, UID):
            raise Exception(f"Input {k} must have a UID not {type(v)}")

        _obj_exists = False
        for api in api_list:
            if api.services.action.exists(uid):
                node_identity = NodeIdentity.from_api(api)
                if node_identity not in output_kwargs:
                    output_kwargs[node_identity] = {k: uid}
                else:
                    output_kwargs[node_identity].update({k: uid})

                _obj_exists = True
                break

        if not _obj_exists:
            raise Exception(f"Input data {k}:{uid} does not belong to any Domain")

    return output_kwargs


class InputPolicy(Policy):
    __canonical_name__ = "InputPolicy"
    __version__ = SYFT_OBJECT_VERSION_1

    def __init__(self, *args: Any, **kwargs: Any) -> None:
        if "init_kwargs" in kwargs:
            init_kwargs = kwargs["init_kwargs"]
            del kwargs["init_kwargs"]
        else:
            # TODO: remove this tech debt, dont remove the id mapping functionality
            init_kwargs = partition_by_node(kwargs)
        super().__init__(*args, init_kwargs=init_kwargs, **kwargs)

    def filter_kwargs(
        self, kwargs: Dict[Any, Any], context: AuthedServiceContext, code_item_id: UID
    ) -> Dict[Any, Any]:
        raise NotImplementedError

    @property
    def inputs(self) -> Dict[NodeIdentity, Any]:
        return self.init_kwargs

    def _inputs_for_context(self, context: ChangeContext) -> Union[dict, SyftError]:
        user_node_view = NodeIdentity.from_change_context(context)
        inputs = self.inputs[user_node_view]
        if context.node is None:
            return SyftError(f"context {context}'s node is None")
        root_context = AuthedServiceContext(
            node=context.node, credentials=context.approving_user_credentials
        ).as_root_context()

        action_service = context.node.get_service("actionservice")
        for var_name, uid in inputs.items():
            action_object = action_service.get(uid=uid, context=root_context)
            if action_object.is_err():
                return SyftError(message=action_object.err())
            action_object_value = action_object.ok()
            # resolve syft action data from blob store
            if isinstance(action_object_value, TwinObject):
                action_object_value.private_obj.syft_action_data  # noqa: B018
                action_object_value.mock_obj.syft_action_data  # noqa: B018
            elif isinstance(action_object_value, ActionObject):
                action_object_value.syft_action_data  # noqa: B018
            inputs[var_name] = action_object_value
        return inputs


def retrieve_from_db(
    code_item_id: UID, allowed_inputs: Dict[str, UID], context: AuthedServiceContext
) -> Dict:
    # relative
    from ...service.action.action_object import TwinMode

    context.node = cast(AbstractNode, context.node)

    action_service = context.node.get_service("actionservice")
    code_inputs = {}

    # When we are retrieving the code from the database, we need to use the node's
    # verify key as the credentials. This is because when we approve the code, we
    # we allow the private data to be used only for this specific code.
    # but we are not modifying the permissions of the private data

    root_context = AuthedServiceContext(
        node=context.node, credentials=context.node.verify_key
    )
    if context.node.node_type == NodeType.DOMAIN:
        for var_name, arg_id in allowed_inputs.items():
            kwarg_value = action_service._get(
                context=root_context,
                uid=arg_id,
                twin_mode=TwinMode.NONE,
                has_permission=True,
            )
            if kwarg_value.is_err():
                return SyftError(message=kwarg_value.err())
            code_inputs[var_name] = kwarg_value.ok()

    elif context.node.node_type == NodeType.ENCLAVE:
        dict_object = action_service.get(context=root_context, uid=code_item_id)
        if dict_object.is_err():
            return SyftError(message=dict_object.err())
        for value in dict_object.ok().syft_action_data.values():
            code_inputs.update(value)

    else:
        raise Exception(
            f"Invalid Node Type for Code Submission:{context.node.node_type}"
        )
    return Ok(code_inputs)


def allowed_ids_only(
    allowed_inputs: dict[NodeIdentity, Any],
    kwargs: Dict[str, Any],
    context: AuthedServiceContext,
) -> Dict[str, UID]:
    context.node = cast(AbstractNode, context.node)
    if context.node.node_type == NodeType.DOMAIN:
        node_identity = NodeIdentity(
            node_name=context.node.name,
            node_id=context.node.id,
            verify_key=context.node.signing_key.verify_key,
        )
        allowed_inputs = allowed_inputs.get(node_identity, {})
    elif context.node.node_type == NodeType.ENCLAVE:
        base_dict = {}
        for key in allowed_inputs.values():
            base_dict.update(key)
        allowed_inputs = base_dict
    else:
        raise Exception(
            f"Invalid Node Type for Code Submission:{context.node.node_type}"
        )
    filtered_kwargs = {}
    for key in allowed_inputs.keys():
        if key in kwargs:
            value = kwargs[key]
            uid = value
            if not isinstance(uid, UID):
                uid = getattr(value, "id", None)

            if uid != allowed_inputs[key]:
                raise Exception(
                    f"Input {type(value)} for {key} not in allowed {allowed_inputs}"
                )
            filtered_kwargs[key] = value
    return filtered_kwargs


@serializable()
class ExactMatch(InputPolicy):
    # version
    __canonical_name__ = "ExactMatch"
    __version__ = SYFT_OBJECT_VERSION_1

    def filter_kwargs(
        self, kwargs: Dict[Any, Any], context: AuthedServiceContext, code_item_id: UID
    ) -> Dict[Any, Any]:
        allowed_inputs = allowed_ids_only(
            allowed_inputs=self.inputs, kwargs=kwargs, context=context
        )
        results = retrieve_from_db(
            code_item_id=code_item_id, allowed_inputs=allowed_inputs, context=context
        )
        return results


@serializable()
class OutputHistory(SyftObject):
    # version
    __canonical_name__ = "OutputHistory"
    __version__ = SYFT_OBJECT_VERSION_1

    output_time: DateTime
    outputs: Optional[Union[List[UID], Dict[str, UID]]]
    executing_user_verify_key: SyftVerifyKey


class OutputPolicy(Policy):
    # version
    __canonical_name__ = "OutputPolicy"
    __version__ = SYFT_OBJECT_VERSION_1

    output_kwargs: List[str] = []
    node_uid: Optional[UID]
    output_readers: List[SyftVerifyKey] = []

    def apply_output(
        self,
        context: NodeServiceContext,
        outputs: Any,
    ) -> Any:
<<<<<<< HEAD
        output_uids: Union[dict[str, Any], list, UID] = filter_only_uids(outputs)
        if isinstance(output_uids, UID):
            output_uids = [output_uids]
        history = OutputHistory(
            output_time=DateTime.now(),
            outputs=output_uids,
            executing_user_verify_key=context.credentials,
        )
        self.output_history.append(history)
        return outputs
=======
        # output_uids: Union[Dict[str, Any], list] = filter_only_uids(outputs)
        # if isinstance(output_uids, UID):
        #     output_uids = [output_uids]
        # history = OutputHistory(
        #     output_time=DateTime.now(),
        #     outputs=output_uids,
        #     executing_user_verify_key=context.credentials,
        # )
        # self.output_history.append(history)
>>>>>>> 415fb4fa

        return outputs

    def is_valid(self, context: AuthedServiceContext) -> Union[SyftSuccess, SyftError]:  # type: ignore
        raise NotImplementedError()


@serializable()
class OutputPolicyExecuteCount(OutputPolicy):
    __canonical_name__ = "OutputPolicyExecuteCount"
    __version__ = SYFT_OBJECT_VERSION_1

    limit: int

    @property
    def count(self) -> Union[SyftError, int]:
        api = APIRegistry.api_for(self.syft_node_location, self.syft_client_verify_key)
        output_history = api.services.output.get_by_output_policy_id(self.id)

        if isinstance(output_history, SyftError):
            return output_history
        return len(output_history)

    @property
    def is_valid(self) -> Union[SyftSuccess, SyftError]:  # type: ignore
        execution_count = self.count
        is_valid = execution_count < self.limit
        if is_valid:
            return SyftSuccess(
                message=f"Policy is still valid. count: {execution_count} < limit: {self.limit}"
            )
        return SyftError(
            message=f"Policy is no longer valid. count: {execution_count} >= limit: {self.limit}"
        )

    def _is_valid(self, context: AuthedServiceContext) -> Union[SyftSuccess, SyftError]:  # type: ignore
        output_service = context.node.get_service("outputservice")  # type: ignore
        output_history = output_service.get_by_output_policy_id(context, self.id)
        if isinstance(output_history, SyftError):
            return output_history
        execution_count = len(output_history)

        is_valid = execution_count < self.limit
        if is_valid:
            return SyftSuccess(
                message=f"Policy is still valid. count: {execution_count} < limit: {self.limit}"
            )
        return SyftError(
            message=f"Policy is no longer valid. count: {execution_count} >= limit: {self.limit}"
        )

    def public_state(self) -> dict[str, int]:
        return {"limit": self.limit, "count": self.count}


@serializable()
class OutputPolicyExecuteOnce(OutputPolicyExecuteCount):
    __canonical_name__ = "OutputPolicyExecuteOnce"
    __version__ = SYFT_OBJECT_VERSION_1

    limit: int = 1


SingleExecutionExactOutput = OutputPolicyExecuteOnce


@serializable()
class CustomPolicy(type):
    # capture the init_kwargs transparently
    def __call__(cls, *args: Any, **kwargs: Any) -> None:
        obj = super().__call__(*args, **kwargs)
        obj.init_kwargs = kwargs
        return obj


recursive_serde_register_type(CustomPolicy)


@serializable()
class CustomOutputPolicy(metaclass=CustomPolicy):
    def apply_output(
        self,
        context: NodeServiceContext,
        outputs: Any,
    ) -> Optional[Any]:
        return outputs


class UserOutputPolicy(OutputPolicy):
    __canonical_name__ = "UserOutputPolicy"
    pass


class UserInputPolicy(InputPolicy):
    __canonical_name__ = "UserInputPolicy"
    pass


class EmpyInputPolicy(InputPolicy):
    __canonical_name__ = "EmptyInputPolicy"
    pass


class CustomInputPolicy(metaclass=CustomPolicy):
    pass


@serializable()
class UserPolicy(Policy):
    __canonical_name__: str = "UserPolicy"
    __version__ = SYFT_OBJECT_VERSION_1

    id: UID
    node_uid: Optional[UID]
    user_verify_key: SyftVerifyKey
    raw_code: str
    parsed_code: str
    signature: inspect.Signature
    class_name: str
    unique_name: str
    code_hash: str
    byte_code: PyCodeObject
    status: UserPolicyStatus = UserPolicyStatus.SUBMITTED

    # TODO: fix the mypy issue
    @property  # type: ignore
    def byte_code(self) -> Optional[PyCodeObject]:
        return compile_byte_code(self.parsed_code)

    @property
    def policy_code(self) -> str:
        return self.raw_code

    def apply_output(
        self,
        context: NodeServiceContext,
        outputs: Any,
    ) -> Optional[Any]:
        return outputs


def new_getfile(object: Any) -> Any:  # TODO: fix the mypy issue
    if not inspect.isclass(object):
        return inspect.getfile(object)

    # Lookup by parent module (as in current inspect)
    if hasattr(object, "__module__"):
        object_ = sys.modules.get(object.__module__)
        if object_ is not None and hasattr(object_, "__file__"):
            return object_.__file__

    # If parent module is __main__, lookup by methods (NEW)
    for _, member in inspect.getmembers(object):
        if (
            inspect.isfunction(member)
            and object.__qualname__ + "." + member.__name__ == member.__qualname__
        ):
            return inspect.getfile(member)
    else:
        raise TypeError(f"Source for {object!r} not found")


def get_code_from_class(policy: Type[CustomPolicy]) -> str:
    klasses = [inspect.getmro(policy)[0]]  #
    whole_str = ""
    for klass in klasses:
        if is_interpreter_jupyter():
            # third party
            from IPython.core.magics.code import extract_symbols

            cell_code = "".join(inspect.linecache.getlines(new_getfile(klass)))
            class_code = extract_symbols(cell_code, klass.__name__)[0][0]
        else:
            class_code = inspect.getsource(klass)
        whole_str += class_code
    return whole_str


@serializable()
class SubmitUserPolicy(Policy):
    __canonical_name__ = "SubmitUserPolicy"
    __version__ = SYFT_OBJECT_VERSION_1

    id: Optional[UID]  # type: ignore[assignment]
    code: str
    class_name: str
    input_kwargs: List[str]

    def compile(self) -> PyCodeObject:
        return compile_restricted(self.code, "<string>", "exec")

    @staticmethod
    def from_obj(policy_obj: CustomPolicy) -> SubmitUserPolicy:
        user_class = policy_obj.__class__
        init_f_code = user_class.__init__.__code__
        return SubmitUserPolicy(
            code=get_code_from_class(user_class),
            class_name=user_class.__name__,
            input_kwargs=init_f_code.co_varnames[1 : init_f_code.co_argcount],
        )


def hash_code(context: TransformContext) -> TransformContext:
    if context.output is None:
        return context
    code = context.output["code"]
    del context.output["code"]
    context.output["raw_code"] = code
    code_hash = hashlib.sha256(code.encode("utf8")).hexdigest()
    context.output["code_hash"] = code_hash

    return context


def generate_unique_class_name(context: TransformContext) -> TransformContext:
    # TODO: Do we need to check if the initial name contains underscores?
    if context.output is not None:
        code_hash = context.output["code_hash"]
        service_class_name = context.output["class_name"]
        unique_name = f"{service_class_name}_{context.credentials}_{code_hash}"
        context.output["unique_name"] = unique_name
    else:
        print("f{context}'s output is None. No trasformation happened.")

    return context


def compile_byte_code(parsed_code: str) -> Optional[PyCodeObject]:
    try:
        return compile(parsed_code, "<string>", "exec")
    except Exception as e:
        print("WARNING: to compile byte code", e)
    return None


def process_class_code(raw_code: str, class_name: str) -> str:
    tree = ast.parse(raw_code)
    v = GlobalsVisitor()
    v.visit(tree)
    if len(tree.body) != 1 or not isinstance(tree.body[0], ast.ClassDef):
        raise Exception(
            "Class code should only contain the Class definition for your policy"
        )
    old_class = tree.body[0]
    if len(old_class.bases) != 1 or old_class.bases[0].attr not in [
        CustomInputPolicy.__name__,
        CustomOutputPolicy.__name__,
    ]:
        raise Exception(
            f"Class code should either implement {CustomInputPolicy.__name__} "
            f"or {CustomOutputPolicy.__name__}"
        )

    # TODO: changes the bases
    old_class.bases[0].attr = old_class.bases[0].attr.replace("Custom", "User")

    serializable_name = ast.Name(id="sy.serializable", ctx=ast.Load())
    serializable_decorator = ast.Call(
        func=serializable_name,
        args=[],
        keywords=[],
    )

    new_class = tree.body[0]
    # TODO add this manually
    for stmt in new_class.body:
        if isinstance(stmt, ast.FunctionDef) and stmt.name == "__init__":
            stmt.name = "__user_init__"

    # change the module that the code will reference
    # this is required for the @serializable to mount it in the right path for serde
    new_line = ast.parse('__module__ = "syft.user"')
    new_class.body.append(new_line.body[0])
    new_line = ast.parse(f'__canonical_name__ = "{class_name}"')
    new_class.body.append(new_line.body[0])
    new_line = ast.parse("__version__ = 1")
    new_class.body.append(new_line.body[0])
    new_class.name = class_name
    new_class.decorator_list = [serializable_decorator]
    new_body = []
    new_body.append(
        ast.ImportFrom(
            module="__future__",
            names=[ast.alias(name="annotations", asname="annotations")],
            level=0,
        )
    )
    new_body.append(ast.Import(names=[ast.alias(name="syft", asname="sy")], level=0))
    typing_types = [
        "Any",
        "Callable",
        "ClassVar",
        "Dict",
        "List",
        "Optional",
        "Set",
        "Tuple",
        "Type",
    ]
    for typing_type in typing_types:
        new_body.append(
            ast.ImportFrom(
                module="typing",
                names=[ast.alias(name=typing_type, asname=typing_type)],
                level=0,
            )
        )
    new_body.append(new_class)
    module = ast.Module(new_body, type_ignores=[])
    try:
        return unparse(module)
    except Exception as e:
        print("failed to unparse", e)
        raise e


def check_class_code(context: TransformContext) -> TransformContext:
    # TODO: define the proper checking for this case based on the ideas from UserCode
    # check for no globals
    # check for Policy template -> __init__, apply_output, public_state
    # parse init signature
    # check dangerous libraries, maybe compile_restricted already does that
    if context.output is None:
        return context

    try:
        processed_code = process_class_code(
            raw_code=context.output["raw_code"],
            class_name=context.output["unique_name"],
        )
        context.output["parsed_code"] = processed_code
    except Exception as e:
        raise e

    return context


def compile_code(context: TransformContext) -> TransformContext:
    if context.output is not None:
        byte_code = compile_byte_code(context.output["parsed_code"])
        if byte_code is None:
            raise Exception(
                "Unable to compile byte code from parsed code. "
                + context.output["parsed_code"]
            )
    else:
        print("f{context}'s output is None. No trasformation happened.")

    return context


def add_credentials_for_key(key: str) -> Callable:
    def add_credentials(context: TransformContext) -> TransformContext:
        if context.output is not None:
            context.output[key] = context.credentials

        return context

    return add_credentials


def generate_signature(context: TransformContext) -> TransformContext:
    if context.output is None:
        return context

    params = [
        Parameter(name=k, kind=Parameter.POSITIONAL_OR_KEYWORD)
        for k in context.output["input_kwargs"]
    ]
    sig = Signature(parameters=params)
    context.output["signature"] = sig

    return context


@transform(SubmitUserPolicy, UserPolicy)
def submit_policy_code_to_user_code() -> List[Callable]:
    return [
        generate_id,
        hash_code,
        generate_unique_class_name,
        generate_signature,
        check_class_code,
        # compile_code, # don't compile until approved
        add_credentials_for_key("user_verify_key"),
    ]


def add_class_to_user_module(klass: type, unique_name: str) -> type:
    klass.__module__ = "syft.user"
    klass.__name__ = unique_name
    # syft absolute
    import syft as sy

    if not hasattr(sy, "user"):
        user_module = types.ModuleType("user")
        sys.modules["syft"].user = user_module
    user_module = sy.user
    setattr(user_module, unique_name, klass)
    sys.modules["syft"].user = user_module
    return klass


def execute_policy_code(user_policy: UserPolicy) -> Any:
    stdout_ = sys.stdout
    stderr_ = sys.stderr

    try:
        stdout = StringIO()
        stderr = StringIO()

        sys.stdout = stdout
        sys.stderr = stderr

        class_name = f"{user_policy.unique_name}"
        if class_name in user_policy.__object_version_registry__.keys():
            policy_class = user_policy.__object_version_registry__[class_name]
        else:
            exec(user_policy.byte_code)  # nosec
            policy_class = eval(user_policy.unique_name)  # nosec

        policy_class = add_class_to_user_module(policy_class, user_policy.unique_name)

        sys.stdout = stdout_
        sys.stderr = stderr_

        return policy_class

    except Exception as e:
        print("execute_byte_code failed", e, file=stderr_)

    finally:
        sys.stdout = stdout_
        sys.stderr = stderr_


def load_policy_code(user_policy: UserPolicy) -> Any:
    try:
        policy_class = execute_policy_code(user_policy)
        return policy_class
    except Exception as e:
        raise Exception(f"Exception loading code. {user_policy}. {e}")


def init_policy(user_policy: UserPolicy, init_args: Dict[str, Any]) -> Any:
    policy_class = load_policy_code(user_policy)
    policy_object = policy_class()
    init_args = {k: v for k, v in init_args.items() if k != "id"}
    policy_object.__user_init__(**init_args)
    return policy_object<|MERGE_RESOLUTION|>--- conflicted
+++ resolved
@@ -71,11 +71,7 @@
     return value
 
 
-<<<<<<< HEAD
-def filter_only_uids(results: Any) -> Union[list, dict, UID]:
-=======
 def filter_only_uids(results: Any) -> Union[List[UID], Dict[str, UID]]:
->>>>>>> 415fb4fa
     if not hasattr(results, "__len__"):
         results = [results]
 
@@ -346,18 +342,6 @@
         context: NodeServiceContext,
         outputs: Any,
     ) -> Any:
-<<<<<<< HEAD
-        output_uids: Union[dict[str, Any], list, UID] = filter_only_uids(outputs)
-        if isinstance(output_uids, UID):
-            output_uids = [output_uids]
-        history = OutputHistory(
-            output_time=DateTime.now(),
-            outputs=output_uids,
-            executing_user_verify_key=context.credentials,
-        )
-        self.output_history.append(history)
-        return outputs
-=======
         # output_uids: Union[Dict[str, Any], list] = filter_only_uids(outputs)
         # if isinstance(output_uids, UID):
         #     output_uids = [output_uids]
@@ -367,7 +351,6 @@
         #     executing_user_verify_key=context.credentials,
         # )
         # self.output_history.append(history)
->>>>>>> 415fb4fa
 
         return outputs
 
@@ -385,6 +368,10 @@
     @property
     def count(self) -> Union[SyftError, int]:
         api = APIRegistry.api_for(self.syft_node_location, self.syft_client_verify_key)
+        if api is None:
+            raise ValueError(
+                f"api is None. You must login to {self.syft_node_location}"
+            )
         output_history = api.services.output.get_by_output_policy_id(self.id)
 
         if isinstance(output_history, SyftError):
