# stdlib
import sys
import traceback
from typing import Any
from typing import TYPE_CHECKING

# third party
from IPython.display import display
from result import Err
from typing_extensions import Self

# relative
from ..serde.serializable import serializable
from ..types.base import SyftBaseModel
from ..util.util import sanitize_html

if TYPE_CHECKING:
    # relative
    from .context import AuthedServiceContext


class SyftResponseMessage(SyftBaseModel):
    message: str
    _bool: bool = True
    require_api_update: bool = False

    def is_err(self) -> bool:
        return False

    def is_ok(self) -> bool:
        return True

    def __getattr__(self, name: str) -> Any:
        if name in [
            "_bool",
            # "_repr_html_",
            # "message",
            # 'require_api_update',
            # '__bool__',
            # '__eq__',
            # '__repr__',
            # '__str__',
            # '_repr_html_class_',
            # '_repr_html_',
            "_ipython_canary_method_should_not_exist_",
            "_ipython_display_",
            "__canonical_name__",
            "__version__",
        ] or name.startswith("_repr"):
            return super().__getattr__(name)
        display(self)
        raise AttributeError(
            f"You have tried accessing `{name}` on a {type(self).__name__} with message: {self.message}"
        )

    def __bool__(self) -> bool:
        return self._bool

    def __eq__(self, other: Any) -> bool:
        if isinstance(other, SyftResponseMessage):
            return (
                self.message == other.message
                and self._bool == other._bool
                and self.require_api_update == other.require_api_update
            )
        return self._bool == other

    def __repr__(self) -> str:
        _class_name_ = type(self).__name__
        return f"{_class_name_}: {self.message}"

    def __str__(self) -> str:
        return self.__repr__()

    @property
    def _repr_html_class_(self) -> str:
        return "alert-info"

    def _repr_html_(self) -> str:
        return (
            f'<div class="{self._repr_html_class_}" style="padding:5px;">'
            f"<strong>{type(self).__name__}</strong>: "
            f'<pre class="{self._repr_html_class_}" style="display:inline; font-family:inherit;">'
            f"{sanitize_html(self.message)}</pre></div><br/>"
        )


@serializable(canonical_name="SyftError", version=1)
class SyftError(SyftResponseMessage):
    _bool: bool = False
    tb: str | None = None

    @property
    def _repr_html_class_(self) -> str:
        return "alert-danger"

    def to_result(self) -> Err:
        return Err(value=self.message)

    def __bool__(self) -> bool:
        return False

    def is_err(self) -> bool:
        return True

    def is_ok(self) -> bool:
        return False

    @classmethod
    def from_exception(
        cls,
        context: "AuthedServiceContext",
        exc: Exception,
        include_traceback: bool = False,
    ) -> Self:
        # traceback may contain private information
        # relative
        from ..types.errors import SyftException as NewSyftException

        tb = None
        if isinstance(exc, NewSyftException):
            error_msg = exc.get_message(context)
            if include_traceback:
                tb = exc.get_tb(context)
        else:
            # by default only type
            error_msg = f"Something unexpected happened server side {type(exc)}"
            print(f"Error: {exc}")
            print(traceback.format_exc())
            if include_traceback:
                tb = traceback.format_exc()
                # if they can see the tb, they can also see the exception message
                error_msg = f"Something unexpected happened server side {exc}"
        return cls(message=error_msg, tb=tb)


@serializable(canonical_name="SyftSuccess", version=1)
class SyftSuccess(SyftResponseMessage):
    value: Any | None = None

    def is_err(self) -> bool:
        return False

    def is_ok(self) -> bool:
        return True

    @property
    def _repr_html_class_(self) -> str:
        return "alert-success"

    def unwrap_value(self) -> Any:
        return self.value


<<<<<<< HEAD
@serializable()
class SyftNotReady(SyftError):
=======
@serializable(canonical_name="SyftNotReady", version=1)
class SyftNotReady(SyftResponseMessage):
>>>>>>> d0e0ea41
    _bool: bool = False

    @property
    def _repr_html_class_(self) -> str:
        return "alert-info"


@serializable(canonical_name="SyftWarning", version=1)
class SyftWarning(SyftResponseMessage):
    @property
    def _repr_html_class_(self) -> str:
        return "alert-warning"


@serializable(canonical_name="SyftInfo", version=1)
class SyftInfo(SyftResponseMessage):
    _bool: bool = False

    @property
    def _repr_html_class_(self) -> str:
        return "alert-info"


@serializable(canonical_name="SyftException", version=1)
class SyftException(Exception):
    traceback: bool = False
    traceback_limit: int = 10

    @property
    def _repr_html_class_(self) -> str:
        return "alert-danger"

    def _repr_html_(self) -> str:
        return (
            f'<div class="{self._repr_html_class_}" style="padding:5px;">'
            + f"<strong>{type(self).__name__}</strong>: {sanitize_html(self.args)}</div><br />"
        )

    @staticmethod
    def format_traceback(etype: Any, evalue: Any, tb: Any, tb_offset: Any) -> str:
        line = "---------------------------------------------------------------------------\n"
        template = ""
        template += line
        template += f"{type(evalue).__name__}\n"
        template += line
        template += f"Exception: {evalue}\n"

        if evalue.traceback:
            template += line
            template += "Traceback:\n"
            tb_lines = "".join(traceback.format_tb(tb, evalue.traceback_limit)) + "\n"
            template += tb_lines
            template += line

        return template


def syft_exception_handler(
    shell: Any, etype: Any, evalue: Any, tb: Any, tb_offset: Any = None
) -> None:
    template = evalue.format_traceback(
        etype=etype, evalue=evalue, tb=tb, tb_offset=tb_offset
    )
    sys.stderr.write(template)


try:
    # third party
    from IPython import get_ipython

    get_ipython().set_custom_exc((SyftException,), syft_exception_handler)  # noqa: F821
except Exception:
    pass  # nosec


@serializable(canonical_name="SyftAttributeError", version=1)
class SyftAttributeError(AttributeError, SyftException):
    pass<|MERGE_RESOLUTION|>--- conflicted
+++ resolved
@@ -152,13 +152,8 @@
         return self.value
 
 
-<<<<<<< HEAD
-@serializable()
+@serializable(canonical_name="SyftNotReady", version=1)
 class SyftNotReady(SyftError):
-=======
-@serializable(canonical_name="SyftNotReady", version=1)
-class SyftNotReady(SyftResponseMessage):
->>>>>>> d0e0ea41
     _bool: bool = False
 
     @property
