--- conflicted
+++ resolved
@@ -44,12 +44,7 @@
 from .user_stash import UserStash
 
 
-<<<<<<< HEAD
-@serializable()
-=======
-@instrument
 @serializable(canonical_name="UserService", version=1)
->>>>>>> a97e1224
 class UserService(AbstractService):
     store: DocumentStore
     stash: UserStash
