--- conflicted
+++ resolved
@@ -35,25 +35,6 @@
 from .user_roles import ServiceRole
 
 
-<<<<<<< HEAD
-class UserV1(SyftObject):
-    __canonical_name__ = "User"
-    __version__ = SYFT_OBJECT_VERSION_1
-
-    email: EmailStr | None = None
-    name: str | None = None
-    hashed_password: str | None = None
-    salt: str | None = None
-    signing_key: SyftSigningKey | None = None
-    verify_key: SyftVerifyKey | None = None
-    role: ServiceRole | None = None
-    institution: str | None = None
-    website: str | None = None
-    created_at: str | None = None
-
-
-=======
->>>>>>> 22ec57c6
 @serializable()
 class User(SyftObject):
     # version
@@ -149,24 +130,6 @@
     mock_execution_permission: bool
 
 
-<<<<<<< HEAD
-class UserCreateV1(UserUpdateV1):
-    __canonical_name__ = "UserCreate"
-    __version__ = SYFT_OBJECT_VERSION_1
-
-    email: EmailStr
-    name: str
-    role: ServiceRole | None = None  # type: ignore[assignment]
-    password: str
-    password_verify: str | None = None  # type: ignore[assignment]
-    verify_key: SyftVerifyKey | None = None  # type: ignore[assignment]
-    institution: str | None = None  # type: ignore[assignment]
-    website: str | None = None  # type: ignore[assignment]
-    created_by: SyftSigningKey | None = None
-
-
-=======
->>>>>>> 22ec57c6
 @serializable()
 class UserCreate(UserUpdate):
     __canonical_name__ = "UserCreate"
@@ -197,20 +160,6 @@
     name: str
 
 
-<<<<<<< HEAD
-class UserViewV1(SyftObject):
-    __canonical_name__ = "UserView"
-    __version__ = SYFT_OBJECT_VERSION_1
-
-    email: EmailStr
-    name: str
-    role: ServiceRole  # make sure role cant be set without uid
-    institution: str | None = None
-    website: str | None = None
-
-
-=======
->>>>>>> 22ec57c6
 @serializable()
 class UserView(SyftObject):
     __canonical_name__ = "UserView"
@@ -384,50 +333,5 @@
 
 
 @transform(User, UserPrivateKey)
-<<<<<<< HEAD
 def user_to_user_verify() -> list[Callable]:
-    return [keep(["email", "signing_key", "id", "role"])]
-
-
-@migrate(UserV1, User)
-def upgrade_user_v1_to_v2() -> list[Callable]:
-    return [make_set_default(key="mock_execution_permission", value=False)]
-
-
-@migrate(User, UserV1)
-def downgrade_user_v2_to_v1() -> list[Callable]:
-    return [drop(["mock_execution_permission"])]
-
-
-@migrate(UserUpdateV1, UserUpdate)
-def upgrade_user_update_v1_to_v2() -> list[Callable]:
-    return [make_set_default(key="mock_execution_permission", value=False)]
-
-
-@migrate(UserUpdate, UserUpdateV1)
-def downgrade_user_update_v2_to_v1() -> list[Callable]:
-    return [drop(["mock_execution_permission"])]
-
-
-@migrate(UserCreateV1, UserCreate)
-def upgrade_user_create_v1_to_v2() -> list[Callable]:
-    return [make_set_default(key="mock_execution_permission", value=False)]
-
-
-@migrate(UserCreate, UserCreateV1)
-def downgrade_user_create_v2_to_v1() -> list[Callable]:
-    return [drop(["mock_execution_permission"])]
-
-
-@migrate(UserViewV1, UserView)
-def upgrade_user_view_v1_to_v2() -> list[Callable]:
-    return [make_set_default(key="mock_execution_permission", value=False)]
-
-
-@migrate(UserView, UserViewV1)
-def downgrade_user_view_v2_to_v1() -> list[Callable]:
-    return [drop(["mock_execution_permission"])]
-=======
-def user_to_user_verify() -> List[Callable]:
-    return [keep(["email", "signing_key", "id", "role"])]
->>>>>>> 22ec57c6
+    return [keep(["email", "signing_key", "id", "role"])]