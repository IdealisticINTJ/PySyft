--- conflicted
+++ resolved
@@ -42,53 +42,6 @@
 from .user_roles import ServiceRole
 
 
-<<<<<<< HEAD
-@serializable()
-class UserV1(SyftObject):
-    __canonical_name__ = "User"
-    __version__ = SYFT_OBJECT_VERSION_1
-
-    email: Optional[EmailStr] = None
-    name: Optional[str] = None
-    hashed_password: Optional[str] = None
-    salt: Optional[str] = None
-    signing_key: Optional[SyftSigningKey] = None
-    verify_key: Optional[SyftVerifyKey] = None
-    role: Optional[ServiceRole] = None
-    institution: Optional[str] = None
-    website: Optional[str] = None
-    created_at: Optional[str] = None
-
-
-=======
->>>>>>> 22ec57c6
-@serializable()
-class UserV2(SyftObject):
-    # version
-    __canonical_name__ = "User"
-    __version__ = SYFT_OBJECT_VERSION_2
-
-    id: Optional[UID] = None  # type: ignore[assignment]
-
-    # fields
-    email: Optional[EmailStr] = None
-    name: Optional[str] = None
-    hashed_password: Optional[str] = None
-    salt: Optional[str] = None
-    signing_key: Optional[SyftSigningKey] = None
-    verify_key: Optional[SyftVerifyKey] = None
-    role: Optional[ServiceRole] = None
-    institution: Optional[str] = None
-    website: Optional[str] = None
-    created_at: Optional[str] = None
-    # TODO where do we put this flag?
-    mock_execution_permission: bool = False
-
-    __attr_searchable__ = ["name", "email", "verify_key", "role"]
-    __attr_unique__ = ["email", "signing_key", "verify_key"]
-    __repr_attrs__ = ["name", "email"]
-
-
 @serializable()
 class User(SyftObject):
     # version
@@ -167,24 +120,6 @@
     )
 
 
-<<<<<<< HEAD
-@serializable()
-class UserUpdateV1(PartialSyftObject):
-    __canonical_name__ = "UserUpdate"
-    __version__ = SYFT_OBJECT_VERSION_1
-
-    email: EmailStr
-    name: str
-    role: ServiceRole
-    password: str
-    password_verify: str
-    verify_key: SyftVerifyKey
-    institution: str
-    website: str
-
-
-=======
->>>>>>> 22ec57c6
 @serializable()
 class UserUpdate(PartialSyftObject):
     __canonical_name__ = "UserUpdate"
@@ -208,25 +143,6 @@
     mock_execution_permission: bool
 
 
-<<<<<<< HEAD
-@serializable()
-class UserCreateV1(UserUpdateV1):
-    __canonical_name__ = "UserCreate"
-    __version__ = SYFT_OBJECT_VERSION_1
-
-    email: EmailStr
-    name: str
-    role: Optional[ServiceRole] = None  # type: ignore[assignment]
-    password: str
-    password_verify: Optional[str] = None  # type: ignore[assignment]
-    verify_key: Optional[SyftVerifyKey] = None  # type: ignore[assignment]
-    institution: Optional[str] = None  # type: ignore[assignment]
-    website: Optional[str] = None  # type: ignore[assignment]
-    created_by: Optional[SyftSigningKey] = None
-
-
-=======
->>>>>>> 22ec57c6
 @serializable()
 class UserCreate(UserUpdate):
     __canonical_name__ = "UserCreate"
@@ -255,36 +171,6 @@
     email: EmailStr
     verify_key: SyftVerifyKey
     name: str
-
-
-<<<<<<< HEAD
-@serializable()
-class UserViewV1(SyftObject):
-    __canonical_name__ = "UserView"
-    __version__ = SYFT_OBJECT_VERSION_1
-
-    email: EmailStr
-    name: str
-    role: ServiceRole  # make sure role cant be set without uid
-    institution: Optional[str] = None
-    website: Optional[str] = None
-
-
-=======
->>>>>>> 22ec57c6
-@serializable()
-class UserViewV2(SyftObject):
-    __canonical_name__ = "UserView"
-    __version__ = SYFT_OBJECT_VERSION_2
-
-    email: EmailStr
-    name: str
-    role: ServiceRole  # make sure role cant be set without uid
-    institution: Optional[str] = None
-    website: Optional[str] = None
-    mock_execution_permission: bool
-
-    __repr_attrs__ = ["name", "email", "institution", "website", "role"]
 
 
 @serializable()
@@ -479,70 +365,4 @@
 
 @transform(User, UserPrivateKey)
 def user_to_user_verify() -> List[Callable]:
-<<<<<<< HEAD
-    return [keep(["email", "signing_key", "id", "role"])]
-
-
-@migrate(UserV1, UserV2)
-def upgrade_user_v1_to_v2() -> List[Callable]:
-    return [make_set_default(key="mock_execution_permission", value=False)]
-
-
-@migrate(UserV2, UserV1)
-def downgrade_user_v2_to_v1() -> List[Callable]:
-    return [drop(["mock_execution_permission"])]
-
-
-@migrate(UserUpdateV1, UserUpdate)
-def upgrade_user_update_v1_to_v2() -> List[Callable]:
-    return [make_set_default(key="mock_execution_permission", value=False)]
-
-
-@migrate(UserUpdate, UserUpdateV1)
-def downgrade_user_update_v2_to_v1() -> List[Callable]:
-    return [drop(["mock_execution_permission"])]
-
-
-@migrate(UserCreateV1, UserCreate)
-def upgrade_user_create_v1_to_v2() -> List[Callable]:
-    return [make_set_default(key="mock_execution_permission", value=False)]
-
-
-@migrate(UserCreate, UserCreateV1)
-def downgrade_user_create_v2_to_v1() -> List[Callable]:
-    return [drop(["mock_execution_permission"])]
-
-
-@migrate(UserViewV1, UserViewV2)
-def upgrade_user_view_v1_to_v2() -> List[Callable]:
-    return [make_set_default(key="mock_execution_permission", value=False)]
-
-
-@migrate(UserViewV2, UserViewV1)
-def downgrade_user_view_v2_to_v1() -> List[Callable]:
-    return [drop(["mock_execution_permission"])]
-
-
-# User
-@migrate(UserV2, User)
-def upgrade_user_v2_to_v3() -> List[Callable]:
-    return [make_set_default(key="notifications_enabled", value=True)]
-
-
-@migrate(User, UserV2)
-def downgrade_user_v3_to_v2() -> List[Callable]:
-    return [drop(["notifications_enabled"])]
-
-
-# View
-@migrate(UserViewV2, UserView)
-def upgrade_user_view_v2_to_v3() -> List[Callable]:
-    return [make_set_default(key="notifications_enabled", value=True)]
-
-
-@migrate(UserView, UserViewV2)
-def downgrade_user_view_v3_to_v2() -> List[Callable]:
-    return [drop(["notifications_enabled"])]
-=======
-    return [keep(["email", "signing_key", "id", "role"])]
->>>>>>> 22ec57c6
+    return [keep(["email", "signing_key", "id", "role"])]