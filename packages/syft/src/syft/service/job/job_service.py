# stdlib
from collections.abc import Callable
import inspect
import time
from typing import Any
from typing import cast

# relative
from ...serde.serializable import serializable
from ...server.worker_settings import WorkerSettings
from ...store.document_store import DocumentStore
from ...types.uid import UID
from ..action.action_object import ActionObject
from ..action.action_permissions import ActionObjectPermission
from ..action.action_permissions import ActionPermission
from ..code.user_code import UserCode
from ..context import AuthedServiceContext
from ..log.log_service import LogService
from ..queue.queue_stash import ActionQueueItem
from ..response import SyftError
from ..response import SyftSuccess
from ..service import AbstractService
from ..service import TYPE_TO_SERVICE
from ..service import service_method
from ..user.user_roles import ADMIN_ROLE_LEVEL
from ..user.user_roles import DATA_OWNER_ROLE_LEVEL
from ..user.user_roles import DATA_SCIENTIST_ROLE_LEVEL
from ..user.user_roles import GUEST_ROLE_LEVEL
from .job_stash import Job
from .job_stash import JobStash
from .job_stash import JobStatus


def wait_until(
    predicate: Callable[[], bool], timeout: int = 10
) -> SyftSuccess | SyftError:
    start = time.time()
    code_string = inspect.getsource(predicate).strip()
    while time.time() - start < timeout:
        if predicate():
            return SyftSuccess(message=f"Predicate {code_string} is True")
        time.sleep(1)
    return SyftError(message=f"Timeout reached for predicate {code_string}")


<<<<<<< HEAD
@serializable()
=======
@instrument
@serializable(canonical_name="JobService", version=1)
>>>>>>> a97e1224
class JobService(AbstractService):
    store: DocumentStore
    stash: JobStash

    def __init__(self, store: DocumentStore) -> None:
        self.store = store
        self.stash = JobStash(store=store)

    @service_method(
        path="job.get",
        name="get",
        roles=GUEST_ROLE_LEVEL,
    )
    def get(self, context: AuthedServiceContext, uid: UID) -> Job | SyftError:
        res = self.stash.get_by_uid(context.credentials, uid=uid)
        if res.is_err():
            return SyftError(message=res.err())
        else:
            res = res.ok()
            return res

    @service_method(path="job.get_all", name="get_all", roles=DATA_SCIENTIST_ROLE_LEVEL)
    def get_all(self, context: AuthedServiceContext) -> list[Job] | SyftError:
        res = self.stash.get_all(context.credentials)
        if res.is_err():
            return SyftError(message=res.err())
        else:
            res = res.ok()
            return res

    @service_method(
        path="job.get_by_user_code_id",
        name="get_by_user_code_id",
        roles=DATA_SCIENTIST_ROLE_LEVEL,
    )
    def get_by_user_code_id(
        self, context: AuthedServiceContext, user_code_id: UID
    ) -> list[Job] | SyftError:
        res = self.stash.get_by_user_code_id(context.credentials, user_code_id)
        if res.is_err():
            return SyftError(message=res.err())

        res = res.ok()
        return res

    @service_method(
        path="job.delete",
        name="delete",
        roles=ADMIN_ROLE_LEVEL,
    )
    def delete(
        self, context: AuthedServiceContext, uid: UID
    ) -> SyftSuccess | SyftError:
        res = self.stash.delete_by_uid(context.credentials, uid)
        if res.is_err():
            return SyftError(message=res.err())
        return SyftSuccess(message="Great Success!")

    @service_method(
        path="job.get_by_result_id",
        name="get_by_result_id",
        roles=ADMIN_ROLE_LEVEL,
    )
    def get_by_result_id(
        self, context: AuthedServiceContext, result_id: UID
    ) -> Job | None | SyftError:
        res = self.stash.get_by_result_id(context.credentials, result_id)
        if res.is_err():
            return SyftError(message=res.err())
        return res.ok()

    @service_method(
        path="job.restart",
        name="restart",
        roles=DATA_SCIENTIST_ROLE_LEVEL,
    )
    def restart(
        self, context: AuthedServiceContext, uid: UID
    ) -> SyftSuccess | SyftError:
        job_or_err = self.stash.get_by_uid(context.credentials, uid=uid)
        if job_or_err.is_err():
            return SyftError(message=job_or_err.err())
        if job_or_err.ok() is None:
            return SyftError(message="Job not found")

        job = job_or_err.ok()
        if job.parent_job_id is not None:
            return SyftError(
                message="Not possible to restart subjobs. Please restart the parent job."
            )
        if job.status == JobStatus.PROCESSING:
            return SyftError(
                message="Jobs in progress cannot be restarted. "
                "Please wait for completion or cancel the job via .cancel() to proceed."
            )

        job.status = JobStatus.CREATED
        self.update(context=context, job=job)

        task_uid = UID()
        worker_settings = WorkerSettings.from_server(context.server)
        worker_pool_ref = context.server.get_worker_pool_ref_by_name(
            context.credentials
        )
        if isinstance(worker_pool_ref, SyftError):
            return worker_pool_ref

        queue_item = ActionQueueItem(
            id=task_uid,
            server_uid=context.server.id,
            syft_client_verify_key=context.credentials,
            syft_server_location=context.server.id,
            job_id=job.id,
            worker_settings=worker_settings,
            args=[],
            kwargs={"action": job.action},
            worker_pool=worker_pool_ref,
        )

        context.server.queue_stash.set_placeholder(context.credentials, queue_item)
        context.server.job_stash.set(context.credentials, job)

        log_service = context.server.get_service("logservice")
        result = log_service.restart(context, job.log_id)
        if isinstance(result, SyftError):
            return result

        return SyftSuccess(message="Great Success!")

    @service_method(
        path="job.update",
        name="update",
        roles=DATA_SCIENTIST_ROLE_LEVEL,
    )
    def update(
        self, context: AuthedServiceContext, job: Job
    ) -> SyftSuccess | SyftError:
        res = self.stash.update(context.credentials, obj=job)
        if res.is_err():
            return SyftError(message=res.err())
        res = res.ok()
        return SyftSuccess(message="Great Success!")

    def _kill(self, context: AuthedServiceContext, job: Job) -> SyftSuccess | SyftError:
        # set job and subjobs status to TERMINATING
        # so that MonitorThread can kill them
        job.status = JobStatus.TERMINATING
        res = self.stash.update(context.credentials, obj=job)
        results = [res]

        # attempt to kill all subjobs
        subjobs_or_err = self.stash.get_by_parent_id(context.credentials, uid=job.id)
        if subjobs_or_err.is_ok() and subjobs_or_err.ok() is not None:
            subjobs = subjobs_or_err.ok()
            for subjob in subjobs:
                subjob.status = JobStatus.TERMINATING
                res = self.stash.update(context.credentials, obj=subjob)
                results.append(res)

        errors = [res.err() for res in results if res.is_err()]
        if errors:
            return SyftError(message=f"Failed to kill job: {errors}")

        # wait for job and subjobs to be killed by MonitorThread
        wait_until(lambda: job.fetched_status == JobStatus.INTERRUPTED)
        wait_until(
            lambda: all(
                subjob.fetched_status == JobStatus.INTERRUPTED for subjob in job.subjobs
            )
        )

        return SyftSuccess(message="Job killed successfully!")

    @service_method(
        path="job.kill",
        name="kill",
        roles=DATA_SCIENTIST_ROLE_LEVEL,
    )
    def kill(self, context: AuthedServiceContext, id: UID) -> SyftSuccess | SyftError:
        job_or_err = self.stash.get_by_uid(context.credentials, uid=id)
        if job_or_err.is_err():
            return SyftError(message=job_or_err.err())
        if job_or_err.ok() is None:
            return SyftError(message="Job not found")

        job = job_or_err.ok()
        if job.parent_job_id is not None:
            return SyftError(
                message="Not possible to cancel subjobs. To stop execution, please cancel the parent job."
            )
        if job.status != JobStatus.PROCESSING:
            return SyftError(message="Job is not running")
        if job.job_pid is None:
            return SyftError(
                message="Job termination disabled in dev mode. "
                "Set 'dev_mode=False' or 'thread_workers=False' to enable."
            )

        return self._kill(context, job)

    @service_method(
        path="job.get_subjobs",
        name="get_subjobs",
        roles=DATA_SCIENTIST_ROLE_LEVEL,
    )
    def get_subjobs(
        self, context: AuthedServiceContext, uid: UID
    ) -> list[Job] | SyftError:
        res = self.stash.get_by_parent_id(context.credentials, uid=uid)
        if res.is_err():
            return SyftError(message=res.err())
        else:
            return res.ok()

    @service_method(
        path="job.get_active", name="get_active", roles=DATA_SCIENTIST_ROLE_LEVEL
    )
    def get_active(self, context: AuthedServiceContext) -> list[Job] | SyftError:
        res = self.stash.get_active(context.credentials)
        if res.is_err():
            return SyftError(message=res.err())
        return res.ok()

    @service_method(
        path="job.add_read_permission_job_for_code_owner",
        name="add_read_permission_job_for_code_owner",
        roles=DATA_OWNER_ROLE_LEVEL,
    )
    def add_read_permission_job_for_code_owner(
        self, context: AuthedServiceContext, job: Job, user_code: UserCode
    ) -> None:
        permission = ActionObjectPermission(
            job.id, ActionPermission.READ, user_code.user_verify_key
        )
        return self.stash.add_permission(permission=permission)

    @service_method(
        path="job.add_read_permission_log_for_code_owner",
        name="add_read_permission_log_for_code_owner",
        roles=DATA_OWNER_ROLE_LEVEL,
    )
    def add_read_permission_log_for_code_owner(
        self, context: AuthedServiceContext, log_id: UID, user_code: UserCode
    ) -> Any:
        log_service = context.server.get_service("logservice")
        log_service = cast(LogService, log_service)
        return log_service.stash.add_permission(
            ActionObjectPermission(
                log_id, ActionPermission.READ, user_code.user_verify_key
            )
        )

    @service_method(
        path="job.create_job_for_user_code_id",
        name="create_job_for_user_code_id",
        roles=DATA_OWNER_ROLE_LEVEL,
    )
    def create_job_for_user_code_id(
        self,
        context: AuthedServiceContext,
        user_code_id: UID,
        result: ActionObject | None = None,
        log_stdout: str = "",
        log_stderr: str = "",
        status: JobStatus = JobStatus.CREATED,
        add_code_owner_read_permissions: bool = True,
    ) -> Job | SyftError:
        is_resolved = status in [JobStatus.COMPLETED, JobStatus.ERRORED]
        job = Job(
            id=UID(),
            server_uid=context.server.id,
            action=None,
            result=result,
            status=status,
            parent_id=None,
            log_id=UID(),
            job_pid=None,
            user_code_id=user_code_id,
            resolved=is_resolved,
        )
        user_code_service = context.server.get_service("usercodeservice")
        user_code = user_code_service.get_by_uid(context=context, uid=user_code_id)
        if isinstance(user_code, SyftError):
            return user_code

        # The owner of the code should be able to read the job
        self.stash.set(context.credentials, job)

        log_service = context.server.get_service("logservice")
        res = log_service.add(
            context,
            job.log_id,
            job.id,
            stdout=log_stdout,
            stderr=log_stderr,
        )
        if isinstance(res, SyftError):
            return res

        if add_code_owner_read_permissions:
            self.add_read_permission_job_for_code_owner(context, job, user_code)
            self.add_read_permission_log_for_code_owner(context, job.log_id, user_code)

        return job


TYPE_TO_SERVICE[Job] = JobService<|MERGE_RESOLUTION|>--- conflicted
+++ resolved
@@ -43,12 +43,7 @@
     return SyftError(message=f"Timeout reached for predicate {code_string}")
 
 
-<<<<<<< HEAD
-@serializable()
-=======
-@instrument
 @serializable(canonical_name="JobService", version=1)
->>>>>>> a97e1224
 class JobService(AbstractService):
     store: DocumentStore
     stash: JobStash
