# stdlib
from collections.abc import Callable
from datetime import datetime
from datetime import timedelta
from datetime import timezone
from enum import Enum
import random
from string import Template
from time import sleep
from typing import Any

# third party
from pydantic import Field
from pydantic import model_validator
from result import Err
from result import Result
from typing_extensions import Self

# relative
from ...client.api import APIRegistry
from ...client.api import SyftAPICall
from ...serde.serializable import serializable
from ...server.credentials import SyftVerifyKey
from ...service.context import AuthedServiceContext
from ...service.worker.worker_pool import SyftWorker
from ...store.document_store import DocumentStore
from ...store.document_store import NewBaseUIDStoreStash
from ...store.document_store import PartitionKey
from ...store.document_store import PartitionSettings
from ...store.document_store import QueryKeys
from ...store.document_store import UIDPartitionKey
from ...store.document_store_errors import NotFoundException
from ...store.document_store_errors import StashException
from ...store.document_store_errors import TooManyItemsFoundException
from ...types.datetime import DateTime
from ...types.datetime import format_timedelta
<<<<<<< HEAD
from ...types.result import as_result
=======
from ...types.syft_migration import migrate
>>>>>>> fbc11879
from ...types.syft_object import SYFT_OBJECT_VERSION_2
from ...types.syft_object import SYFT_OBJECT_VERSION_4
from ...types.syft_object import SYFT_OBJECT_VERSION_6
from ...types.syft_object import SyftObject
from ...types.syncable_object import SyncableSyftObject
from ...types.transforms import drop
from ...types.transforms import make_set_default
from ...types.uid import UID
from ...util import options
from ...util.colors import SURFACE
from ...util.markdown import as_markdown_code
from ...util.telemetry import instrument
from ...util.util import prompt_warning_message
from ..action.action_object import Action
from ..action.action_object import ActionObject
from ..action.action_permissions import ActionObjectPermission
from ..log.log import SyftLog
from ..response import SyftError
from ..response import SyftNotReady
from ..response import SyftSuccess
from ..user.user import UserView
from .html_template import job_repr_template


@serializable()
class JobStatus(str, Enum):
    CREATED = "created"
    PROCESSING = "processing"
    ERRORED = "errored"
    COMPLETED = "completed"
    TERMINATING = "terminating"
    INTERRUPTED = "interrupted"


def center_content(text: Any) -> str:
    if isinstance(text, str):
        text = text.replace("\n", "<br>")
    center_div = f"""
    <div style="
        display: flex;
        justify-content: center;
        align-items: center; width: 100%; height: 100%;">
        {text}
    </div>
    """
    center_div = center_div.replace("\n", "")
    return center_div


@serializable()
class JobV4(SyncableSyftObject):
    __canonical_name__ = "JobItem"
    __version__ = SYFT_OBJECT_VERSION_4

    id: UID
    server_uid: UID
    result: Any | None = None
    resolved: bool = False
    status: JobStatus = JobStatus.CREATED
    log_id: UID | None = None
    parent_job_id: UID | None = None
    n_iters: int | None = 0
    current_iter: int | None = None
    creation_time: str | None = None
    action: Action | None = None
    job_pid: int | None = None
    job_worker_id: UID | None = None
    updated_at: DateTime | None = None
    user_code_id: UID | None = None

    __attr_searchable__ = ["parent_job_id", "job_worker_id", "status", "user_code_id"]
    __repr_attrs__ = ["id", "result", "resolved", "progress", "creation_time"]
    __exclude_sync_diff_attrs__ = ["action"]


@serializable()
class JobType(str, Enum):
    JOB = "job"
    TWINAPIJOB = "twinapijob"

    def __str__(self) -> str:
        return self.value


@serializable()
class Job(SyncableSyftObject):
    __canonical_name__ = "JobItem"
    __version__ = SYFT_OBJECT_VERSION_6

    id: UID
    server_uid: UID
    result: Any | None = None
    resolved: bool = False
    status: JobStatus = JobStatus.CREATED
    log_id: UID | None = None
    parent_job_id: UID | None = None
    n_iters: int | None = 0
    current_iter: int | None = None
    creation_time: str | None = Field(
        default_factory=lambda: str(datetime.now(tz=timezone.utc))
    )
    action: Action | None = None
    job_pid: int | None = None
    job_worker_id: UID | None = None
    updated_at: DateTime | None = None
    user_code_id: UID | None = None
    requested_by: UID | None = None
    job_type: JobType = JobType.JOB

    __attr_searchable__ = ["parent_job_id", "job_worker_id", "status", "user_code_id"]
    __repr_attrs__ = [
        "id",
        "result",
        "resolved",
        "progress",
        "creation_time",
        "user_code_name",
    ]
    __exclude_sync_diff_attrs__ = ["action", "server_uid"]
    __table_coll_widths__ = [
        "min-content",
        "auto",
        "auto",
        "auto",
        "auto",
        "auto",
        "auto",
    ]
    __syft_include_id_coll_repr__ = False

    @model_validator(mode="after")
    def check_user_code_id(self) -> Self:
        if self.action is not None:
            if self.user_code_id is None:
                self.user_code_id = self.action.user_code_id
            elif self.action.user_code_id != self.user_code_id:
                raise ValueError(
                    "user_code_id does not match the action's user_code_id",
                    self.__class__,
                )

        return self

    @property
    def action_display_name(self) -> str:
        if self.action is None:
            return "action"
        else:
            # hacky
            self.action.syft_server_location = self.syft_server_location
            self.action.syft_client_verify_key = self.syft_client_verify_key
            return self.action.job_display_name

    @property
    def user_code_name(self) -> str | None:
        if self.user_code_id is not None:
            api = APIRegistry.api_for(
                server_uid=self.syft_server_location,
                user_verify_key=self.syft_client_verify_key,
            )
            if api is None:
                return None
            user_code = api.services.code.get_by_id(self.user_code_id)
            return user_code.service_func_name
        return None

    @property
    def time_remaining_string(self) -> str | None:
        # update state
        self.fetch()
        if (
            self.current_iter is not None
            and self.n_iters is not None
            and self.n_iters != 0
        ):
            percentage = round((self.current_iter / self.n_iters) * 100)
            blocks_filled = round(percentage / 20)
            blocks_empty = 5 - blocks_filled
            blocks_filled_str = "█" * blocks_filled
            blocks_empty_str = "&nbsp;&nbsp;" * blocks_empty
            return f"{percentage}% |{blocks_filled_str}{blocks_empty_str}|\n{self.current_iter}/{self.n_iters}\n"
        return None

    @property
    def worker(self) -> SyftWorker | SyftError:
        api = APIRegistry.api_for(
            server_uid=self.syft_server_location,
            user_verify_key=self.syft_client_verify_key,
        )
        if api is None:
            return SyftError(
                message=f"Can't access Syft API. You must login to {self.syft_server_location}"
            )
        return api.services.worker.get(self.job_worker_id)

    @property
    def eta_string(self) -> str | None:
        if (
            self.current_iter is None
            or self.current_iter == 0
            or self.n_iters is None
            or self.creation_time is None
        ):
            return None

        now = datetime.now(tz=timezone.utc)
        time_passed = now - datetime.fromisoformat(self.creation_time)
        iter_duration_seconds: float = time_passed.total_seconds() / self.current_iter
        iters_remaining = self.n_iters - self.current_iter

        # TODO: Adjust by the number of consumers
        time_remaining = timedelta(seconds=iters_remaining * iter_duration_seconds)
        time_passed_str = format_timedelta(time_passed)
        time_remaining_str = format_timedelta(time_remaining)

        if iter_duration_seconds >= 1:
            iter_duration: timedelta = timedelta(seconds=iter_duration_seconds)
            iter_duration_str = f"{format_timedelta(iter_duration)}s/it"
        else:
            iters_per_second = round(1 / iter_duration_seconds)
            iter_duration_str = f"{iters_per_second}it/s"

        return f"[{time_passed_str}<{time_remaining_str}]\n{iter_duration_str}"

    @property
    def progress(self) -> str | None:
        if self.status in [JobStatus.PROCESSING, JobStatus.COMPLETED]:
            if self.current_iter is None:
                return ""
            else:
                if self.n_iters is not None:
                    return self.time_remaining_string
                # if self.current_iter !=0
                # we can compute the remaining time

                # we cannot compute the remaining time
                else:
                    n_iters_str = "?" if self.n_iters is None else str(self.n_iters)
                    return f"{self.current_iter}/{n_iters_str}"
        else:
            return ""

    def info(
        self,
        public_metadata: bool = True,
        result: bool = False,
    ) -> "JobInfo":
        return JobInfo.from_job(self, public_metadata, result)

    def apply_info(self, info: "JobInfo") -> None:
        if info.includes_metadata:
            for attr in info.__public_metadata_attrs__:
                setattr(self, attr, getattr(info, attr))

        if info.includes_result:
            self.result = info.result

    def restart(self, kill: bool = False) -> None:
        api = APIRegistry.api_for(
            server_uid=self.syft_server_location,
            user_verify_key=self.syft_client_verify_key,
        )
        if api is None:
            raise ValueError(
                f"Can't access Syft API. You must login to {self.syft_server_location}"
            )
        call = SyftAPICall(
            server_uid=self.server_uid,
            path="job.restart",
            args=[],
            kwargs={"uid": self.id},
            blocking=True,
        )
        res = api.make_call(call)
        self.fetch()
        return res

    def kill(self) -> SyftError | SyftSuccess:
        api = APIRegistry.api_for(
            server_uid=self.syft_server_location,
            user_verify_key=self.syft_client_verify_key,
        )
        if api is None:
            return SyftError(
                message=f"Can't access Syft API. You must login to {self.syft_server_location}"
            )
        call = SyftAPICall(
            server_uid=self.server_uid,
            path="job.kill",
            args=[],
            kwargs={"id": self.id},
            blocking=True,
        )
        res = api.make_call(call)
        self.fetch()
        return res

    def fetch(self) -> None:
        api = APIRegistry.api_for(
            server_uid=self.syft_server_location,
            user_verify_key=self.syft_client_verify_key,
        )
        if api is None:
            raise ValueError(
                f"Can't access Syft API. You must login to {self.syft_server_location}"
            )
<<<<<<< HEAD
        job = api.job.get(self.id)
=======
        call = SyftAPICall(
            server_uid=self.server_uid,
            path="job.get",
            args=[],
            kwargs={"uid": self.id},
            blocking=True,
        )
        job: Job | None = api.make_call(call)
        if job is None:
            return None
>>>>>>> fbc11879
        self.resolved = job.resolved
        if job.resolved:
            self.result = job.result

        self.status = job.status
        self.n_iters = job.n_iters
        self.current_iter = job.current_iter

    @property
    def subjobs(self) -> list["Job"] | SyftError:
        api = APIRegistry.api_for(
            server_uid=self.syft_server_location,
            user_verify_key=self.syft_client_verify_key,
        )
        if api is None:
            return SyftError(
                message=f"Can't access Syft API. You must login to {self.syft_server_location}"
            )
        return api.services.job.get_subjobs(self.id)

    def get_subjobs(self, context: AuthedServiceContext) -> list["Job"] | SyftError:
        job_service = context.server.get_service("jobservice")
        return job_service.get_subjobs(context, self.id)

    @property
    def owner(self) -> UserView | SyftError:
        api = APIRegistry.api_for(
            server_uid=self.syft_server_location,
            user_verify_key=self.syft_client_verify_key,
        )
        if api is None:
            return SyftError(
                message=f"Can't access Syft API. You must login to {self.syft_server_location}"
            )
        return api.services.user.get_current_user(self.id)

    def _get_log_objs(self) -> SyftLog | SyftError:
        api = APIRegistry.api_for(
            server_uid=self.server_uid,
            user_verify_key=self.syft_client_verify_key,
        )
        if api is None:
            raise ValueError(f"api is None. You must login to {self.server_uid}")
        return api.services.log.get(self.log_id)

    def logs(
        self, stdout: bool = True, stderr: bool = True, _print: bool = True
    ) -> str | None:
        api = APIRegistry.api_for(
            server_uid=self.syft_server_location,
            user_verify_key=self.syft_client_verify_key,
        )
        if api is None:
            return (
                f"Can't access Syft API. You must login to {self.syft_server_location}"
            )

        has_permissions = True

        results = []
        if stdout:
            stdout_log = api.services.log.get_stdout(self.log_id)
            if isinstance(stdout_log, SyftError):
                results.append(f"Log {self.log_id} not available")
                has_permissions = False
            else:
                results.append(stdout_log)

        if stderr:
            try:
                stderr_log = api.services.log.get_stderr(self.log_id)
                if isinstance(stderr_log, SyftError):
                    results.append(f"Error log {self.log_id} not available")
                    has_permissions = False
                else:
                    results.append(stderr_log)
            except Exception:
                # no access
                if isinstance(self.result, Err):
                    results.append(self.result.value)
        else:
            # add short error
            if isinstance(self.result, Err):
                results.append(self.result.value)

        if has_permissions:
            has_storage_permission = api.services.log.has_storage_permission(
                self.log_id
            )
            if not has_storage_permission:
                prompt_warning_message(
                    message="This is a placeholder object, the real data lives on a different server and is not synced."
                )

        results_str = "\n".join(results)
        if not _print:
            return results_str
        else:
            print(results_str)
            return None

    # def __repr__(self) -> str:
    #     return f"<Job: {self.id}>: {self.status}"

    def status_badge(self) -> dict[str, str]:
        status = self.status
        if status in [JobStatus.COMPLETED]:
            badge_color = "label-green"
        elif status in [JobStatus.PROCESSING]:
            badge_color = "label-orange"
        elif status in [JobStatus.CREATED]:
            badge_color = "label-gray"
        elif status in [JobStatus.ERRORED, JobStatus.INTERRUPTED]:
            badge_color = "label-red"
        else:
            badge_color = "label-orange"
        return {"value": status.upper(), "type": badge_color}

    def summary_html(self) -> str:
        # TODO: Fix id for buttons
        # relative
        from ...util.notebook_ui.components.sync import CopyIDButton

        try:
            # type_html = f'<div class="label {self.type_badge_class()}">{self.object_type_name.upper()}</div>'
            description_html = (
                f"<span class='syncstate-description'>{self.user_code_name}</span>"
            )
            worker_summary = ""
            if self.job_worker_id:
                worker_copy_button = CopyIDButton(
                    copy_text=str(self.job_worker_id), max_width=60
                )
                worker_summary = f"""
                <div style="display: table-row">
                    <span class='syncstate-col-footer'>{'on worker'}
                    {worker_copy_button.to_html()}</span>
                </div>
                """

            summary_html = f"""
                <div style="display: flex; gap: 8px; justify-content: start; width: 100%;">
                    {description_html}
                    <div style="display: flex; gap: 8px; justify-content: end; width: 100%;">
                        {CopyIDButton(copy_text=str(self.id), max_width=60).to_html()}
                    </div>
                </div>
                <div style="display: table-row">
                <span class='syncstate-col-footer'>{self.creation_time[:-7] if self.creation_time else ''}</span>
                </div>
                {worker_summary}
                """
            summary_html = summary_html.replace("\n", "")
        except Exception as e:
            print("Failed to build table", e)
            raise
        return summary_html

    def _coll_repr_(self) -> dict[str, Any]:
        logs = self.logs(_print=False, stderr=False)
        if logs is not None:
            log_lines = logs.split("\n")
        subjobs = self.subjobs
        if len(log_lines) > 2:
            logs = f"... ({len(log_lines)} lines)\n" + "\n".join(log_lines[-2:])

        def default_value(value: str) -> str:
            return value if value else "--"

        return {
            "Status": self.status_badge(),
            "Job": self.summary_html(),
            "# Subjobs": default_value(len(subjobs)),
            "Progress": default_value(self.progress),
            "ETA": default_value(self.eta_string),
            "Logs": default_value(logs),
        }

    @property
    def has_parent(self) -> bool:
        return self.parent_job_id is not None

    def _repr_markdown_(self, wrap_as_python: bool = True, indent: int = 0) -> str:
        _ = self.resolve
        logs = self.logs(_print=False)
        if logs is not None:
            logs_w_linenr = "\n".join(
                [f"{i} {line}" for i, line in enumerate(logs.rstrip().split("\n"))]
            )

        if self.status == JobStatus.COMPLETED:
            logs_w_linenr += "\nJOB COMPLETED"

        md = f"""class Job:
    id: UID = {self.id}
    status: {self.status}
    has_parent: {self.has_parent}
    result: {self.result.__str__()}
    logs:

{logs_w_linenr}
    """
        return as_markdown_code(md)

    @property
    def fetched_status(self) -> JobStatus:
        self.fetch()
        return self.status

    @property
    def requesting_user(self) -> UserView | SyftError:
        api = APIRegistry.api_for(
            server_uid=self.syft_server_location,
            user_verify_key=self.syft_client_verify_key,
        )
        if api is None:
            return SyftError(
                message=f"Can't access Syft API. You must login to {self.syft_server_location}"
            )
        return api.services.user.view(self.requested_by)

    @property
    def server_name(self) -> str | SyftError | None:
        api = APIRegistry.api_for(
            server_uid=self.syft_server_location,
            user_verify_key=self.syft_client_verify_key,
        )
        if api is None:
            return SyftError(
                message=f"Can't access Syft API. You must login to {self.syft_server_location}"
            )
        return api.server_name

    @property
    def parent(self) -> Self | SyftError:
        api = APIRegistry.api_for(
            server_uid=self.syft_server_location,
            user_verify_key=self.syft_client_verify_key,
        )
        if api is None:
            return SyftError(
                message=f"Can't access Syft API. You must login to {self.syft_server_location}"
            )
        return api.services.job.get(self.parent_job_id)

    @property
    def ancestors_name_list(self) -> list[str] | SyftError:
        if self.parent_job_id:
            parent = self.parent
            if isinstance(parent, SyftError):
                return parent
            parent_name_list = parent.ancestors_name_list
            if isinstance(parent_name_list, SyftError):
                return parent_name_list
            parent_name_list.append(parent.user_code_name)
            return parent_name_list
        return []

    def _repr_html_(self) -> str:
        # relative
        from ...util.notebook_ui.components.sync import CopyIDButton

        identifier = random.randint(1, 2**32)  # nosec
        result_tab_id = f"Result_{identifier}"
        logs_tab_id = f"Logs_{identifier}"
        job_type = "JOB" if not self.parent_job_id else "SUBJOB"
        ancestor_name_list = self.ancestors_name_list
        if isinstance(ancestor_name_list, SyftError):
            return ancestor_name_list
        api_header = f"{self.server_name}/jobs/" + "/".join(ancestor_name_list)
        copy_id_button = CopyIDButton(copy_text=str(self.id), max_width=60)
        button_html = copy_id_button.to_html()
        creation_time = self.creation_time[:-7] if self.creation_time else "--"
        updated_at = str(self.updated_at)[:-7] if self.updated_at else "--"

        user_repr = "--"
        if self.requested_by and not isinstance(
            requesting_user := self.requesting_user, SyftError
        ):
            user_repr = f"{requesting_user.name} {requesting_user.email}"

        worker_attr = ""
        if self.job_worker_id:
            worker = self.worker
            if not isinstance(worker, SyftError):
                worker_pool_id_button = CopyIDButton(
                    copy_text=str(worker.worker_pool_name), max_width=60
                )
                worker_attr = f"""
                    <div style="margin-top: 6px; margin-bottom: 6px;">
                    <span style="font-weight: 700; line-weight: 19.6px; font-size: 14px; font: 'Open Sans'">
                        Worker Pool:</span>
                        {worker.name} on worker {worker_pool_id_button.to_html()}
                    </div>
                """

        logs = self.logs(_print=False)
        logs_lines = logs.strip().split("\n") if logs else []
        logs_lines.insert(0, "<strong>Message</strong>")

        logs_lines = [f"<code>{line}</code>" for line in logs_lines]
        logs_lines_html = "\n".join(logs_lines)

        template = Template(job_repr_template)
        return template.substitute(
            job_type=job_type,
            api_header=api_header,
            user_code_name=self.user_code_name,
            button_html=button_html,
            status=self.status.value.title(),
            creation_time=creation_time,
            updated_at=updated_at,
            worker_attr=worker_attr,
            no_subjobs=len(self.subjobs),
            logs_tab_id=logs_tab_id,
            result_tab_id=result_tab_id,
            identifier=identifier,
            logs_lines_html=logs_lines_html,
            result=self.result,
            user_repr=user_repr,
        )

    def wait(
        self, job_only: bool = False, timeout: int | None = None
    ) -> Any | SyftNotReady | SyftError:
        self.fetch()
        if self.resolved:
            return self.resolve

        api = APIRegistry.api_for(
            server_uid=self.syft_server_location,
            user_verify_key=self.syft_client_verify_key,
        )

        if api is None:
            raise ValueError(
                f"Can't access Syft API. You must login to server with id '{self.syft_server_location}'"
            )

        workers = api.services.worker.get_all()
        if not isinstance(workers, SyftError) and len(workers) == 0:
            return SyftError(
                message=f"Server {self.syft_server_location} has no workers. "
                f"You need to start a worker to run jobs "
                f"by setting n_consumers > 0."
            )

        print_warning = True
        counter = 0
        while True:
            self.fetch()
            if self.resolved:
                if isinstance(self.result, SyftError | Err) or self.status in [  # type: ignore[unreachable]
                    JobStatus.ERRORED,
                    JobStatus.INTERRUPTED,
                ]:
                    return self.result
                break
            if print_warning and self.result is not None:
                result_obj = api.services.action.get(  # type: ignore[unreachable]
                    self.result.id, resolve_nested=False
                )
                if result_obj.is_link and job_only:
                    print(
                        "You're trying to wait on a job that has a link as a result."
                        "This means that the job may be ready but the linked result may not."
                        "Use job.wait().get() instead to wait for the linked result."
                    )
                    print_warning = False

            sleep(1)

            if timeout is not None:
                counter += 1
                if counter > timeout:
                    return SyftError(message="Reached Timeout!")

        # if self.resolve returns self.result as error, then we
        # return SyftError and not wait for the result
        # otherwise if a job is resolved and not errored out, we wait for the result
        if not job_only and self.result is not None:  # type: ignore[unreachable]
            self.result.wait(timeout)

        return self.resolve  # type: ignore[unreachable]

    @property
    def resolve(self) -> Any | SyftNotReady:
        if not self.resolved:
            self.fetch()

        if self.resolved:
            return self.result
        return SyftNotReady(message=f"{self.id} not ready yet.")

    def get_sync_dependencies(self, context: AuthedServiceContext) -> list[UID]:  # type: ignore
        dependencies = []
        if self.result is not None and isinstance(self.result, ActionObject):
            dependencies.append(self.result.id.id)

        if self.log_id:
            dependencies.append(self.log_id)

        subjobs = self.get_subjobs(context)
        if isinstance(subjobs, SyftError):
            return subjobs

        subjob_ids = [subjob.id for subjob in subjobs]
        dependencies.extend(subjob_ids)

        if self.user_code_id is not None:
            dependencies.append(self.user_code_id)

        output = context.server.get_service("outputservice").get_by_job_id(  # type: ignore
            context, self.id
        )
        if isinstance(output, SyftError):
            return output
        elif output is not None:
            dependencies.append(output.id)

        return dependencies


@migrate(Job, JobV4)
def upgrade_job() -> list[Callable]:
    return [make_set_default("requested_by", UID())]


@migrate(JobV4, Job)
def downgrade_job() -> list[Callable]:
    return [drop("requested_by")]


class JobInfo(SyftObject):
    __canonical_name__ = "JobInfo"
    __version__ = SYFT_OBJECT_VERSION_2

    __repr_attrs__ = [
        "resolved",
        "status",
        "n_iters",
        "current_iter",
        "creation_time",
    ]
    __public_metadata_attrs__ = [
        "resolved",
        "status",
        "n_iters",
        "current_iter",
        "creation_time",
    ]
    # Separate check if the job has logs, result, or metadata
    # None check is not enough because the values we set could be None
    includes_metadata: bool
    includes_result: bool
    # TODO add logs (error reporting PRD)

    user_code_id: UID | None = None
    resolved: bool | None = None
    status: JobStatus | None = None
    n_iters: int | None = None
    current_iter: int | None = None
    creation_time: str | None = None

    result: ActionObject | None = None

    def _repr_html_(self) -> str:
        metadata_str = ""
        if self.includes_metadata:
            metadata_str += "<h4>Public metadata</h4>"
            for attr in self.__public_metadata_attrs__:
                value = getattr(self, attr, None)
                if value is not None:
                    metadata_str += f"<p style='margin-left: 10px;'><strong>{attr}:</strong> {value}</p>"

        result_str = "<h4>Result</h4>"
        if self.includes_result:
            result_str += f"<p style='margin-left: 10px;'>{str(self.result)}</p>"
        else:
            result_str += "<p style='margin-left: 10px;'><i>No result included</i></p>"

        return f"""
            <style>
            .job-info {{color: {SURFACE[options.color_theme]};}}
            </style>
            <div class='job-info'>
                <h3>JobInfo</h3>
                {metadata_str}
                {result_str}
            </div>
        """

    @classmethod
    def from_job(
        cls,
        job: Job,
        metadata: bool = False,
        result: bool = False,
    ) -> Self:
        info = cls(
            includes_metadata=metadata,
            includes_result=result,
            user_code_id=job.user_code_id,
        )

        if metadata:
            for attr in cls.__public_metadata_attrs__:
                setattr(info, attr, getattr(job, attr))

        if result:
            if not job.resolved:
                raise ValueError("Cannot sync result of unresolved job")
            if not isinstance(job.result, ActionObject):
                raise ValueError("Could not sync result of job")
            info.result = job.result

        return info


@instrument
@serializable()
class JobStash(NewBaseUIDStoreStash):
    object_type = Job
    settings: PartitionSettings = PartitionSettings(
        name=Job.__canonical_name__, object_type=Job
    )

    def __init__(self, store: DocumentStore) -> None:
        super().__init__(store=store)

    @as_result(StashException)
    def set_result(
        self,
        credentials: SyftVerifyKey,
        item: Job,
        add_permissions: list[ActionObjectPermission] | None = None,
    ) -> Job:
        # raises
        self.check_type(item, self.object_type).unwrap()
        res = super().update(credentials, item, add_permissions)

        # todo, refactor partition level
        if res.is_err():
            raise StashException(public_message="Failed to update")
        else:
            return res.ok()

    @as_result(StashException)
    def get_by_result_id(
        self,
        credentials: SyftVerifyKey,
        res_id: UID,
    ) -> Job:
        res = self.get_all(credentials).unwrap()
        # beautiful query
        res = [
            x
            for x in res
            if isinstance(x.result, ActionObject) and x.result.id.id == res_id
        ]
        if len(res) == 0:
            raise NotFoundException()
        elif len(res) > 1:
            raise TooManyItemsFoundException()
        else:
            return res[0]

    @as_result(StashException)
    def get_by_parent_id(self, credentials: SyftVerifyKey, uid: UID) -> Job:
        qks = QueryKeys(
            qks=[PartitionKey(key="parent_job_id", type_=UID).with_obj(uid)]
        )
        return self.query_all(credentials=credentials, qks=qks).unwrap()

    @as_result(StashException)
    def delete_by_uid(self, credentials: SyftVerifyKey, uid: UID) -> bool:
        qk = UIDPartitionKey.with_obj(uid)
        return super().delete(credentials=credentials, qk=qk).unwrap()

    @as_result(StashException)
    def get_active(self, credentials: SyftVerifyKey) -> Result[SyftSuccess, str]:
        qks = QueryKeys(
            qks=[
                PartitionKey(key="status", type_=JobStatus).with_obj(
                    JobStatus.PROCESSING
                )
            ]
        )
        return self.query_all(credentials=credentials, qks=qks).unwrap()

    @as_result(StashException)
    def get_by_worker(self, credentials: SyftVerifyKey, worker_id: str) -> list[Job]:
        qks = QueryKeys(
            qks=[PartitionKey(key="job_worker_id", type_=str).with_obj(worker_id)]
        )
        return self.query_all(credentials=credentials, qks=qks).unwrap()

    @as_result(StashException)
    def get_by_user_code_id(
        self, credentials: SyftVerifyKey, user_code_id: UID
    ) -> list[Job]:
        qks = QueryKeys(
            qks=[PartitionKey(key="user_code_id", type_=UID).with_obj(user_code_id)]
        )
        return self.query_all(credentials=credentials, qks=qks).unwrap()<|MERGE_RESOLUTION|>--- conflicted
+++ resolved
@@ -34,11 +34,8 @@
 from ...store.document_store_errors import TooManyItemsFoundException
 from ...types.datetime import DateTime
 from ...types.datetime import format_timedelta
-<<<<<<< HEAD
 from ...types.result import as_result
-=======
 from ...types.syft_migration import migrate
->>>>>>> fbc11879
 from ...types.syft_object import SYFT_OBJECT_VERSION_2
 from ...types.syft_object import SYFT_OBJECT_VERSION_4
 from ...types.syft_object import SYFT_OBJECT_VERSION_6
@@ -345,20 +342,7 @@
             raise ValueError(
                 f"Can't access Syft API. You must login to {self.syft_server_location}"
             )
-<<<<<<< HEAD
         job = api.job.get(self.id)
-=======
-        call = SyftAPICall(
-            server_uid=self.server_uid,
-            path="job.get",
-            args=[],
-            kwargs={"uid": self.id},
-            blocking=True,
-        )
-        job: Job | None = api.make_call(call)
-        if job is None:
-            return None
->>>>>>> fbc11879
         self.resolved = job.resolved
         if job.resolved:
             self.result = job.result
