# stdlib
from datetime import datetime
from datetime import timedelta
from enum import Enum
from typing import Any

# third party
from pydantic import field_validator
from pydantic import model_validator
from result import Err
from result import Ok
from result import Result
from syft.util.notebook_ui.notebook_addons import CSS_CODE
from typing_extensions import Self

# relative
from ...client.api import APIRegistry
from ...client.api import SyftAPICall
from ...node.credentials import SyftVerifyKey
from ...serde.serializable import serializable
from ...service.context import AuthedServiceContext
from ...service.worker.worker_pool import SyftWorker
from ...store.document_store import BaseStash
from ...store.document_store import DocumentStore
from ...store.document_store import PartitionKey
from ...store.document_store import PartitionSettings
from ...store.document_store import QueryKeys
from ...store.document_store import UIDPartitionKey
from ...types.datetime import DateTime
from ...types.syft_object import SYFT_OBJECT_VERSION_2
from ...types.syft_object import SYFT_OBJECT_VERSION_5
from ...types.syft_object import SyftObject
from ...types.syft_object import short_uid
from ...types.syncable_object import SyncableSyftObject
from ...types.uid import UID
from ...util import options
from ...util.colors import SURFACE
from ...util.markdown import as_markdown_code
from ...util.telemetry import instrument
from ...util.util import prompt_warning_message
from ..action.action_object import Action
from ..action.action_object import ActionObject
from ..action.action_permissions import ActionObjectPermission
from ..response import SyftError
from ..response import SyftNotReady
from ..response import SyftSuccess
from ..user.user import UserView


@serializable()
class JobStatus(str, Enum):
    CREATED = "created"
    PROCESSING = "processing"
    ERRORED = "errored"
    COMPLETED = "completed"
    INTERRUPTED = "interrupted"


def center_content(text):
    if isinstance(text, str):
        text = text.replace('\n', '<br>')
    center_div = f"""
    <div style="
        display: flex;
        justify-content: center;
        align-items: center; width: 100%; height: 100%;">
        {text}
    </div>
    """
    center_div = center_div.replace('\n', '')
    return center_div


@serializable()
class Job(SyncableSyftObject):
    __canonical_name__ = "JobItem"
    __version__ = SYFT_OBJECT_VERSION_5

    id: UID
    node_uid: UID
    result: Any | None = None
    resolved: bool = False
    status: JobStatus = JobStatus.CREATED
    log_id: UID | None = None
    parent_job_id: UID | None = None
    n_iters: int | None = 0
    current_iter: int | None = None
    creation_time: str | None = None
    action: Action | None = None
    job_pid: int | None = None
    job_worker_id: UID | None = None
    updated_at: DateTime | None = None
    user_code_id: UID | None = None
    requested_by: UID | None = None

    __attr_searchable__ = ["parent_job_id", "job_worker_id", "status", "user_code_id"]
    __repr_attrs__ = [
        "id",
        "result",
        "resolved",
        "progress",
        "creation_time",
        "user_code_name",
    ]
<<<<<<< HEAD
    __exclude_sync_diff_attrs__ = ["action"]
    __syft_include_id_coll_repr__ = False
=======
    __exclude_sync_diff_attrs__ = ["action", "node_uid"]
>>>>>>> 891c550f

    @field_validator("creation_time")
    @classmethod
    def check_time(cls, time: Any) -> Any:
        return str(datetime.now()) if time is None else time


    @model_validator(mode="after")
    def check_user_code_id(self) -> Self:
        if self.action is not None:
            if self.user_code_id is None:
                self.user_code_id = self.action.user_code_id
            elif self.action.user_code_id != self.user_code_id:
                raise ValueError(
                    "user_code_id does not match the action's user_code_id",
                    self.__class__,
                )

        return self

    @property
    def action_display_name(self) -> str:
        if self.action is None:
            return "action"
        else:
            # hacky
            self.action.syft_node_location = self.syft_node_location
            self.action.syft_client_verify_key = self.syft_client_verify_key
            return self.action.job_display_name

    @property
    def user_code_name(self) -> str | None:
        if self.user_code_id is not None:
            api = APIRegistry.api_for(
                node_uid=self.syft_node_location,
                user_verify_key=self.syft_client_verify_key,
            )
            if api is None:
                return None
            user_code = api.services.code.get_by_id(self.user_code_id)
            return user_code.service_func_name
        return None

    @property
    def time_remaining_string(self) -> str | None:
        # update state
        self.fetch()
        if (
            self.current_iter is not None
            and self.n_iters is not None
            and self.n_iters != 0
        ):
            percentage = round((self.current_iter / self.n_iters) * 100)
            blocks_filled = round(percentage / 20)
            blocks_empty = 5 - blocks_filled
            blocks_filled_str = "█" * blocks_filled
            blocks_empty_str = "&nbsp;&nbsp;" * blocks_empty
            return f"{percentage}% |{blocks_filled_str}{blocks_empty_str}|\n{self.current_iter}/{self.n_iters}\n"
        return None

    @property
    def worker(self) -> SyftWorker | SyftError:
        api = APIRegistry.api_for(
            node_uid=self.syft_node_location,
            user_verify_key=self.syft_client_verify_key,
        )
        if api is None:
            return SyftError(
                message=f"Can't access Syft API. You must login to {self.syft_node_location}"
            )
        return api.services.worker.get(self.job_worker_id)

    @property
    def eta_string(self) -> str | None:
        if (
            self.current_iter is None
            or self.current_iter == 0
            or self.n_iters is None
            or self.creation_time is None
        ):
            return None

        def format_timedelta(local_timedelta: timedelta) -> str:
            total_seconds = int(local_timedelta.total_seconds())
            hours, leftover = divmod(total_seconds, 3600)
            minutes, seconds = divmod(leftover, 60)

            hours_string = f"{hours}:" if hours != 0 else ""
            minutes_string = f"{minutes}:".zfill(3)
            seconds_string = f"{seconds}".zfill(2)

            return f"{hours_string}{minutes_string}{seconds_string}"

        now = datetime.now()
        time_passed = now - datetime.fromisoformat(self.creation_time)
        iter_duration_seconds: float = time_passed.total_seconds() / self.current_iter
        iters_remaining = self.n_iters - self.current_iter

        # TODO: Adjust by the number of consumers
        time_remaining = timedelta(seconds=iters_remaining * iter_duration_seconds)
        time_passed_str = format_timedelta(time_passed)
        time_remaining_str = format_timedelta(time_remaining)

        if iter_duration_seconds >= 1:
            iter_duration: timedelta = timedelta(seconds=iter_duration_seconds)
            iter_duration_str = f"{format_timedelta(iter_duration)}s/it"
        else:
            iters_per_second = round(1 / iter_duration_seconds)
            iter_duration_str = f"{iters_per_second}it/s"

        return f"[{time_passed_str}<{time_remaining_str}]\n{iter_duration_str}"

    @property
    def progress(self) -> str | None:
        if self.status in [JobStatus.PROCESSING, JobStatus.COMPLETED]:
            if self.current_iter is None:
                return ""
            else:
                if self.n_iters is not None:
                    return self.time_remaining_string
                # if self.current_iter !=0
                # we can compute the remaining time

                # we cannot compute the remaining time
                else:
                    n_iters_str = "?" if self.n_iters is None else str(self.n_iters)
                    return f"{self.current_iter}/{n_iters_str}"
        else:
            return ""

    def info(
        self,
        public_metadata: bool = True,
        result: bool = False,
    ) -> "JobInfo":
        return JobInfo.from_job(self, public_metadata, result)

    def apply_info(self, info: "JobInfo") -> None:
        if info.includes_metadata:
            for attr in info.__public_metadata_attrs__:
                setattr(self, attr, getattr(info, attr))

        if info.includes_result:
            self.result = info.result

    def restart(self, kill: bool = False) -> None:
        if kill:
            self.kill()
        self.fetch()
        if not self.has_parent:
            # this is currently the limitation, we will need to implement
            # killing toplevel jobs later
            print("Can only kill nested jobs")
        elif kill or (
            self.status != JobStatus.PROCESSING and self.status != JobStatus.CREATED
        ):
            api = APIRegistry.api_for(
                node_uid=self.syft_node_location,
                user_verify_key=self.syft_client_verify_key,
            )
            if api is None:
                raise ValueError(
                    f"Can't access Syft API. You must login to {self.syft_node_location}"
                )
            call = SyftAPICall(
                node_uid=self.node_uid,
                path="job.restart",
                args=[],
                kwargs={"uid": self.id},
                blocking=True,
            )

            api.make_call(call)
        else:
            print(
                "Job is running or scheduled, if you want to kill it use job.kill() first"
            )
        return None

    def kill(self) -> SyftError | None:
        if self.job_pid is not None:
            api = APIRegistry.api_for(
                node_uid=self.syft_node_location,
                user_verify_key=self.syft_client_verify_key,
            )
            if api is None:
                return SyftError(
                    message=f"Can't access Syft API. You must login to {self.syft_node_location}"
                )
            call = SyftAPICall(
                node_uid=self.node_uid,
                path="job.kill",
                args=[],
                kwargs={"id": self.id},
                blocking=True,
            )
            api.make_call(call)
            return None
        else:
            return SyftError(
                message="Job is not running or isn't running in multiprocessing mode."
            )

    def fetch(self) -> None:
        api = APIRegistry.api_for(
            node_uid=self.syft_node_location,
            user_verify_key=self.syft_client_verify_key,
        )
        if api is None:
            raise ValueError(
                f"Can't access Syft API. You must login to {self.syft_node_location}"
            )
        call = SyftAPICall(
            node_uid=self.node_uid,
            path="job.get",
            args=[],
            kwargs={"uid": self.id},
            blocking=True,
        )
        job: Job = api.make_call(call)
        self.resolved = job.resolved
        if job.resolved:
            self.result = job.result

        self.status = job.status
        self.n_iters = job.n_iters
        self.current_iter = job.current_iter

    @property
    def subjobs(self) -> list["Job"] | SyftError:
        api = APIRegistry.api_for(
            node_uid=self.syft_node_location,
            user_verify_key=self.syft_client_verify_key,
        )
        if api is None:
            return SyftError(
                message=f"Can't access Syft API. You must login to {self.syft_node_location}"
            )
        return api.services.job.get_subjobs(self.id)

    def get_subjobs(self, context: AuthedServiceContext) -> list["Job"] | SyftError:
        job_service = context.node.get_service("jobservice")
        return job_service.get_subjobs(context, self.id)

    @property
    def owner(self) -> UserView | SyftError:
        api = APIRegistry.api_for(
            node_uid=self.syft_node_location,
            user_verify_key=self.syft_client_verify_key,
        )
        if api is None:
            return SyftError(
                message=f"Can't access Syft API. You must login to {self.syft_node_location}"
            )
        return api.services.user.get_current_user(self.id)

    def _get_log_objs(self) -> SyftObject | SyftError:
        api = APIRegistry.api_for(
            node_uid=self.node_uid,
            user_verify_key=self.syft_client_verify_key,
        )
        if api is None:
            raise ValueError(f"api is None. You must login to {self.node_uid}")
        return api.services.log.get(self.log_id)

    def logs(
        self, stdout: bool = True, stderr: bool = True, _print: bool = True
    ) -> str | None:
        api = APIRegistry.api_for(
            node_uid=self.syft_node_location,
            user_verify_key=self.syft_client_verify_key,
        )
        if api is None:
            return f"Can't access Syft API. You must login to {self.syft_node_location}"

        has_permissions = True

        results = []
        if stdout:
            stdout_log = api.services.log.get_stdout(self.log_id)
            if isinstance(stdout_log, SyftError):
                results.append(f"Log {self.log_id} not available")
                has_permissions = False
            else:
                results.append(stdout_log)

        if stderr:
            try:
                std_err_log = api.services.log.get_error(self.log_id)
                if isinstance(std_err_log, SyftError):
                    results.append(f"Error log {self.log_id} not available")
                    has_permissions = False
                else:
                    results.append(std_err_log)
            except Exception:
                # no access
                if isinstance(self.result, Err):
                    results.append(self.result.value)
        else:
            # add short error
            if isinstance(self.result, Err):
                results.append(self.result.value)

        if has_permissions:
            has_storage_permission = api.services.log.has_storage_permission(
                self.log_id
            )
            if not has_storage_permission:
                prompt_warning_message(
                    message="This is a placeholder object, the real data lives on a different node and is not synced."
                )

        results_str = "\n".join(results)
        if not _print:
            return results_str
        else:
            print(results_str)
            return None

    # def __repr__(self) -> str:
    #     return f"<Job: {self.id}>: {self.status}"

    def status_badge(self) -> dict[str, str]:
        status = self.status
        if status in [JobStatus.COMPLETED]:
            badge_color = "label-green"
        elif status in [JobStatus.PROCESSING, JobStatus.CREATED]:
            badge_color = "label-gray"
        elif status in [JobStatus.ERRORED, JobStatus.INTERRUPTED]:
            badge_color = "label-red"
        else:
            badge_color = "label-orange"
        return {"value": status.upper(), "type": badge_color}

    def summary_html(self) -> str:
        # TODO: Fix id for buttons
        from ...util.notebook_ui.components.sync import CopyIDButton
        try:
            # type_html = f'<div class="label {self.type_badge_class()}">{self.object_type_name.upper()}</div>'
            description_html = f"<span class='syncstate-description'>{self.user_code_name}</span>"
            worker_summary = ''
            if self.job_worker_id:
                worker_copy_button = CopyIDButton(copy_text=str(self.job_worker_id), max_width=60)
                worker_summary = f"""
                <div style="display: table-row">
                    <span class='syncstate-col-footer'>{'on worker'} 
                    {worker_copy_button.to_html()}</span>
                </div>
                """
                
            summary_html = f"""
                <div style="display: flex; gap: 8px; justify-content: start; width: 100%;">
                    {description_html}
                    <div style="display: flex; gap: 8px; justify-content: end; width: 100%;">
                        {CopyIDButton(copy_text=str(self.id), max_width=60).to_html()} 
                    </div>
                </div>
                <div style="display: table-row">
                <span class='syncstate-col-footer'>{self.creation_time[:-7]}</span>
                </div>
                {worker_summary}
                """
            summary_html = summary_html.replace("\n", "")
        except Exception as e:
            print("Failed to build table", e)
            raise
        return summary_html

    def _coll_repr_(self) -> dict[str, Any]:
        logs = self.logs(_print=False, stderr=False)
        if logs is not None:
            log_lines = logs.split("\n")
        subjobs = self.subjobs
        if len(log_lines) > 2:
            logs = f"... ({len(log_lines)} lines)\n" + "\n".join(log_lines[-2:])

        created_time = self.creation_time[:-7] if self.creation_time is not None else ""
        
        def default_value(value):
            return value if value else '--'
        
        return {
            # "status": f"{self.action_display_name}: {self.status}"
            # + (
            #     f"\non worker {short_uid(self.job_worker_id)}"
            #     if self.job_worker_id
            #     else ""
            # ),
            "Status": self.status_badge(),
            'Job': self.summary_html(),
            "# Subjobs": center_content(default_value(len(subjobs))),
            "Progress": center_content(default_value(self.progress)),
            "Eta": center_content(default_value(self.eta_string)),
            # "created": f"{created_time} by {self.owner.email}",
            "Logs": center_content(default_value(logs)),
            # "result": result,
            # "parent_id": str(self.parent_job_id) if self.parent_job_id else "-",
        }

    @property
    def has_parent(self) -> bool:
        return self.parent_job_id is not None

    def _repr_markdown_(self, wrap_as_python: bool = True, indent: int = 0) -> str:
        _ = self.resolve
        logs = self.logs(_print=False)
        if logs is not None:
            logs_w_linenr = "\n".join(
                [f"{i} {line}" for i, line in enumerate(logs.rstrip().split("\n"))]
            )

        if self.status == JobStatus.COMPLETED:
            logs_w_linenr += "\nJOB COMPLETED"

        md = f"""class Job:
    id: UID = {self.id}
    status: {self.status}
    has_parent: {self.has_parent}
    result: {self.result.__str__()}
    logs:

{logs_w_linenr}
    """
        return as_markdown_code(md)
    
    @property
    def requesting_user(self) -> UserView | SyftError:
        api = APIRegistry.api_for(
            node_uid=self.syft_node_location,
            user_verify_key=self.syft_client_verify_key,
        )
        if api is None:
            return SyftError(
                message=f"Can't access Syft API. You must login to {self.syft_node_location}"
            )
        return api.services.user.view(self.requested_by)

    @property
    def node_name(self) -> str | SyftError:
        api = APIRegistry.api_for(
            node_uid=self.syft_node_location,
            user_verify_key=self.syft_client_verify_key,
        )
        if api is None:
            return SyftError(
                message=f"Can't access Syft API. You must login to {self.syft_node_location}"
            )
        return api.node_name
    
    @property
    def parent(self) -> str | SyftError:
        api = APIRegistry.api_for(
            node_uid=self.syft_node_location,
            user_verify_key=self.syft_client_verify_key,
        )
        if api is None:
            return SyftError(
                message=f"Can't access Syft API. You must login to {self.syft_node_location}"
            )
        return api.services.job.get(self.parent_job_id)
    
    @property
    def ancestors_name_list(self) -> str:
        if self.parent_job_id:
            parent = self.parent
            return parent.ancestors_list.append(parent.user_code_name)
        return []

    def _repr_html_(self) -> str:
        from ...util.notebook_ui.components.sync import CopyIDButton
        style = CSS_CODE
        logs = self.logs(_print=False, stderr=False)
        
        type_html = (
            f'<div class="label label-light-blue"'
            f'style="display: flex; align-items:center; justify-content: center; width: 34px; height:21px; radius:4px ; padding: 2px, 6px, 2px, 6px">'
            f'<span style="font: DejaVu Sans Mono; font-size: 12px; font-weight: 400; line-height:16.8px">JOB</span>'
            f'</div>'
        )
        description_html = f"<span class='jobs-title'>{self.user_code_name}</span>"
        copy_id_button = CopyIDButton(copy_text=str(self.id), max_width=60)
        
        api_header = f'{self.node_name}/jobs/' + '/'.join(self.ancestors_name_list)
        
        header_line_html = f"""
            <div style="">{api_header}</div>
            <div style="display: flex; gap: 12px; justify-content: start; width: 100%; overflow: hidden; align-items: center;">
            <div style="display: flex; gap: 12px; justify-content: start; align-items: center; border: 0px, 0px, 2px, 0px; padding: 0px, 0px, 16px, 0px">
            {type_html} {description_html}
            </div>
            {copy_id_button.to_html()}
            </div>
        """  # noqa: E501

        worker_attr = ""
        if self.job_worker_id:
            worker = self.worker
            worker_attr = f"""
                <div style="margin-top: 6px; margin-bottom: 6px;">
                <span style="font-weight: 700; line-weight: 19.6px; font-size: 14px; font: 'Open Sans'">Worker Pool:</span>
                    {worker.name} on worker {CopyIDButton(copy_text=str(worker.worker_pool_name), max_width=60).to_html()}
                </div>
            """
        
        user_repr = "--"
        if self.requested_by:
            requesting_user = self.requesting_user
            user_repr = f"{requesting_user.name} {requesting_user.email}"

        attrs_html = f"""<div style="display: table-row; padding: 0px, 0px, 12px, 0px; gap:8px">
                <div style="margin-top: 6px; margin-bottom: 6px;">
                <span style="font-weight: 700; line-weight: 19.6px; font-size: 14px; font: 'Open Sans'">UserCode:</span> 
                    {self.user_code_name}
                </div>
                <div style="margin-top: 6px; margin-bottom: 6px;">
                <span style="font-weight: 700; line-weight: 19.6px; font-size: 14px; font: 'Open Sans'">Status:</span> 
                    {self.status.value.title()}
                </div>
                <div style="margin-top: 6px; margin-bottom: 6px;">
                <span style="font-weight: 700; line-weight: 19.6px; font-size: 14px; font: 'Open Sans'">Started At:</span>  
                    {self.creation_time[:-7]} by {user_repr} 
                </div>
                <div style="margin-top: 6px; margin-bottom: 6px;">
                <span style="font-weight: 700; line-weight: 19.6px; font-size: 14px; font: 'Open Sans'">Updated At:</span>  
                    {self.updated_at[:-7] if self.updated_at else '--'}
                </div>
                {worker_attr}
                <div style="margin-top: 6px; margin-bottom: 6px;">
                <span style="font-weight: 700; line-weight: 19.6px; font-size: 14px; font: 'Open Sans'">Subjobs:</span>
                    {len(self.subjobs)}
                </div>
            </div>
            """

        result_html = f"""<div id="Result" class="tab" style="background: #F4F3F6; border-color: #CFCDD6; 
        border-width: 0.5px; border-style: solid; padding: 24px; gap: 8px; margin-top: 24px">
            <div style="font-size: 12px; font-weight: 400; font: DejaVu Sans Mono; line-height: 16.8px">
                “Sally Forrest an actress-dancer popular in the ‘40s and ‘50s 
                died in her home on March 15. She was 86 and had battled cancer.”
            </div>
        </div>
        """
        logs_lines = logs.split('\n')
        logs_lines_html = ""
        for i, line in enumerate(logs_lines):
            logs_lines_html += f"""
                <tr style="width:100%">
                    <td style="text-align: left;">
                        <div style="margin-right:48px; align-text: left">
                            0.0s
                        </div> 
                    </td>
                    <td style="text-align: left;">
                        <div style="margin-right:24px; align-text: center">
                            {i}
                        </div>
                    </td>
                    <td style="text-align: left;">
                        <div style="align-text: left">
                            {line}
                        </div> 
                    </td>
                </tr>
            """
        
        logs_html = f"""<div id="Logs" class="tab" style="background: #F4F3F6; border-color: #CFCDD6; 
        border-width: 0.5px; border-style: solid; padding: 24px; gap: 8px; margin-top: 24px; display: none;align-items:left">
            <div style="font-size: 12px; font-weight: 400; font: DejaVu Sans Mono; line-height: 16.8px; ">
                <table  style="width:100%; justify-content:left; border-collapse: collapse;">
                <tr style="width:100%">
                    <td style="text-align: left">
                        <span style="margin-right:48px; font-weight:700; align-text: left">
                            Time
                        </span> 
                    </td>
                    <td style="text-align: left"> 
                        <span style="margin-right:24px; font-weight:700; align-text: center">
                            #
                        </span>
                    </td>
                    <td  style="text-align: left"> 
                        <span style="font-weight:700; align-text: left">
                            Message
                        </span>
                    </td>
                </tr>
                {logs_lines_html}
            </div>
        </div>
        """

        # TODO: add style change for selected tab 
        onclick_html = """<script>
            function onClick(evt, tabname) {
                existing_tabs = document.getElementsByClassName("tab");
                for (i = 0; i < existing_tabs.length; i++) {
                    existing_tabs[i].style.display = "none";
                }
                tablinks = document.getElementsByClassName("tablink");
                for (i = 0; i < tablinks.length; i++) {
                    tablinks[i].className = tablinks[i].className.replace(" active", "");
                }
                tablinks = document.getElementsByClassName("tablink-border");
                for (i = 0; i < tablinks.length; i++) {
                    tablinks[i].className = tablinks[i].className.replace(" active-border", "");
                }
                document.getElementById(tabname).style.display = "block";
                evt.currentTarget.className += " active";
                evt.currentTarget.parentNode.className += " active-border";
            }
        </script>
        """

        list_css = """
            ul {
                list-style-type: none;
                margin: 0;
                padding: 0;
                overflow: hidden;
            }

            li {
                float: left;
                border-bottom: solid;
                border-bottom-color: #CFCDD6;
            }

            li a {
                display: block;
                text-align: center;
                padding: 14px 16px;
                color: #CFCDD6
            }

            .active-border {
                border-bottom-color: #1F567A;
            }

            .active {
                color: #1F567A
            }

            li a:hover {
                background-color: #C2DEF0;
            }"""

        tabs_html = f"""
            <div style="margin-top: 8px; padding: 8px, 0px, 8px, 0px; gap: 16px">
            <ul>
                <li class="tablink-border active-border">
                    <a  onclick="onClick(event, 'Result')" class='tablink active'>Result</a>
                </li>
                <li class="tablink-border">
                    <a onclick="onClick(event, 'Logs')" class='tablink'>Logs</a>
                </li>
            </ul>
        </div>
        {result_html}
        {logs_html}
        {onclick_html}
        """

        repr_html = f"""
        <style>
        {style}
        </style>
        <style>
        {list_css}
        </style>
            {header_line_html}
            {attrs_html}
            {tabs_html}
        <div style='height: 16px;'></div>
        """
        
        # repr_html = repr_html.replace('\n', "")
        return repr_html

    def wait(
        self, job_only: bool = False, timeout: int | None = None
    ) -> Any | SyftNotReady:
        # stdlib
        from time import sleep

        api = APIRegistry.api_for(
            node_uid=self.syft_node_location,
            user_verify_key=self.syft_client_verify_key,
        )
        if self.resolved:
            return self.resolve

        if not job_only and self.result is not None:
            self.result.wait()

        if api is None:
            raise ValueError(
                f"Can't access Syft API. You must login to {self.syft_node_location}"
            )
        print_warning = True
        counter = 0
        while True:
            self.fetch()
            if print_warning and self.result is not None:
                result_obj = api.services.action.get(
                    self.result.id, resolve_nested=False
                )
                if result_obj.is_link and job_only:
                    print(
                        "You're trying to wait on a job that has a link as a result."
                        "This means that the job may be ready but the linked result may not."
                        "Use job.wait().get() instead to wait for the linked result."
                    )
                    print_warning = False
            sleep(1)
            if self.resolved:
                break  # type: ignore[unreachable]
            # TODO: fix the mypy issue
            if timeout is not None:
                counter += 1
                if counter > timeout:
                    return SyftError(message="Reached Timeout!")
        return self.resolve  # type: ignore[unreachable]

    @property
    def resolve(self) -> Any | SyftNotReady:
        if not self.resolved:
            self.fetch()

        if self.resolved:
            return self.result
        return SyftNotReady(message=f"{self.id} not ready yet.")

    def get_sync_dependencies(self, context: AuthedServiceContext) -> list[UID]:  # type: ignore
        dependencies = []
        if self.result is not None:
            dependencies.append(self.result.id.id)

        if self.log_id:
            dependencies.append(self.log_id)

        subjobs = self.get_subjobs(context)
        if isinstance(subjobs, SyftError):
            return subjobs

        subjob_ids = [subjob.id for subjob in subjobs]
        dependencies.extend(subjob_ids)

        if self.user_code_id is not None:
            dependencies.append(self.user_code_id)

        output = context.node.get_service("outputservice").get_by_job_id(  # type: ignore
            context, self.id
        )
        if isinstance(output, SyftError):
            return output
        elif output is not None:
            dependencies.append(output.id)

        return dependencies


@serializable()
class JobInfo(SyftObject):
    
    __canonical_name__ = "JobInfo"
    __version__ = SYFT_OBJECT_VERSION_2

    __repr_attrs__ = [
        "resolved",
        "status",
        "n_iters",
        "current_iter",
        "creation_time",
    ]
    __public_metadata_attrs__ = [
        "resolved",
        "status",
        "n_iters",
        "current_iter",
        "creation_time",
    ]
    # Separate check if the job has logs, result, or metadata
    # None check is not enough because the values we set could be None
    includes_metadata: bool
    includes_result: bool
    # TODO add logs (error reporting PRD)

    resolved: bool | None = None
    status: JobStatus | None = None
    n_iters: int | None = None
    current_iter: int | None = None
    creation_time: str | None = None

    result: ActionObject | None = None

    def _repr_html_(self) -> str:
        metadata_str = ""
        if self.includes_metadata:
            metadata_str += "<h4>Public metadata</h4>"
            for attr in self.__public_metadata_attrs__:
                value = getattr(self, attr, None)
                if value is not None:
                    metadata_str += f"<p style='margin-left: 10px;'><strong>{attr}:</strong> {value}</p>"

        result_str = "<h4>Result</h4>"
        if self.includes_result:
            result_str += f"<p style='margin-left: 10px;'>{str(self.result)}</p>"
        else:
            result_str += "<p style='margin-left: 10px;'><i>No result included</i></p>"

        return f"""
            <style>
            .job-info {{color: {SURFACE[options.color_theme]};}}
            </style>
            <div class='job-info'>
                <h3>JobInfo</h3>
                {metadata_str}
                {result_str}
            </div>
        """

    @classmethod
    def from_job(
        cls,
        job: Job,
        metadata: bool = False,
        result: bool = False,
    ) -> Self:
        info = cls(
            includes_metadata=metadata,
            includes_result=result,
        )

        if metadata:
            for attr in cls.__public_metadata_attrs__:
                setattr(info, attr, getattr(job, attr))

        if result:
            if not job.resolved:
                raise ValueError("Cannot sync result of unresolved job")
            if not isinstance(job.result, ActionObject):
                raise ValueError("Could not sync result of job")
            info.result = job.result

        return info


@instrument
@serializable()
class JobStash(BaseStash):
    object_type = Job
    settings: PartitionSettings = PartitionSettings(
        name=Job.__canonical_name__, object_type=Job
    )

    def __init__(self, store: DocumentStore) -> None:
        super().__init__(store=store)

    def set_result(
        self,
        credentials: SyftVerifyKey,
        item: Job,
        add_permissions: list[ActionObjectPermission] | None = None,
    ) -> Result[Job | None, str]:
        valid = self.check_type(item, self.object_type)
        if valid.is_err():
            return SyftError(message=valid.err())
        return super().update(credentials, item, add_permissions)

    def get_by_result_id(
        self,
        credentials: SyftVerifyKey,
        res_id: UID,
    ) -> Result[Job | None, str]:
        res = self.get_all(credentials)
        if res.is_err():
            return res
        else:
            res = res.ok()
            # beautiful query
            res = [x for x in res if x.result is not None and x.result.id.id == res_id]
            if len(res) == 0:
                return Ok(None)
            elif len(res) > 1:
                return Err(message="multiple Jobs found")
            else:
                return Ok(res[0])

    def set_placeholder(
        self,
        credentials: SyftVerifyKey,
        item: Job,
        add_permissions: list[ActionObjectPermission] | None = None,
    ) -> Result[Job, str]:
        # 🟡 TODO 36: Needs distributed lock
        if not item.resolved:
            exists = self.get_by_uid(credentials, item.id)
            if exists.is_ok() and exists.ok() is None:
                valid = self.check_type(item, self.object_type)
                if valid.is_err():
                    return SyftError(message=valid.err())
                return super().set(credentials, item, add_permissions)
        return item

    def get_by_uid(
        self, credentials: SyftVerifyKey, uid: UID
    ) -> Result[Job | None, str]:
        qks = QueryKeys(qks=[UIDPartitionKey.with_obj(uid)])
        item = self.query_one(credentials=credentials, qks=qks)
        return item

    def get_by_parent_id(
        self, credentials: SyftVerifyKey, uid: UID
    ) -> Result[Job | None, str]:
        qks = QueryKeys(
            qks=[PartitionKey(key="parent_job_id", type_=UID).with_obj(uid)]
        )
        item = self.query_all(credentials=credentials, qks=qks)
        return item

    def delete_by_uid(
        self, credentials: SyftVerifyKey, uid: UID
    ) -> Result[SyftSuccess, str]:
        qk = UIDPartitionKey.with_obj(uid)
        result = super().delete(credentials=credentials, qk=qk)
        if result.is_ok():
            return Ok(SyftSuccess(message=f"ID: {uid} deleted"))
        return result

    def get_active(self, credentials: SyftVerifyKey) -> Result[SyftSuccess, str]:
        qks = QueryKeys(
            qks=[
                PartitionKey(key="status", type_=JobStatus).with_obj(
                    JobStatus.PROCESSING
                )
            ]
        )
        return self.query_all(credentials=credentials, qks=qks)

    def get_by_worker(
        self, credentials: SyftVerifyKey, worker_id: str
    ) -> Result[list[Job], str]:
        qks = QueryKeys(
            qks=[PartitionKey(key="job_worker_id", type_=str).with_obj(worker_id)]
        )
        return self.query_all(credentials=credentials, qks=qks)

    def get_by_user_code_id(
        self, credentials: SyftVerifyKey, user_code_id: UID
    ) -> Result[list[Job], str]:
        qks = QueryKeys(
            qks=[PartitionKey(key="user_code_id", type_=UID).with_obj(user_code_id)]
        )

        return self.query_all(credentials=credentials, qks=qks)<|MERGE_RESOLUTION|>--- conflicted
+++ resolved
@@ -102,12 +102,8 @@
         "creation_time",
         "user_code_name",
     ]
-<<<<<<< HEAD
-    __exclude_sync_diff_attrs__ = ["action"]
+    __exclude_sync_diff_attrs__ = ["action", "node_uid"]
     __syft_include_id_coll_repr__ = False
-=======
-    __exclude_sync_diff_attrs__ = ["action", "node_uid"]
->>>>>>> 891c550f
 
     @field_validator("creation_time")
     @classmethod
