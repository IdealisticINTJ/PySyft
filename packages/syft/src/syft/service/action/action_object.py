# future
from __future__ import annotations

# stdlib
from enum import Enum
import inspect
from io import BytesIO
from pathlib import Path
import time
import traceback
import types
from typing import Any
from typing import Callable
from typing import ClassVar
from typing import Dict
from typing import List
from typing import Optional
from typing import TYPE_CHECKING
from typing import Tuple
from typing import Type
from typing import Union
from typing import cast

# third party
from pydantic import ConfigDict
from pydantic import Field
from pydantic import field_validator
from pydantic import model_validator
from result import Err
from result import Ok
from result import Result
from typing_extensions import Self

# relative
from ...client.api import APIRegistry
from ...client.api import SyftAPI
from ...client.api import SyftAPICall
from ...client.client import SyftClient
from ...node.credentials import SyftVerifyKey
from ...serde.serializable import serializable
from ...serde.serialize import _serialize as serialize
from ...service.response import SyftError
from ...store.linked_obj import LinkedObject
from ...types.datetime import DateTime
from ...types.syft_migration import migrate
from ...types.syft_object import SYFT_OBJECT_VERSION_1
from ...types.syft_object import SYFT_OBJECT_VERSION_2
from ...types.syft_object import SYFT_OBJECT_VERSION_3
from ...types.syft_object import SyftBaseObject
from ...types.syft_object import SyftObject
from ...types.transforms import drop
from ...types.transforms import make_set_default
from ...types.uid import LineageID
from ...types.uid import UID
from ...util.logger import debug
from ..response import SyftException
from ..service import from_api_or_context
from .action_data_empty import ActionDataEmpty
from .action_data_empty import ActionDataLink
from .action_data_empty import ObjectNotReady
from .action_permissions import ActionPermission
from .action_types import action_type_for_object
from .action_types import action_type_for_type
from .action_types import action_types

if TYPE_CHECKING:
    # relative
    from ..sync.diff_state import AttrDiff

NoneType = type(None)


@serializable()
class TwinMode(Enum):
    NONE = 0
    PRIVATE = 1
    MOCK = 2


@serializable()
class ActionType(Enum):
    GETATTRIBUTE = 1
    METHOD = 2
    SETATTRIBUTE = 4
    FUNCTION = 8
    CREATEOBJECT = 16
    SYFTFUNCTION = 32


def repr_cls(c: Any) -> str:
    return f"{c.__module__}.{c.__name__}"


@serializable()
class ActionV1(SyftObject):
    """Serializable Action object.

    Parameters:
        path: str
            The path of the Type of the remote object.
        op: str
            The method to be executed from the remote object.
        remote_self: Optional[LineageID]
            The extended UID of the SyftObject
        args: List[LineageID]
            `op` args
        kwargs: Dict[str, LineageID]
            `op` kwargs
        result_id: Optional[LineageID]
            Extended UID of the resulted SyftObject
    """

    __canonical_name__ = "Action"
    __version__ = SYFT_OBJECT_VERSION_1

    __attr_searchable__: ClassVar[List[str]] = []

    path: str
    op: str
    remote_self: Optional[LineageID] = None
    args: List[LineageID]
    kwargs: Dict[str, LineageID]
    result_id: Optional[LineageID] = None
    action_type: Optional[ActionType] = None
    create_object: Optional[SyftObject] = None


@serializable()
class Action(SyftObject):
    """Serializable Action object.

    Parameters:
        path: str
            The path of the Type of the remote object.
        op: str
            The method to be executed from the remote object.
        remote_self: Optional[LineageID]
            The extended UID of the SyftObject
        args: List[LineageID]
            `op` args
        kwargs: Dict[str, LineageID]
            `op` kwargs
        result_id: Optional[LineageID]
            Extended UID of the resulted SyftObject
    """

    __canonical_name__ = "Action"
    __version__ = SYFT_OBJECT_VERSION_2

    __attr_searchable__: ClassVar[List[str]] = []

    path: Optional[str] = None
    op: Optional[str] = None
    remote_self: Optional[LineageID] = None
    args: List[LineageID]
    kwargs: Dict[str, LineageID]
    result_id: LineageID = Field(default_factory=lambda: LineageID(UID()))
    action_type: Optional[ActionType] = None
    create_object: Optional[SyftObject] = None
    user_code_id: Optional[UID] = None

    @field_validator("result_id", mode="before")
    @classmethod
    def make_result_id(cls, v: Any) -> LineageID:
        return v if isinstance(v, LineageID) else LineageID(v)

    @property
    def full_path(self) -> str:
        """Action path and operation"""
        return f"{self.path}.{self.op}"

    @property
    def job_display_name(self) -> str:
        api = APIRegistry.api_for(
            node_uid=self.syft_node_location,
            user_verify_key=self.syft_client_verify_key,
        )
        if self.user_code_id is not None and api is not None:
            user_code = api.services.code.get_by_id(self.user_code_id)
            return user_code.service_func_name
        else:
            return f"{self.path}.{self.op}"

    @property
    def syft_history_hash(self) -> int:
        """Create a unique hash for the operations applied on the object."""
        hashes = 0
        if self.remote_self:
            hashes += hash(self.remote_self.syft_history_hash)
        # 🔵 TODO: resolve this
        # if the object is ActionDataEmpty then the type might not be equal to the
        # real thing. This is the same issue with determining the result type from
        # a pointer operation in the past, so we should think about what we want here
        # hashes += hash(self.path)
        hashes += hash(self.op)
        for arg in self.args:
            hashes += hash(arg.syft_history_hash)
        for k, arg in self.kwargs.items():
            hashes += hash(k)
            hashes += hash(arg.syft_history_hash)
        return hashes

    @classmethod
    def syft_function_action_from_kwargs_and_id(
        cls, kwargs: dict[str, Any], user_code_id: UID
    ) -> Self:
        kwarg_ids = {}
        for k, v in kwargs.items():
            kwarg_ids[k] = LineageID(v)
        return cls(
            args=[],
            kwargs=kwarg_ids,
            result_id=LineageID(),
            action_type=ActionType.SYFTFUNCTION,
            user_code_id=user_code_id,
        )

    @classmethod
    def from_api_call(cls, api_call: SyftAPICall) -> Action:
        # relative
        from ..code.user_code_service import map_kwargs_to_id

        kwargs = api_call.kwargs
        kwargs.pop("communication_protocol", None)
        function_id = kwargs.pop("uid", None)
        kwargs = map_kwargs_to_id(kwargs)
        kwarg_ids = {}
        for k, v in kwargs.items():
            kwarg_ids[k] = LineageID(v)

        action = cls(
            args=[],
            kwargs=kwarg_ids,
            result_id=LineageID(),
            action_type=ActionType.SYFTFUNCTION,
            user_code_id=function_id,
        )
        return action

    def __repr__(self) -> str:
        def repr_uid(_id: LineageID) -> str:
            return f"{str(_id)[:3]}..{str(_id)[-1]}"

        arg_repr = ", ".join([repr_uid(x) for x in self.args])
        kwargs_repr = ", ".join(
            [f"{key}={repr_uid(value)}" for key, value in self.kwargs.items()]
        )
        _coll_repr_ = (
            f"[{repr_uid(self.remote_self)}]" if self.remote_self is not None else ""
        )
        return (
            f"ActionObject {self.path}{_coll_repr_}.{self.op}({arg_repr},{kwargs_repr})"
        )


@migrate(Action, ActionV1)
def downgrade_action_v2_to_v1() -> list[Callable]:
    return [
        drop("user_code_id"),
        make_set_default("op", ""),
        make_set_default("path", ""),
    ]


@migrate(ActionV1, Action)
def upgrade_action_v1_to_v2() -> list[Callable]:
    return [make_set_default("user_code_id", None)]


class ActionObjectPointer:
    pass


# Hooks
HOOK_ALWAYS = "ALWAYS"
HOOK_ON_POINTERS = "ON_POINTERS"

passthrough_attrs = [
    "__dict__",  # python
    "__class__",  # python
    "__repr_name__",  # python
    "__annotations__",  # python
    "_init_private_attributes",  # pydantic
    "__private_attributes__",  # pydantic
    "__config__",  # pydantic
    "__fields__",  # pydantic
    "__fields_set__",  # pydantic
    "__repr_str__",  # pydantic
    "__repr_args__",  # pydantic
    "__post_init__",  # syft
    "id",  # syft
    "to_mongo",  # syft 🟡 TODO 23: Add composeable / inheritable object passthrough attrs
    "__attr_searchable__",  # syft
    "__canonical_name__",  # syft
    "__version__",  # syft
    "__args__",  # pydantic
    "to_pointer",  # syft
    "to",  # syft
    "send",  # syft
    "_copy_and_set_values",  # pydantic
    "get_from",  # syft
    "get",  # syft
    "delete_data",  # syft
    "_save_to_blob_storage_",  # syft
    "syft_action_data",  # syft
    "syft_resolved",  # syft
    "syft_action_data_node_id",
    "node_uid",
    "migrate_to",  # syft
    "to_dict",  # syft
    "dict",  # syft
    "_iter",  # pydantic
    "__exclude_fields__",  # pydantic
    "__include_fields__",  # pydantic
    "_calculate_keys",  # pydantic
    "_get_value",  # pydantic
    "__pydantic_validator__",  # pydantic
    "__class_vars__",  # pydantic
    "__private_attributes__",  # pydantic
    "__signature__",  # pydantic
    "__pydantic_complete__",  # pydantic
    "__pydantic_core_schema__",  # pydantic
    "__pydantic_custom_init__",  # pydantic
    "__pydantic_decorators__",  # pydantic
    "__pydantic_generic_metadata__",  # pydantic
    "__pydantic_parent_namespace__",  # pydantic
    "__pydantic_post_init__",  # pydantic
    "__pydantic_root_model__",  # pydantic
    "__pydantic_serializer__",  # pydantic
    "__pydantic_validator__",  # pydantic
    "__pydantic_extra__",  # pydantic
    "__pydantic_fields_set__",  # pydantic
    "__pydantic_private__",  # pydantic
    "model_config",  # pydantic
    "model_computed_fields",  # pydantic
    "model_extra",  # pydantic
    "model_fields",  # pydantic
    "model_fields_set",  # pydantic
    "model_construct",  # pydantic
    "model_copy",  # pydantic
    "model_dump",  # pydantic
    "model_dump_json",  # pydantic
    "model_json_schema",  # pydantic
    "model_parametrized_name",  # pydantic
    "model_post_init",  # pydantic
    "model_rebuild",  # pydantic
    "model_validate",  # pydantic
    "model_validate_json",  # pydantic
    "copy",  # pydantic
    "__sha256__",  # syft
    "__hash_exclude_attrs__",  # syft
]
dont_wrap_output_attrs = [
    "__repr__",
    "__str__",
    "_repr_html_",
    "_repr_markdown_",
    "_repr_latex_",
    "__array_struct__",
    "__array_prepare__",
    "__array_wrap__",
    "__bool__",
    "__len__",
    "syft_resolved",  # syft
    "node_uid",
    "syft_action_data_node_id",
    "__sha256__",
    "__hash_exclude_attrs__",
]
dont_make_side_effects = [
    "_repr_html_",
    "_repr_markdown_",
    "_repr_latex_",
    "__repr__",
    "__getitem__",
    "__setitem__",
    "__len__",
    "shape",
    "syft_resolved",  # syft
    "node_uid",
    "syft_action_data_node_id",
    "__sha256__",
    "__hash_exclude_attrs__",
]
action_data_empty_must_run = [
    "__repr__",
    "__str__",
]


class PreHookContext(SyftBaseObject):
    __canonical_name__ = "PreHookContext"
    __version__ = SYFT_OBJECT_VERSION_1

    """Hook context

    Parameters:
        obj: Any
            The ActionObject to use for the action
        op_name: str
            The method name to use for the action
        node_uid: Optional[UID]
            Optional Syft node UID
        result_id: Optional[Union[UID, LineageID]]
            Optional result Syft UID
        action: Optional[Action]
            The action generated by the current hook
    """

    obj: Any = None
    op_name: str
    node_uid: Optional[UID] = None
    result_id: Optional[Union[UID, LineageID]] = None
    result_twin_type: Optional[TwinMode] = None
    action: Optional[Action] = None
    action_type: Optional[ActionType] = None


def make_action_side_effect(
    context: PreHookContext, *args: Any, **kwargs: Any
) -> Result[Ok[Tuple[PreHookContext, Tuple[Any, ...], Dict[str, Any]]], Err[str]]:
    """Create a new action from context_op_name, and add it to the PreHookContext

    Parameters:
        context: PreHookContext
            PreHookContext object
        *args:
            Operation *args
        **kwargs
            Operation *kwargs
    Returns:
        - Ok[[Tuple[PreHookContext, Tuple[Any, ...], Dict[str, Any]]] on success
        - Err[str] on failure
    """
    # relative

    try:
        action = context.obj.syft_make_action_with_self(
            op=context.op_name,
            args=args,
            kwargs=kwargs,
            action_type=context.action_type,
        )
        context.action = action
    except Exception:
        print(f"make_action_side_effect failed with {traceback.format_exc()}")
        return Err(f"make_action_side_effect failed with {traceback.format_exc()}")

    return Ok((context, args, kwargs))


class TraceResult:
    result: list = []
    _client: Optional[SyftClient] = None
    is_tracing: bool = False

    @classmethod
    def reset(cls) -> None:
        cls.result = []
        cls._client = None


def trace_action_side_effect(
    context: PreHookContext, *args: Any, **kwargs: Any
) -> Result[Ok[Tuple[PreHookContext, Tuple[Any, ...], Dict[str, Any]]], Err[str]]:
    action = context.action
    if action is not None:
        TraceResult.result += [action]
    return Ok((context, args, kwargs))


def convert_to_pointers(
    api: SyftAPI,
    node_uid: Optional[UID] = None,
    args: Optional[List] = None,
    kwargs: Optional[Dict] = None,
) -> Tuple[List, Dict]:
    # relative
    from ..dataset.dataset import Asset

    arg_list = []
    kwarg_dict = {}
    if args is not None:
        for arg in args:
            if (
                not isinstance(arg, (ActionObject, Asset, UID))
                and api.signing_key is not None  # type: ignore[unreachable]
            ):
                arg = ActionObject.from_obj(  # type: ignore[unreachable]
                    syft_action_data=arg,
                    syft_client_verify_key=api.signing_key.verify_key,
                    syft_node_location=api.node_uid,
                )
                arg.syft_node_uid = node_uid
                r = arg._save_to_blob_storage()
                if isinstance(r, SyftError):
                    print(r.message)
                arg = api.services.action.set(arg)
            arg_list.append(arg)

    if kwargs is not None:
        for k, arg in kwargs.items():
            if (
                not isinstance(arg, (ActionObject, Asset, UID))
                and api.signing_key is not None  # type: ignore[unreachable]
            ):
                arg = ActionObject.from_obj(  # type: ignore[unreachable]
                    syft_action_data=arg,
                    syft_client_verify_key=api.signing_key.verify_key,
                    syft_node_location=api.node_uid,
                )
                arg.syft_node_uid = node_uid
                r = arg._save_to_blob_storage()
                if isinstance(r, SyftError):
                    print(r.message)
                arg = api.services.action.set(arg)

            kwarg_dict[k] = arg

    return arg_list, kwarg_dict


def send_action_side_effect(
    context: PreHookContext, *args: Any, **kwargs: Any
) -> Result[Ok[Tuple[PreHookContext, Tuple[Any, ...], Dict[str, Any]]], Err[str]]:
    """Create a new action from the context.op_name, and execute it on the remote node."""
    try:
        if context.action is None:
            result = make_action_side_effect(context, *args, **kwargs)
            if result.is_err():
                raise RuntimeError(result.err())

            context, _, _ = result.ok()

        action_result = context.obj.syft_execute_action(context.action, sync=True)

        if not isinstance(action_result, ActionObject):
            raise RuntimeError(f"Got back unexpected response : {action_result}")
        else:
            context.node_uid = action_result.syft_node_uid
            context.result_id = action_result.id
            context.result_twin_type = action_result.syft_twin_type
    except Exception as e:
        return Err(
            f"send_action_side_effect failed with {e}\n {traceback.format_exc()}"
        )
    return Ok((context, args, kwargs))


def propagate_node_uid(
    context: PreHookContext, op: str, result: Any
) -> Result[Ok[Any], Err[str]]:
    """Patch the result to include the syft_node_uid

    Parameters:
        context: PreHookContext
            PreHookContext object
        op: str
            Which operation was executed
        result: Any
            The result to patch
    Returns:
        - Ok[[result] on success
        - Err[str] on failure
    """
    if context.op_name in dont_make_side_effects or not hasattr(
        context.obj, "syft_node_uid"
    ):
        return Ok(result)

    try:
        syft_node_uid = getattr(context.obj, "syft_node_uid", None)
        if syft_node_uid is None:
            raise RuntimeError("Can't proagate node_uid because parent doesnt have one")

        if op not in context.obj._syft_dont_wrap_attrs():
            if hasattr(result, "syft_node_uid"):
                result.syft_node_uid = syft_node_uid
        else:
            raise RuntimeError("dont propogate node_uid because output isnt wrapped")
    except Exception:
        return Err(f"propagate_node_uid failed with {traceback.format_exc()}")

    return Ok(result)


def debox_args_and_kwargs(args: Any, kwargs: Any) -> Tuple[Any, Any]:
    filtered_args = []
    filtered_kwargs = {}
    for a in args:
        value = a
        if hasattr(value, "syft_action_data"):
            value = value.syft_action_data
        filtered_args.append(value)

    for k, a in kwargs.items():
        value = a
        if hasattr(value, "syft_action_data"):
            value = value.syft_action_data
        filtered_kwargs[k] = a

    return tuple(filtered_args), filtered_kwargs


BASE_PASSTHROUGH_ATTRS: list[str] = [
    "is_mock",
    "is_real",
    "is_twin",
    "is_pointer",
    "request",
    "__repr__",
    "_repr_markdown_",
    "syft_twin_type",
    "_repr_debug_",
    "as_empty",
    "get",
    "is_link",
    "wait",
    "_save_to_blob_storage",
    "_save_to_blob_storage_",
    "syft_action_data",
    "__check_action_data",
    "as_empty_data",
    "_set_obj_location_",
    "syft_action_data_cache",
    "reload_cache",
    "syft_resolved",
    "refresh_object",
    "syft_action_data_node_id",
    "node_uid",
    "__sha256__",
    "__hash_exclude_attrs__",
    "__hash__",
]


@serializable()
class ActionObjectV1(SyftObject):
    """Action object for remote execution."""

    __canonical_name__ = "ActionObject"
    __version__ = SYFT_OBJECT_VERSION_1

    __attr_searchable__: List[str] = []  # type: ignore[misc]
    syft_action_data_cache: Optional[Any] = None
    syft_blob_storage_entry_id: Optional[UID] = None
    syft_pointer_type: ClassVar[Type[ActionObjectPointer]]

    # Help with calculating history hash for code verification
    syft_parent_hashes: Optional[Union[int, List[int]]] = None
    syft_parent_op: Optional[str] = None
    syft_parent_args: Optional[Any] = None
    syft_parent_kwargs: Optional[Any] = None
    syft_history_hash: Optional[int] = None
    syft_internal_type: ClassVar[Type[Any]]
    syft_node_uid: Optional[UID] = None
    syft_pre_hooks__: Dict[str, List] = {}
    syft_post_hooks__: Dict[str, List] = {}
    syft_twin_type: TwinMode = TwinMode.NONE
    syft_passthrough_attrs: List[str] = BASE_PASSTHROUGH_ATTRS
    syft_action_data_type: Optional[Type] = None
    syft_action_data_repr_: Optional[str] = None
    syft_action_data_str_: Optional[str] = None
    syft_has_bool_attr: Optional[bool] = None
    syft_resolve_data: Optional[bool] = None
    syft_created_at: Optional[DateTime] = None


@serializable()
class ActionObjectV2(SyftObject):
    """Action object for remote execution."""

    __canonical_name__ = "ActionObject"
    __version__ = SYFT_OBJECT_VERSION_2

<<<<<<< HEAD
    __attr_searchable__: List[str] = []

    id: UID
=======
    __attr_searchable__: List[str] = []  # type: ignore[misc]
>>>>>>> 07ce75e0
    syft_action_data_cache: Optional[Any] = None
    syft_blob_storage_entry_id: Optional[UID] = None
    syft_pointer_type: ClassVar[Type[ActionObjectPointer]]

    # Help with calculating history hash for code verification
    syft_parent_hashes: Optional[Union[int, List[int]]] = None
    syft_parent_op: Optional[str] = None
    syft_parent_args: Optional[Any] = None
    syft_parent_kwargs: Optional[Any] = None
    syft_history_hash: Optional[int] = None
    syft_internal_type: ClassVar[Type[Any]]
    syft_node_uid: Optional[UID] = None
    syft_pre_hooks__: Dict[str, List] = {}
    syft_post_hooks__: Dict[str, List] = {}
    syft_twin_type: TwinMode = TwinMode.NONE
    syft_passthrough_attrs: List[str] = BASE_PASSTHROUGH_ATTRS
    syft_action_data_type: Optional[Type] = None
    syft_action_data_repr_: Optional[str] = None
    syft_action_data_str_: Optional[str] = None
    syft_has_bool_attr: Optional[bool] = None
    syft_resolve_data: Optional[bool] = None
    syft_created_at: Optional[DateTime] = None
    syft_resolved: bool = True


@serializable(without=["syft_pre_hooks__", "syft_post_hooks__"])
class ActionObject(SyftObject):
    """Action object for remote execution."""

    __canonical_name__ = "ActionObject"
    __version__ = SYFT_OBJECT_VERSION_3

    __attr_searchable__: List[str] = []  # type: ignore[misc]
    syft_action_data_cache: Optional[Any] = None
    syft_blob_storage_entry_id: Optional[UID] = None
    syft_pointer_type: ClassVar[Type[ActionObjectPointer]]

    # Help with calculating history hash for code verification
    syft_parent_hashes: Optional[Union[int, List[int]]] = None
    syft_parent_op: Optional[str] = None
    syft_parent_args: Optional[Any] = None
    syft_parent_kwargs: Optional[Any] = None
    syft_history_hash: Optional[int] = None
    syft_internal_type: ClassVar[Type[Any]]
    syft_node_uid: Optional[UID] = None
    syft_pre_hooks__: Dict[str, List] = {}
    syft_post_hooks__: Dict[str, List] = {}
    syft_twin_type: TwinMode = TwinMode.NONE
    syft_passthrough_attrs: List[str] = BASE_PASSTHROUGH_ATTRS
    syft_action_data_type: Optional[Type] = None
    syft_action_data_repr_: Optional[str] = None
    syft_action_data_str_: Optional[str] = None
    syft_has_bool_attr: Optional[bool] = None
    syft_resolve_data: Optional[bool] = None
    syft_created_at: Optional[DateTime] = None
    syft_resolved: bool = True
    syft_action_data_node_id: Optional[UID] = None
    # syft_dont_wrap_attrs = ["shape"]

    def get_diff(self, ext_obj: Any) -> List[AttrDiff]:
        # relative
        from ...service.sync.diff_state import AttrDiff

        diff_attrs = []

        # Sanity check
        if ext_obj.id != self.id:
            raise Exception("Not the same id for low side and high side requests")

        low_data = ext_obj.syft_action_data
        high_data = self.syft_action_data
        if low_data != high_data:
            diff_attr = AttrDiff(
                attr_name="syft_action_data", low_attr=low_data, high_attr=high_data
            )
            diff_attrs.append(diff_attr)
        return diff_attrs

    def _set_obj_location_(self, node_uid: UID, credentials: SyftVerifyKey) -> None:
        self.syft_node_location = node_uid
        self.syft_client_verify_key = credentials
        if self.syft_action_data_node_id is None:
            self.syft_action_data_node_id = node_uid

    @property
    def syft_action_data(self) -> Any:
        if (
            self.syft_blob_storage_entry_id
            and self.syft_created_at
            and not TraceResult.is_tracing
        ):
            self.reload_cache()

        return self.syft_action_data_cache

    def reload_cache(self) -> Optional[SyftError]:
        # If ActionDataEmpty then try to fetch it from store.
        if isinstance(self.syft_action_data_cache, ActionDataEmpty):
            blob_storage_read_method = from_api_or_context(
                func_or_path="blob_storage.read",
                syft_node_location=self.syft_node_location,
                syft_client_verify_key=self.syft_client_verify_key,
            )

            if blob_storage_read_method is not None:
                blob_retrieval_object = blob_storage_read_method(
                    uid=self.syft_blob_storage_entry_id
                )
                if isinstance(blob_retrieval_object, SyftError):
                    print(
                        "Could not fetch actionobject data\n",
                        type(blob_retrieval_object),
                    )
                    return blob_retrieval_object
                # relative
                from ...store.blob_storage import BlobRetrieval

                if isinstance(blob_retrieval_object, SyftError):
                    return blob_retrieval_object
                elif isinstance(blob_retrieval_object, BlobRetrieval):
                    # TODO: This change is temporary to for gateway to be compatible with the new blob storage
                    self.syft_action_data_cache = blob_retrieval_object.read()
                    self.syft_action_data_type = type(self.syft_action_data)
                    return None
                else:
                    # In the case of gateway, we directly receive the actual object
                    # TODO: The ideal solution would be to stream the object from the domain through the gateway
                    # Currently , we are just passing the object as it is, which would be fixed later.
                    self.syft_action_data_cache = blob_retrieval_object
                    self.syft_action_data_type = type(self.syft_action_data)
                    return None
            else:
                print("cannot reload cache")
                return None

        return None

    def _save_to_blob_storage_(self, data: Any) -> Optional[SyftError]:
        # relative
        from ...types.blob_storage import BlobFile
        from ...types.blob_storage import CreateBlobStorageEntry

        if not isinstance(data, ActionDataEmpty):
            if isinstance(data, BlobFile) and not data.uploaded:
                api = APIRegistry.api_for(
                    self.syft_node_location, self.syft_client_verify_key
                )
                data.upload_to_blobstorage_from_api(api)
            else:
                storage_entry = CreateBlobStorageEntry.from_obj(data)
                if self.syft_blob_storage_entry_id is not None:
                    # TODO: check if it already exists
                    storage_entry.id = self.syft_blob_storage_entry_id
                allocate_method = from_api_or_context(
                    func_or_path="blob_storage.allocate",
                    syft_node_location=self.syft_node_location,
                    syft_client_verify_key=self.syft_client_verify_key,
                )
                if allocate_method is not None:
                    blob_deposit_object = allocate_method(storage_entry)

                    if isinstance(blob_deposit_object, SyftError):
                        return blob_deposit_object

                    result = blob_deposit_object.write(
                        BytesIO(serialize(data, to_bytes=True))
                    )
                    if isinstance(result, SyftError):
                        return result
                    self.syft_blob_storage_entry_id = (
                        blob_deposit_object.blob_storage_entry_id
                    )
                else:
                    print("cannot save to blob storage")

            self.syft_action_data_type = type(data)

            if inspect.isclass(data):
                self.syft_action_data_repr_ = repr_cls(data)
            else:
                self.syft_action_data_repr_ = (
                    data._repr_markdown_()
                    if hasattr(data, "_repr_markdown_")
                    else data.__repr__()
                )
            self.syft_action_data_str_ = str(data)
            self.syft_has_bool_attr = hasattr(data, "__bool__")
        else:
            debug("skipping writing action object to store, passed data was empty.")

        self.syft_action_data_cache = data

        return None

    def _save_to_blob_storage(self) -> Optional[SyftError]:
        data = self.syft_action_data
        if isinstance(data, SyftError):
            return data
        if isinstance(data, ActionDataEmpty):
            return SyftError(message=f"cannot store empty object {self.id}")
        result = self._save_to_blob_storage_(data)
        if isinstance(result, SyftError):
            return result
        if not TraceResult.is_tracing:
            self.syft_action_data_cache = self.as_empty_data()
        return None

    @property
    def is_pointer(self) -> bool:
        return self.syft_node_uid is not None

    @property
    def syft_lineage_id(self) -> LineageID:
        """Compute the LineageID of the ActionObject, using the `id` and the `syft_history_hash` memebers"""
        return LineageID(self.id, self.syft_history_hash)

    model_config = ConfigDict(validate_assignment=True)

    @model_validator(mode="before")
    @classmethod
    def __check_action_data(cls, values: dict) -> dict:
        v = values.get("syft_action_data_cache")
        if values.get("syft_action_data_type", None) is None:
            values["syft_action_data_type"] = type(v)
        if not isinstance(v, ActionDataEmpty):
            if inspect.isclass(v):
                values["syft_action_data_repr_"] = repr_cls(v)
            else:
                values["syft_action_data_repr_"] = (
                    v._repr_markdown_()
                    if v is not None and hasattr(v, "_repr_markdown_")
                    else v.__repr__()
                )
            values["syft_action_data_str_"] = str(v)
            values["syft_has_bool_attr"] = hasattr(v, "__bool__")
        return values

    @property
    def is_mock(self) -> bool:
        return self.syft_twin_type == TwinMode.MOCK

    @property
    def is_real(self) -> bool:
        return self.syft_twin_type == TwinMode.PRIVATE

    @property
    def is_twin(self) -> bool:
        return self.syft_twin_type != TwinMode.NONE

    def syft_point_to(self, node_uid: UID) -> ActionObject:
        """Set the syft_node_uid, used in the post hooks"""
        self.syft_node_uid = node_uid
        return self

    def syft_get_property(self, obj: Any, method: str) -> Any:
        klass_method = getattr(type(obj), method, None)
        if klass_method is None:
            raise Exception(f"{type(obj)} has no {method} attribute")
        return klass_method.__get__(obj)

    def syft_is_property(self, obj: Any, method: str) -> bool:
        klass_method = getattr(type(obj), method, None)
        return isinstance(klass_method, property) or inspect.isdatadescriptor(
            klass_method
        )

    def syft_execute_action(
        self, action: Action, sync: bool = True
    ) -> ActionObjectPointer:
        """Execute a remote action

        Parameters:
            action: Action
                Which action to execute
            sync: bool
                Run sync/async

        Returns:
            ActionObjectPointer
        """
        if self.syft_node_uid is None:
            raise SyftException("Pointers can't execute without a node_uid.")

        # relative
        from ...client.api import APIRegistry
        from ...client.api import SyftAPICall

        api = APIRegistry.api_for(
            node_uid=self.syft_node_uid,
            user_verify_key=self.syft_client_verify_key,
        )
        if api is None:
            raise ValueError(f"api is None. You must login to {self.syft_node_uid}")
        kwargs = {"action": action}
        api_call = SyftAPICall(
            node_uid=self.syft_node_uid, path="action.execute", args=[], kwargs=kwargs
        )
        return api.make_call(api_call)

    def request(self, client: SyftClient) -> Union[Any, SyftError]:
        # relative
        from ..request.request import ActionStoreChange
        from ..request.request import SubmitRequest

        action_object_link = LinkedObject.from_obj(self, node_uid=self.syft_node_uid)
        permission_change = ActionStoreChange(
            linked_obj=action_object_link, apply_permission_type=ActionPermission.READ
        )
        if client.credentials is None:
            return SyftError(f"{client} has no signing key")
        submit_request = SubmitRequest(
            changes=[permission_change],
            requesting_user_verify_key=client.credentials.verify_key,
        )
        return client.api.services.request.submit(submit_request)

    def _syft_try_to_save_to_store(self, obj: SyftObject) -> None:
        if self.syft_node_uid is None or self.syft_client_verify_key is None:
            return
        elif obj.syft_node_uid is not None:
            return

        if obj.syft_blob_storage_entry_id is not None:
            return
        # TODO fix: the APIRegistry often gets the wrong client
        # if you have 2 clients in memory
        # therefore the following happens if you call a method
        # with a pointer to a twin (mock version)
        # 1) it gets the wrong credentials
        # 2) it uses the mock version to overwrite the real version
        # 3) it shouldnt send in the first place as it already exists

        # relative
        from ...client.api import APIRegistry

        if obj.syft_node_location is None:
            obj.syft_node_location = obj.syft_node_uid

        api = None
        if TraceResult._client is not None:
            api = TraceResult._client.api

        if api is not None and api.signing_key is not None:
            obj._set_obj_location_(api.node_uid, api.signing_key.verify_key)

        action = Action(
            path="",
            op="",
            remote_self=None,
            result_id=obj.id,
            args=[],
            kwargs={},
            action_type=ActionType.CREATEOBJECT,
            create_object=obj,
        )

        if api is not None:
            TraceResult.result += [action]
        else:
            api = APIRegistry.api_for(
                node_uid=self.syft_node_location,
                user_verify_key=self.syft_client_verify_key,
            )
            if api is None:
                print(
                    f"failed saving {obj} to blob storage, api is None. You must login to {self.syft_node_location}"
                )

        api = cast(SyftAPI, api)
        res = api.services.action.execute(action)
        if isinstance(res, SyftError):
            print(f"Failed to to store (arg) {obj} to store, {res}")

    def _syft_prepare_obj_uid(self, obj: Any) -> LineageID:
        # We got the UID
        if isinstance(obj, (UID, LineageID)):
            return LineageID(obj.id)

        # We got the ActionObjectPointer
        if isinstance(obj, ActionObjectPointer):
            return obj.syft_lineage_id

        # We got the ActionObject. We need to save it in the store.
        if isinstance(obj, ActionObject):
            self._syft_try_to_save_to_store(obj)
            return obj.syft_lineage_id

        # We got a raw object. We need to create the ActionObject from scratch and save it in the store.
        act_obj = ActionObject.from_obj(
            obj,
            syft_client_verify_key=self.syft_client_verify_key,
            syft_node_location=self.syft_node_location,
        )

        self._syft_try_to_save_to_store(act_obj)

        return act_obj.syft_lineage_id

    def syft_make_action(
        self,
        path: str,
        op: str,
        remote_self: Optional[Union[UID, LineageID]] = None,
        args: Optional[
            List[Union[UID, LineageID, ActionObjectPointer, ActionObject, Any]]
        ] = None,
        kwargs: Optional[
            Dict[str, Union[UID, LineageID, ActionObjectPointer, ActionObject, Any]]
        ] = None,
        action_type: Optional[ActionType] = None,
    ) -> Action:
        """Generate new action from the information

        Parameters:
            path: str
                The path of the Type of the remote object.
            op: str
                The method to be executed from the remote object.
            remote_self: Optional[Union[UID, LineageID]]
                The extended UID of the SyftObject
            args: Optional[List[Union[UID, LineageID, ActionObjectPointer, ActionObject]]]
                `op` args
            kwargs: Optional[Dict[str, Union[UID, LineageID, ActionObjectPointer, ActionObject]]]
                `op` kwargs
        Returns:
            Action object

        Raises:
            ValueError: For invalid args or kwargs
            PydanticValidationError: For args and kwargs
        """
        if args is None:
            args = []
        if kwargs is None:
            kwargs = {}

        arg_ids = []
        kwarg_ids = {}

        for obj in args:
            arg_ids.append(self._syft_prepare_obj_uid(obj))

        for k, obj in kwargs.items():
            kwarg_ids[k] = self._syft_prepare_obj_uid(obj)

        action = Action(
            path=path,
            op=op,
            remote_self=LineageID(remote_self),
            args=arg_ids,
            kwargs=kwarg_ids,
            action_type=action_type,
        )
        return action

    def syft_make_action_with_self(
        self,
        op: str,
        args: Optional[List[Union[UID, ActionObjectPointer]]] = None,
        kwargs: Optional[Dict[str, Union[UID, ActionObjectPointer]]] = None,
        action_type: Optional[ActionType] = None,
    ) -> Action:
        """Generate new method action from the current object.

        Parameters:
            op: str
                The method to be executed from the remote object.
            args: List[LineageID]
                `op` args
            kwargs: Dict[str, LineageID]
                `op` kwargs
        Returns:
            Action object

        Raises:
            ValueError: For invalid args or kwargs
            PydanticValidationError: For args and kwargs
        """
        path = self.syft_get_path()
        return self.syft_make_action(
            path=path,
            op=op,
            remote_self=self.syft_lineage_id,
            args=args,
            kwargs=kwargs,
            action_type=action_type,
        )

    def syft_get_path(self) -> str:
        """Get the type path of the underlying object"""
        if (
            isinstance(self, AnyActionObject)
            and self.syft_internal_type
            and self.syft_action_data_type is not None
        ):
            # avoids AnyActionObject errors
            return f"{self.syft_action_data_type.__name__}"
        return f"{type(self).__name__}"

    def syft_remote_method(
        self,
        op: str,
    ) -> Callable:
        """Generate a Callable object for remote calls.

        Parameters:
            op: str
                he method to be executed from the remote object.

        Returns:
            A function
        """

        def wrapper(
            *args: Optional[List[Union[UID, ActionObjectPointer]]],
            **kwargs: Optional[Dict[str, Union[UID, ActionObjectPointer]]],
        ) -> Action:
            return self.syft_make_action_with_self(op=op, args=args, kwargs=kwargs)

        return wrapper

    def send(self, client: SyftClient) -> Self:
        """Send the object to a Syft Client"""
        self._set_obj_location_(client.id, client.verify_key)
        self._save_to_blob_storage()
        res = client.api.services.action.set(self)
        if isinstance(res, ActionObject):
            self.syft_created_at = res.syft_created_at
        return res

    def get_from(self, client: SyftClient) -> Any:
        """Get the object from a Syft Client"""
        res = client.api.services.action.get(self.id)
        if not isinstance(res, ActionObject):
            return SyftError(message=f"{res}")
        else:
            return res.syft_action_data

    def refresh_object(self) -> ActionObject:
        # relative
        from ...client.api import APIRegistry

        api = APIRegistry.api_for(
            node_uid=self.syft_node_location,
            user_verify_key=self.syft_client_verify_key,
        )
        if api is None:
            return SyftError(
                message=f"api is None. You must login to {self.syft_node_location}"
            )

        res = api.services.action.get(self.id)
        return res

    def get(self, block: bool = False) -> Any:
        """Get the object from a Syft Client"""
        # relative

        if block:
            self.wait()

        res = self.refresh_object()

        if not isinstance(res, ActionObject):
            return SyftError(message=f"{res}")  # type: ignore
        else:
            nested_res = res.syft_action_data
            if isinstance(nested_res, ActionObject):
                nested_res.syft_node_location = res.syft_node_location
                nested_res.syft_client_verify_key = res.syft_client_verify_key
            return nested_res

    def as_empty(self) -> ActionObject:
        id = self.id
        # TODO: fix
        if isinstance(id, LineageID):
            id = id.id
        return ActionObject.empty(
            self.syft_internal_type,
            id,
            self.syft_lineage_id,
            self.syft_resolved,
            syft_blob_storage_entry_id=self.syft_blob_storage_entry_id,
        )

    @staticmethod
    def from_path(
        path: Union[str, Path],
        id: Optional[UID] = None,
        syft_lineage_id: Optional[LineageID] = None,
        syft_client_verify_key: Optional[SyftVerifyKey] = None,
        syft_node_location: Optional[UID] = None,
    ) -> ActionObject:
        """Create an Action Object from a file."""
        # relative
        from ...types.blob_storage import BlobFile

        if id is not None and syft_lineage_id is not None and id != syft_lineage_id.id:
            raise ValueError("UID and LineageID should match")

        _path = path if isinstance(path, Path) else Path(path)
        syft_action_data = BlobFile(path=_path, file_name=_path.name)

        action_type = action_type_for_object(syft_action_data)

        action_object = action_type(syft_action_data_cache=syft_action_data)

        if id is not None:
            action_object.id = id

        if syft_client_verify_key is not None:
            action_object.syft_client_verify_key = syft_client_verify_key

        if syft_node_location is not None:
            action_object.syft_node_location = syft_node_location

        if syft_lineage_id is not None:
            action_object.id = syft_lineage_id.id
            action_object.syft_history_hash = syft_lineage_id.syft_history_hash
        elif id is not None:
            action_object.syft_history_hash = hash(id)

        return action_object

    @staticmethod
    def from_obj(
        syft_action_data: Any,
        id: Optional[UID] = None,
        syft_lineage_id: Optional[LineageID] = None,
        syft_client_verify_key: Optional[SyftVerifyKey] = None,
        syft_node_location: Optional[UID] = None,
        syft_resolved: Optional[bool] = True,
        data_node_id: Optional[UID] = None,
        syft_blob_storage_entry_id: Optional[UID] = None,
    ) -> ActionObject:
        """Create an ActionObject from an existing object.

        Parameters:
            syft_action_data: Any
                The object to be converted to a Syft ActionObject
            id: Optional[UID]
                Which ID to use for the ActionObject. Optional
            syft_lineage_id: Optional[LineageID]
                Which LineageID to use for the ActionObject. Optional
        """
        if id is not None and syft_lineage_id is not None and id != syft_lineage_id.id:
            raise ValueError("UID and LineageID should match")

        action_type = action_type_for_object(syft_action_data)
        action_object = action_type(syft_action_data_cache=syft_action_data)
        action_object.syft_blob_storage_entry_id = syft_blob_storage_entry_id
        action_object.syft_action_data_node_id = data_node_id
        action_object.syft_resolved = syft_resolved

        if id is not None:
            action_object.id = id

        if syft_client_verify_key is not None:
            action_object.syft_client_verify_key = syft_client_verify_key

        if syft_node_location is not None:
            action_object.syft_node_location = syft_node_location

        if syft_lineage_id is not None:
            action_object.id = syft_lineage_id.id
            action_object.syft_history_hash = syft_lineage_id.syft_history_hash
        elif id is not None:
            action_object.syft_history_hash = hash(id)

        return action_object

    @classmethod
    def add_trace_hook(cls) -> bool:
        return True
        # if trace_action_side_effect not in self.syft_pre_hooks__[HOOK_ALWAYS]:
        #     self.syft_pre_hooks__[HOOK_ALWAYS].append(trace_action_side_effect)

    @classmethod
    def remove_trace_hook(cls) -> bool:
        return True
        # self.syft_pre_hooks__[HOOK_ALWAYS].pop(trace_action_side_effct, None)

    def as_empty_data(self) -> ActionDataEmpty:
        return ActionDataEmpty(syft_internal_type=self.syft_internal_type)

    def wait(self) -> ActionObject:
        # relative
        from ...client.api import APIRegistry

        api = APIRegistry.api_for(
            node_uid=self.syft_node_location,
            user_verify_key=self.syft_client_verify_key,
        )
        if isinstance(self.id, LineageID):
            obj_id = self.id.id
        else:
            obj_id = self.id

        while api and not api.services.action.is_resolved(obj_id):
            time.sleep(1)

        return self

    @staticmethod
    def link(
        result_id: UID,
        pointer_id: Optional[UID] = None,
    ) -> ActionObject:
        link = ActionDataLink(action_object_id=pointer_id)
        res = ActionObject.from_obj(
            id=result_id,
            syft_action_data=link,
        )
        return res

    @staticmethod
    def obj_not_ready(
        id: UID,
    ) -> ActionObject:
        inner_obj = ObjectNotReady(obj_id=id)

        res = ActionObject.from_obj(
            id=id,
            syft_action_data=inner_obj,
        )
        return res

    @classmethod
    def empty(
        # TODO: fix the mypy issue
        cls,
        syft_internal_type: Optional[Type[Any]] = None,
        id: Optional[UID] = None,
        syft_lineage_id: Optional[LineageID] = None,
        syft_resolved: Optional[bool] = True,
        data_node_id: Optional[UID] = None,
        syft_blob_storage_entry_id: Optional[UID] = None,
    ) -> Self:
        """Create an ActionObject from a type, using a ActionDataEmpty object

        Parameters:
            syft_internal_type: Type
                The Type for which to create a ActionDataEmpty object
            id: Optional[UID]
                Which ID to use for the ActionObject. Optional
            syft_lineage_id: Optional[LineageID]
                Which LineageID to use for the ActionObject. Optional
        """

        syft_internal_type = (
            type(None) if syft_internal_type is None else syft_internal_type
        )
        empty = ActionDataEmpty(syft_internal_type=syft_internal_type)
        res = cls.from_obj(
            id=id,
            syft_lineage_id=syft_lineage_id,
            syft_action_data=empty,
            syft_resolved=syft_resolved,
            data_node_id=data_node_id,
            syft_blob_storage_entry_id=syft_blob_storage_entry_id,
        )
        res.__dict__["syft_internal_type"] = syft_internal_type
        return res

    def __post_init__(self) -> None:
        """Add pre/post hooks."""
        if HOOK_ALWAYS not in self.syft_pre_hooks__:
            self.syft_pre_hooks__[HOOK_ALWAYS] = []

        if HOOK_ON_POINTERS not in self.syft_post_hooks__:
            self.syft_pre_hooks__[HOOK_ON_POINTERS] = []

        # this should be a list as orders matters
        for side_effect in [make_action_side_effect]:
            if side_effect not in self.syft_pre_hooks__[HOOK_ALWAYS]:
                self.syft_pre_hooks__[HOOK_ALWAYS].append(side_effect)

        for side_effect in [send_action_side_effect]:
            if side_effect not in self.syft_pre_hooks__[HOOK_ON_POINTERS]:
                self.syft_pre_hooks__[HOOK_ON_POINTERS].append(side_effect)

        if trace_action_side_effect not in self.syft_pre_hooks__[HOOK_ALWAYS]:
            self.syft_pre_hooks__[HOOK_ALWAYS].append(trace_action_side_effect)

        if HOOK_ALWAYS not in self.syft_post_hooks__:
            self.syft_post_hooks__[HOOK_ALWAYS] = []

        if HOOK_ON_POINTERS not in self.syft_post_hooks__:
            self.syft_post_hooks__[HOOK_ON_POINTERS] = []

        for side_effect in [propagate_node_uid]:
            if side_effect not in self.syft_post_hooks__[HOOK_ALWAYS]:
                self.syft_post_hooks__[HOOK_ALWAYS].append(side_effect)

        if isinstance(self.syft_action_data_type, ActionObject):
            raise Exception("Nested ActionObjects", self.syft_action_data_repr_)

        self.syft_history_hash = hash(self.id)

    def _syft_run_pre_hooks__(
        self, context: PreHookContext, name: str, args: Any, kwargs: Any
    ) -> Tuple[PreHookContext, Tuple[Any, ...], Dict[str, Any]]:
        """Hooks executed before the actual call"""
        result_args, result_kwargs = args, kwargs
        if name in self.syft_pre_hooks__:
            for hook in self.syft_pre_hooks__[name]:
                result = hook(context, *result_args, **result_kwargs)
                if result.is_ok():
                    context, result_args, result_kwargs = result.ok()
                else:
                    debug(f"Pre-hook failed with {result.err()}")
        if name not in self._syft_dont_wrap_attrs():
            if HOOK_ALWAYS in self.syft_pre_hooks__:
                for hook in self.syft_pre_hooks__[HOOK_ALWAYS]:
                    result = hook(context, *result_args, **result_kwargs)
                    if result.is_ok():
                        context, result_args, result_kwargs = result.ok()
                    else:
                        msg = result.err().replace("\\n", "\n")
                        debug(f"Pre-hook failed with {msg}")

        if self.is_pointer:
            if name not in self._syft_dont_wrap_attrs():
                if HOOK_ALWAYS in self.syft_pre_hooks__:
                    for hook in self.syft_pre_hooks__[HOOK_ON_POINTERS]:
                        result = hook(context, *result_args, **result_kwargs)
                        if result.is_ok():
                            context, result_args, result_kwargs = result.ok()
                        else:
                            msg = result.err().replace("\\n", "\n")
                            debug(f"Pre-hook failed with {msg}")

        return context, result_args, result_kwargs

    def _syft_run_post_hooks__(
        self, context: PreHookContext, name: str, result: Any
    ) -> Any:
        """Hooks executed after the actual call"""
        new_result = result
        if name in self.syft_post_hooks__:
            for hook in self.syft_post_hooks__[name]:
                result = hook(context, name, new_result)
                if result.is_ok():
                    new_result = result.ok()
                else:
                    debug(f"Post hook failed with {result.err()}")

        if name not in self._syft_dont_wrap_attrs():
            if HOOK_ALWAYS in self.syft_post_hooks__:
                for hook in self.syft_post_hooks__[HOOK_ALWAYS]:
                    result = hook(context, name, new_result)
                    if result.is_ok():
                        new_result = result.ok()
                    else:
                        debug(f"Post hook failed with {result.err()}")

        if self.is_pointer:
            if name not in self._syft_dont_wrap_attrs():
                if HOOK_ALWAYS in self.syft_post_hooks__:
                    for hook in self.syft_post_hooks__[HOOK_ON_POINTERS]:
                        result = hook(context, name, new_result)
                        if result.is_ok():
                            new_result = result.ok()
                        else:
                            debug(f"Post hook failed with {result.err()}")

        return new_result

    def _syft_output_action_object(
        self, result: Any, context: Optional[PreHookContext] = None
    ) -> Any:
        """Wrap the result in an ActionObject"""
        if issubclass(type(result), ActionObject):
            return result

        constructor = action_type_for_type(result)
        syft_twin_type = TwinMode.NONE
        if context is not None and context.result_twin_type is not None:
            syft_twin_type = context.result_twin_type
        result = constructor(
            syft_twin_type=syft_twin_type,
            syft_action_data_cache=result,
            syft_node_location=self.syft_node_location,
            syft_client_verify_key=self.syft_client_verify_key,
        )
        return result

    def _syft_passthrough_attrs(self) -> List[str]:
        """These attributes are forwarded to the `object` base class."""
        return passthrough_attrs + getattr(self, "syft_passthrough_attrs", [])

    def _syft_dont_wrap_attrs(self) -> List[str]:
        """The results from these attributes are ignored from UID patching."""
        return dont_wrap_output_attrs + getattr(self, "syft_dont_wrap_attrs", [])

    def _syft_get_attr_context(self, name: str) -> Any:
        """Find which instance - Syft ActionObject or the original object - has the requested attribute."""
        defined_on_self = name in self.__dict__ or name in self.__private_attributes__

        debug(">> ", name, ", defined_on_self = ", defined_on_self)

        # use the custom defined version
        context_self = self
        if not defined_on_self:
            context_self = self.syft_action_data

        return context_self

    def _syft_attr_propagate_ids(
        self, context: PreHookContext, name: str, result: Any
    ) -> Any:
        """Patch the results with the syft_history_hash, node_uid, and result_id."""
        if name in self._syft_dont_wrap_attrs():
            return result

        # Wrap as Syft Object
        result = self._syft_output_action_object(result, context)

        # Propagate History
        if context.action is not None:
            result.syft_history_hash = context.action.syft_history_hash

        # Propagate Syft Node UID
        result.syft_node_uid = context.node_uid

        # Propogate Syft Node Location and Client Verify Key
        result.syft_node_location = context.syft_node_location
        result.syft_client_verify_key = context.syft_client_verify_key

        # Propogate Syft blob storage entry id
        object_attrs = [
            "syft_blob_storage_entry_id",
            "syft_action_data_repr_",
            "syft_action_data_str_",
            "syft_action_data_type",
        ]
        for attr_name in object_attrs:
            attr_value = getattr(context.obj, attr_name, None)
            setattr(result, attr_name, attr_value)

        # Propagate Result ID
        if context.result_id is not None:
            result.id = context.result_id

        return result

    def _syft_wrap_attribute_for_bool_on_nonbools(self, name: str) -> Any:
        """Handle `__getattribute__` for bool casting."""
        if name != "__bool__":
            raise RuntimeError(
                "[_wrap_attribute_for_bool_on_nonbools] Use this only for the __bool__ operator"
            )

        if self.syft_has_bool_attr:
            raise RuntimeError(
                "[_wrap_attribute_for_bool_on_nonbools] self.syft_action_data already implements the bool operator"
            )

        debug("[__getattribute__] Handling bool on nonbools")
        context = PreHookContext(
            obj=self,
            op_name=name,
            syft_node_location=self.syft_node_location,
            syft_client_verify_key=self.syft_client_verify_key,
        )
        context, _, _ = self._syft_run_pre_hooks__(context, name, (), {})

        # no input needs to propagate
        result = self._syft_run_post_hooks__(
            context,
            name,
            any(
                x is not None
                for x in (self.syft_blob_storage_entry_id, self.syft_action_data_cache)
            ),
        )
        result = self._syft_attr_propagate_ids(context, name, result)

        def __wrapper__bool__() -> bool:
            return result

        return __wrapper__bool__

    def _syft_wrap_attribute_for_properties(self, name: str) -> Any:
        """Handle `__getattribute__` for properties."""
        context_self = self._syft_get_attr_context(name)

        if not self.syft_is_property(context_self, name):
            raise RuntimeError(
                "[_wrap_attribute_for_properties] Use this only on properties"
            )
        debug(f"[__getattribute__] Handling property {name} ")

        context = PreHookContext(
            obj=self,
            op_name=name,
            action_type=ActionType.GETATTRIBUTE,
            syft_node_location=self.syft_node_location,
            syft_client_verify_key=self.syft_client_verify_key,
        )
        context, _, _ = self._syft_run_pre_hooks__(context, name, (), {})
        # no input needs to propagate
        result = self._syft_run_post_hooks__(
            context, name, self.syft_get_property(context_self, name)
        )

        return self._syft_attr_propagate_ids(context, name, result)

    def _syft_wrap_attribute_for_methods(self, name: str) -> Any:
        """Handle `__getattribute__` for methods."""

        # check for other types that aren't methods, functions etc
        def fake_func(*args: Any, **kwargs: Any) -> Any:
            return ActionDataEmpty(syft_internal_type=self.syft_internal_type)

        debug(f"[__getattribute__] Handling method {name} ")
        if (
            issubclass(self.syft_action_data_type, ActionDataEmpty)
            and name not in action_data_empty_must_run
        ):
            original_func = fake_func
        else:
            original_func = getattr(self.syft_action_data, name)

        debug_original_func(name, original_func)

        def _base_wrapper(*args: Any, **kwargs: Any) -> Any:
            context = PreHookContext(
                obj=self,
                op_name=name,
                action_type=ActionType.METHOD,
                syft_node_location=self.syft_node_location,
                syft_client_verify_key=self.syft_client_verify_key,
            )
            context, pre_hook_args, pre_hook_kwargs = self._syft_run_pre_hooks__(
                context, name, args, kwargs
            )

            if has_action_data_empty(args=args, kwargs=kwargs):
                result = fake_func(*args, **kwargs)
            else:
                original_args, original_kwargs = debox_args_and_kwargs(
                    pre_hook_args, pre_hook_kwargs
                )
                result = original_func(*original_args, **original_kwargs)

            post_result = self._syft_run_post_hooks__(context, name, result)
            post_result = self._syft_attr_propagate_ids(context, name, post_result)

            return post_result

        if inspect.ismethod(original_func) or inspect.ismethoddescriptor(original_func):
            debug("Running method: ", name)

            def wrapper(_self: Any, *args: Any, **kwargs: Any) -> Any:
                return _base_wrapper(*args, **kwargs)

            wrapper = types.MethodType(wrapper, type(self))
        else:
            debug("Running non-method: ", name)

            wrapper = _base_wrapper

        try:
            wrapper.__doc__ = original_func.__doc__
            debug(
                "Found original signature for ",
                name,
                inspect.signature(original_func),
            )
            wrapper.__ipython_inspector_signature_override__ = inspect.signature(
                original_func
            )
        except Exception:
            debug("name", name, "has no signature")

        # third party
        return wrapper

    def _syft_setattr(self, name: str, value: Any) -> Any:
        args = (name, value)
        kwargs: dict = {}
        op_name = "__setattr__"

        def fake_func(*args: Any, **kwargs: Any) -> Any:
            return ActionDataEmpty(syft_internal_type=self.syft_internal_type)

        if isinstance(
            self.syft_action_data_type, ActionDataEmpty
        ) or has_action_data_empty(args=args, kwargs=kwargs):
            local_func = fake_func
        else:
            local_func = getattr(self.syft_action_data, op_name)

        context = PreHookContext(
            obj=self,
            op_name=op_name,
            action_type=ActionType.SETATTRIBUTE,
            syft_node_location=self.syft_node_location,
            syft_client_verify_key=self.syft_client_verify_key,
        )
        context, pre_hook_args, pre_hook_kwargs = self._syft_run_pre_hooks__(
            context, "__setattr__", args, kwargs
        )

        original_args, _ = debox_args_and_kwargs(pre_hook_args, pre_hook_kwargs)
        val = original_args[1]
        local_func(name, val)
        local_result = self

        post_result = self._syft_run_post_hooks__(context, op_name, local_result)
        post_result = self._syft_attr_propagate_ids(context, op_name, post_result)
        return post_result

    def __getattribute__(self, name: str) -> Any:
        """Called unconditionally to implement attribute accesses for instances of the class.
        If the class also defines __getattr__(), the latter will not be called unless __getattribute__()
        either calls it explicitly or raises an AttributeError.
        This method should return the (computed) attribute value or raise an AttributeError exception.
        In order to avoid infinite recursion in this method, its implementation should always:
         * call the base class method with the same name to access any attributes it needs
            for example : object.__getattribute__(self, name).
         * use the syft/_syft prefix for internal methods.
         * add the method name to the passthrough_attrs.

        Parameters:
            name: str
                The name of the attribute to access.
        """
        # bypass certain attrs to prevent recursion issues
        if name.startswith("_syft") or name.startswith("syft"):
            return object.__getattribute__(self, name)

        if name in passthrough_attrs:
            return object.__getattribute__(self, name)

        # third party
        if name in self._syft_passthrough_attrs():
            return object.__getattribute__(self, name)
        context_self = self._syft_get_attr_context(name)

        # Handle bool operator on nonbools
        if name == "__bool__" and not self.syft_has_bool_attr:
            return self._syft_wrap_attribute_for_bool_on_nonbools(name)

        # Handle Properties
        if self.syft_is_property(context_self, name):
            return self._syft_wrap_attribute_for_properties(name)

        # Handle anything else
        res = self._syft_wrap_attribute_for_methods(name)
        return res

    @property
    def is_link(self) -> bool:
        return isinstance(self.syft_action_data, ActionDataLink)

    def __setattr__(self, name: str, value: Any) -> Any:
        defined_on_self = name in self.__dict__ or name in self.__private_attributes__

        debug(">> ", name, ", defined_on_self = ", defined_on_self)

        # use the custom defined version
        if defined_on_self:
            self.__dict__[name] = value
            return value
        else:
            self._syft_setattr(name, value)
            context_self = self.syft_action_data
            return context_self.__setattr__(name, value)

    # def keys(self) -> KeysView[str]:
    #     return self.syft_action_data.keys()  # type: ignore

    ###### __DUNDER_MIFFLIN__

    # if we do not implement these boiler plate __method__'s then special infix
    # operations like x + y won't trigger __getattribute__
    # unless there is a super special reason we should write no code in these functions
    def _repr_markdown_(self, wrap_as_python: bool = True, indent: int = 0) -> str:
        if self.is_mock:
            res = "TwinPointer(Mock)"
        elif self.is_real:
            res = "TwinPointer(Real)"
        elif not self.is_twin:
            res = "Pointer"

        if isinstance(self.syft_action_data_cache, ActionDataEmpty):
            data_repr_ = self.syft_action_data_repr_
        else:
            if inspect.isclass(self.syft_action_data_cache):
                data_repr_ = repr_cls(self.syft_action_data_cache)
            else:
                data_repr_ = (
                    self.syft_action_data_cache._repr_markdown_()
                    if (
                        self.syft_action_data_cache is not None
                        and hasattr(self.syft_action_data_cache, "_repr_markdown_")
                    )
                    else self.syft_action_data_cache.__repr__()
                )

        return f"```python\n{res}\n```\n{data_repr_}"

    def __repr__(self) -> str:
        if self.is_mock:
            res = "TwinPointer(Mock)"
        elif self.is_real:
            res = "TwinPointer(Real)"
        if not self.is_twin:
            res = "Pointer"
        if isinstance(self.syft_action_data_cache, ActionDataEmpty):
            data_repr_ = self.syft_action_data_repr_
        else:
            if inspect.isclass(self.syft_action_data_cache):
                data_repr_ = repr_cls(self.syft_action_data_cache)
            else:
                data_repr_ = self.syft_action_data_cache.__repr__()
        return f"{res}:\n{data_repr_}"

    def __call__(self, *args: Any, **kwds: Any) -> Any:
        return self.__call__(*args, **kwds)

    def __str__(self) -> str:
        if not inspect.isclass(self):
            return self.__str__()
        else:
            return self.syft_action_data_str_

    def __len__(self) -> int:
        return self.__len__()

    def __hash__(self, *args: Any, **kwargs: Any) -> int:
        return super().__hash__(*args, **kwargs)

    def __getitem__(self, key: Any) -> Any:
        return self._syft_output_action_object(self.__getitem__(key))

    def __setitem__(self, key: Any, value: Any) -> None:
        return self.__setitem__(key, value)

    def __contains__(self, key: Any) -> bool:
        return self.__contains__(key)

    def __bool__(self) -> bool:
        return self.__bool__()

    def __add__(self, other: Any) -> Any:
        return self._syft_output_action_object(self.__add__(other))

    def __sub__(self, other: Any) -> Any:
        return self._syft_output_action_object(self.__sub__(other))

    def __mul__(self, other: Any) -> Any:
        return self._syft_output_action_object(self.__mul__(other))

    def __matmul__(self, other: Any) -> Any:
        return self._syft_output_action_object(self.__matmul__(other))

    def __eq__(self, other: Any) -> Any:
        return self._syft_output_action_object(self.__eq__(other))

    def __ne__(self, other: Any) -> Any:
        return self._syft_output_action_object(self.__ne__(other))

    def __lt__(self, other: Any) -> Any:
        return self._syft_output_action_object(self.__lt__(other))

    def __gt__(self, other: Any) -> Any:
        return self._syft_output_action_object(self.__gt__(other))

    def __le__(self, other: Any) -> Any:
        return self._syft_output_action_object(self.__le__(other))

    def __ge__(self, other: Any) -> Any:
        return self._syft_output_action_object(self.__ge__(other))

    def __delattr__(self, key: Any) -> None:
        self.__delattr__(key)

    def __delitem__(self, key: Any) -> None:
        self.__delitem__(key)

    def __invert__(self) -> Any:
        return self._syft_output_action_object(self.__invert__())

    def __round__(self) -> Any:
        return self._syft_output_action_object(self.__round__())

    def __pos__(self) -> Any:
        return self._syft_output_action_object(self.__pos__())

    def __trunc__(self) -> Any:
        return self._syft_output_action_object(self.__trunc__())

    def __divmod__(self, other: Any) -> Any:
        return self._syft_output_action_object(self.__divmod__(other))

    def __floordiv__(self, other: Any) -> Any:
        return self._syft_output_action_object(self.__floordiv__(other))

    def __mod__(self, other: Any) -> Any:
        return self._syft_output_action_object(self.__mod__(other))

    def __abs__(self) -> Any:
        return self._syft_output_action_object(self.__abs__())

    def __neg__(self) -> Any:
        return self._syft_output_action_object(self.__neg__())

    def __or__(self, other: Any) -> Any:
        return self._syft_output_action_object(self.__or__(other))

    def __and__(self, other: Any) -> Any:
        return self._syft_output_action_object(self.__and__(other))

    def __xor__(self, other: Any) -> Any:
        return self._syft_output_action_object(self.__xor__(other))

    def __pow__(self, other: Any) -> Any:
        return self._syft_output_action_object(self.__pow__(other))

    def __truediv__(self, other: Any) -> Any:
        return self._syft_output_action_object(self.__truediv__(other))

    def __lshift__(self, other: Any) -> Any:
        return self._syft_output_action_object(self.__lshift__(other))

    def __rshift__(self, other: Any) -> Any:
        return self._syft_output_action_object(self.__rshift__(other))

    def __iter__(self) -> Any:
        return self._syft_output_action_object(self.__iter__())

    def __next__(self) -> Any:
        return self._syft_output_action_object(self.__next__())

    # r ops
    # we want the underlying implementation so we should just call into __getattribute__
    def __radd__(self, other: Any) -> Any:
        return self.__radd__(other)

    def __rsub__(self, other: Any) -> Any:
        return self.__rsub__(other)

    def __rmul__(self, other: Any) -> Any:
        return self.__rmul__(other)

    def __rmatmul__(self, other: Any) -> Any:
        return self.__rmatmul__(other)

    def __rmod__(self, other: Any) -> Any:
        return self.__rmod__(other)

    def __ror__(self, other: Any) -> Any:
        return self._syft_output_action_object(self.__ror__(other))

    def __rand__(self, other: Any) -> Any:
        return self._syft_output_action_object(self.__rand__(other))

    def __rxor__(self, other: Any) -> Any:
        return self._syft_output_action_object(self.__rxor__(other))

    def __rpow__(self, other: Any) -> Any:
        return self._syft_output_action_object(self.__rpow__(other))

    def __rtruediv__(self, other: Any) -> Any:
        return self._syft_output_action_object(self.__rtruediv__(other))

    def __rfloordiv__(self, other: Any) -> Any:
        return self._syft_output_action_object(self.__rfloordiv__(other))

    def __rlshift__(self, other: Any) -> Any:
        return self._syft_output_action_object(self.__rlshift__(other))

    def __rrshift__(self, other: Any) -> Any:
        return self._syft_output_action_object(self.__rrshift__(other))


@migrate(ActionObject, ActionObjectV1)
def downgrade_actionobject_v2_to_v1() -> list[Callable]:
    return [
        drop("syft_resolved"),
    ]


@migrate(ActionObjectV1, ActionObject)
def upgrade_actionobject_v1_to_v2() -> list[Callable]:
    return [
        make_set_default("syft_resolved", True),
    ]


@serializable()
class AnyActionObjectV1(ActionObjectV1):
    __canonical_name__ = "AnyActionObject"
    __version__ = SYFT_OBJECT_VERSION_1

    syft_internal_type: ClassVar[Type[Any]] = NoneType  # type: ignore
    # syft_passthrough_attrs: List[str] = []
    syft_dont_wrap_attrs: List[str] = ["__str__", "__repr__", "syft_action_data_str_"]


@serializable()
class AnyActionObjectV2(ActionObjectV2):
    __canonical_name__ = "AnyActionObject"
    __version__ = SYFT_OBJECT_VERSION_2

    syft_internal_type: ClassVar[Type[Any]] = NoneType  # type: ignore
    # syft_passthrough_attrs: List[str] = []
    syft_dont_wrap_attrs: List[str] = ["__str__", "__repr__", "syft_action_data_str_"]
    syft_action_data_str_: str = ""


@serializable()
class AnyActionObject(ActionObject):
    __canonical_name__ = "AnyActionObject"
    __version__ = SYFT_OBJECT_VERSION_3

    syft_internal_type: ClassVar[Type[Any]] = NoneType  # type: ignore
    # syft_passthrough_attrs: List[str] = []
    syft_dont_wrap_attrs: List[str] = ["__str__", "__repr__", "syft_action_data_str_"]
    syft_action_data_str_: str = ""

    def __float__(self) -> float:
        return float(self.syft_action_data)

    def __int__(self) -> float:
        return int(self.syft_action_data)


@migrate(AnyActionObject, AnyActionObjectV1)
def downgrade_anyactionobject_v2_to_v1() -> list[Callable]:
    return [
        drop("syft_action_data_str"),
        drop("syft_resolved"),
    ]


@migrate(AnyActionObjectV1, AnyActionObject)
def upgrade_anyactionobject_v1_to_v2() -> list[Callable]:
    return [
        make_set_default("syft_action_data_str", ""),
        make_set_default("syft_resolved", True),
    ]


action_types[Any] = AnyActionObject


def debug_original_func(name: str, func: Callable) -> None:
    debug(f"{name} func is:")
    debug("inspect.isdatadescriptor", inspect.isdatadescriptor(func))
    debug("inspect.isgetsetdescriptor", inspect.isgetsetdescriptor(func))
    debug("inspect.isfunction", inspect.isfunction(func))
    debug("inspect.isbuiltin", inspect.isbuiltin(func))
    debug("inspect.ismethod", inspect.ismethod(func))
    debug("inspect.ismethoddescriptor", inspect.ismethoddescriptor(func))


def is_action_data_empty(obj: Any) -> bool:
    return isinstance(obj, AnyActionObject) and issubclass(
        obj.syft_action_data_type, ActionDataEmpty
    )


def has_action_data_empty(args: Any, kwargs: Any) -> bool:
    for a in args:
        if is_action_data_empty(a):
            return True

    for _, a in kwargs.items():
        if is_action_data_empty(a):
            return True
    return False<|MERGE_RESOLUTION|>--- conflicted
+++ resolved
@@ -673,13 +673,7 @@
     __canonical_name__ = "ActionObject"
     __version__ = SYFT_OBJECT_VERSION_2
 
-<<<<<<< HEAD
-    __attr_searchable__: List[str] = []
-
-    id: UID
-=======
     __attr_searchable__: List[str] = []  # type: ignore[misc]
->>>>>>> 07ce75e0
     syft_action_data_cache: Optional[Any] = None
     syft_blob_storage_entry_id: Optional[UID] = None
     syft_pointer_type: ClassVar[Type[ActionObjectPointer]]
