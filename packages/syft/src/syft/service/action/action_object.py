--- conflicted
+++ resolved
@@ -23,12 +23,7 @@
 from pydantic import field_validator
 from pydantic import model_validator
 from result import Err
-<<<<<<< HEAD
 from result import as_result
-=======
-from result import Ok
-from result import Result
->>>>>>> 8622e419
 from typing_extensions import Self
 
 from syft.types.result import as_result
@@ -530,19 +525,9 @@
                 syft_server_location=api.server_uid,
             )
             arg.syft_server_uid = server_uid
-<<<<<<< HEAD
             r = arg._save_to_blob_storage().unwrap()
             if isinstance(r, SyftWarning):
                 logger.debug(r.message)
-=======
-            try:
-                r = arg._save_to_blob_storage().unwrap()
-                if isinstance(r, SyftWarning):
-                    logger.debug(r.message)
-            except Exception as exc:
-                print(exc)
-
->>>>>>> 8622e419
             arg = api.services.action.set(arg)
         return arg
 
@@ -812,11 +797,7 @@
             if blob_storage_read_method is not None:
                 blob_retrieval_object = blob_storage_read_method(
                     uid=self.syft_blob_storage_entry_id
-<<<<<<< HEAD
-                ).unwrap("Could not fetch actionobject data.")
-=======
                 ).unwrap(public_message=f"Could not fetch actionobject data.")
->>>>>>> 8622e419
                 # relative
                 from ...store.blob_storage import BlobRetrieval
 
@@ -1281,10 +1262,6 @@
         self._set_obj_location_(server_uid, verify_key)
 
         blob_storage_res = self._save_to_blob_storage().unwrap()
-<<<<<<< HEAD
-=======
-
->>>>>>> 8622e419
         api = self._get_api()
 
         if isinstance(blob_storage_res, SyftWarning):
