--- conflicted
+++ resolved
@@ -16,13 +16,9 @@
 
 class Plan(SyftObject):
     __canonical_name__ = "Plan"
-<<<<<<< HEAD
-    __version__ = SYFT_OBJECT_VERSION_1
+    __version__ = SYFT_OBJECT_VERSION_2
+
     syft_passthrough_attrs: list[str] = [
-=======
-    __version__ = SYFT_OBJECT_VERSION_2
-    syft_passthrough_attrs: List[str] = [
->>>>>>> 22ec57c6
         "inputs",
         "outputs",
         "code",
