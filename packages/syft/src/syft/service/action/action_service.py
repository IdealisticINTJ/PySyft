# stdlib
import importlib
from typing import Any

# third party
import numpy as np
from result import Err
from result import Ok
from result import Result
<<<<<<< HEAD

# syft absolute
from syft.service.action.action_endpoint import CustomEndpointActionObject
from syft.service.api.api import TwinAPIEndpoint
=======
>>>>>>> 319bcc28

# relative
from ...node.credentials import SyftVerifyKey
from ...serde.serializable import serializable
from ...types.datetime import DateTime
from ...types.syft_object import SyftObject
from ...types.twin_object import TwinObject
from ...types.uid import UID
from ..blob_storage.service import BlobStorageService
from ..code.user_code import UserCode
from ..code.user_code import execute_byte_code
from ..context import AuthedServiceContext
from ..policy.policy import OutputPolicy
from ..policy.policy import retrieve_from_db
from ..response import SyftError
from ..response import SyftSuccess
from ..service import AbstractService
from ..service import SERVICE_TO_TYPES
from ..service import TYPE_TO_SERVICE
from ..service import UserLibConfigRegistry
from ..service import service_method
from ..user.user_roles import ADMIN_ROLE_LEVEL
from ..user.user_roles import GUEST_ROLE_LEVEL
from ..user.user_roles import ServiceRole
from .action_endpoint import CustomEndpointActionObject
from .action_object import Action
from .action_object import ActionObject
from .action_object import ActionObjectPointer
from .action_object import ActionType
from .action_object import AnyActionObject
from .action_object import TwinMode
from .action_permissions import ActionObjectPermission
from .action_permissions import ActionObjectREAD
from .action_permissions import ActionPermission
from .action_store import ActionStore
from .action_types import action_type_for_type
from .numpy import NumpyArrayObject
from .pandas import PandasDataFrameObject  # noqa: F401
from .pandas import PandasSeriesObject  # noqa: F401


@serializable()
class ActionService(AbstractService):
    def __init__(self, store: ActionStore) -> None:
        self.store = store

    @service_method(path="action.np_array", name="np_array")
    def np_array(self, context: AuthedServiceContext, data: Any) -> Any:
        if not isinstance(data, np.ndarray):
            data = np.array(data)
        # cast here since we are sure that AuthedServiceContext has a node

        np_obj = NumpyArrayObject(
            dtype=data.dtype,
            shape=data.shape,
            syft_action_data_cache=data,
            syft_node_location=context.node.id,
            syft_client_verify_key=context.credentials,
        )
        blob_store_result = np_obj._save_to_blob_storage()
        if isinstance(blob_store_result, SyftError):
            return blob_store_result

        np_pointer = self._set(context, np_obj)
        return np_pointer

    @service_method(
        path="action.set",
        name="set",
        roles=GUEST_ROLE_LEVEL,
    )
    def set(
        self,
        context: AuthedServiceContext,
        action_object: ActionObject | TwinObject,
        add_storage_permission: bool = True,
        ignore_detached_objs: bool = False,
    ) -> ActionObject | SyftError:
        res = self._set(
            context,
            action_object,
            has_result_read_permission=True,
            add_storage_permission=add_storage_permission,
            ignore_detached_objs=ignore_detached_objs,
        )
        if res.is_err():
            return SyftError(message=res.value)
        else:
            return res.ok()

    def is_detached_obj(
        self,
        action_object: ActionObject | TwinObject,
        ignore_detached_obj: bool = False,
    ) -> bool:
        if (
            isinstance(action_object, TwinObject)
            and (
                action_object.mock_obj.syft_blob_storage_entry_id is None
                or action_object.private_obj.syft_blob_storage_entry_id is None
            )
            and not ignore_detached_obj
        ):
            return True
        if isinstance(action_object, ActionObject) and (
            action_object.syft_blob_storage_entry_id is None and not ignore_detached_obj
        ):
            return True
        return False

    def _set(
        self,
        context: AuthedServiceContext,
        action_object: ActionObject | TwinObject,
        has_result_read_permission: bool = False,
        add_storage_permission: bool = True,
        ignore_detached_objs: bool = False,
        skip_clear_cache: bool = False,
    ) -> Result[ActionObject, str]:
        if self.is_detached_obj(action_object, ignore_detached_objs):
            return Err(
                "you uploaded an ActionObject that is not yet in the blob storage"
            )
        """Save an object to the action store"""
        # 🟡 TODO 9: Create some kind of type checking / protocol for SyftSerializable

        if isinstance(action_object, ActionObject):
            action_object.syft_created_at = DateTime.now()
            if not skip_clear_cache:
                action_object._clear_cache()
        else:
            action_object.private_obj.syft_created_at = DateTime.now()  # type: ignore[unreachable]
            action_object.mock_obj.syft_created_at = DateTime.now()
            if not skip_clear_cache:
                action_object.private_obj._clear_cache()
                action_object.mock_obj._clear_cache()

        # If either context or argument is True, has_result_read_permission is True
        has_result_read_permission = (
            context.extra_kwargs.get("has_result_read_permission", False)
            or has_result_read_permission
        )

        result = self.store.set(
            uid=action_object.id,
            credentials=context.credentials,
            syft_object=action_object,
            has_result_read_permission=has_result_read_permission,
            add_storage_permission=add_storage_permission,
        )
        if result.is_ok():
            if isinstance(action_object, TwinObject):
                # give read permission to the mock
                blob_id = action_object.mock_obj.syft_blob_storage_entry_id
                permission = ActionObjectPermission(blob_id, ActionPermission.ALL_READ)
                blob_storage_service: AbstractService = context.node.get_service(
                    BlobStorageService
                )
                blob_storage_service.stash.add_permission(permission)
                if has_result_read_permission:
                    action_object = action_object.private
                else:
                    action_object = action_object.mock

            action_object.syft_point_to(context.node.id)
            return Ok(action_object)
        return result.err()

    @service_method(
        path="action.is_resolved", name="is_resolved", roles=GUEST_ROLE_LEVEL
    )
    def is_resolved(
        self,
        context: AuthedServiceContext,
        uid: UID,
    ) -> Result[Ok[bool], Err[str]]:
        """Get an object from the action store"""
        result = self._get(context, uid)
        if result.is_ok():
            obj = result.ok()
            if obj.is_link:
                result = self.resolve_links(
                    context, obj.syft_action_data.action_object_id.id
                )
                # Checking in case any error occurred
                if result.is_err():
                    return result

                return Ok(result.syft_resolved)

            # If it's a leaf but not resolved yet, return false
            elif not obj.syft_resolved:
                return Ok(False)

            # If it's not an action data link or non resolved (empty). It's resolved
            return Ok(True)
        # If it's not in the store or permission error, return the error
        return result

    @service_method(
        path="action.resolve_links", name="resolve_links", roles=GUEST_ROLE_LEVEL
    )
    def resolve_links(
        self,
        context: AuthedServiceContext,
        uid: UID,
        twin_mode: TwinMode = TwinMode.PRIVATE,
    ) -> Result[Ok[ActionObject], Err[str]]:
        """Get an object from the action store"""
        # relative

        result = self.store.get(uid=uid, credentials=context.credentials)
        # If user has permission to get the object / object exists
        if result.is_ok():
            obj = result.ok()

            # If it's not a leaf
            if obj.is_link:
                nested_result = self.resolve_links(
                    context, obj.syft_action_data.action_object_id.id, twin_mode
                )
                return nested_result

            # If it's a leaf
            return result

        return result

    @service_method(path="action.get", name="get", roles=GUEST_ROLE_LEVEL)
    def get(
        self,
        context: AuthedServiceContext,
        uid: UID,
        twin_mode: TwinMode = TwinMode.PRIVATE,
        resolve_nested: bool = True,
    ) -> Result[ActionObject, str]:
        """Get an object from the action store"""
        return self._get(context, uid, twin_mode, resolve_nested=resolve_nested)

    def _get(
        self,
        context: AuthedServiceContext,
        uid: UID,
        twin_mode: TwinMode = TwinMode.PRIVATE,
        has_permission: bool = False,
        resolve_nested: bool = True,
    ) -> Result[ActionObject, str]:
        """Get an object from the action store"""
        # stdlib

        # relative

        result = self.store.get(
            uid=uid, credentials=context.credentials, has_permission=has_permission
        )
        if result.is_ok() and context.node is not None:
            obj: TwinObject | ActionObject = result.ok()
            obj._set_obj_location_(
                context.node.id,
                context.credentials,
            )
            # Resolve graph links
            if (
                not isinstance(obj, TwinObject)  # type: ignore[unreachable]
                and resolve_nested
                and obj.is_link
            ):
                if not self.is_resolved(  # type: ignore[unreachable]
                    context, obj.syft_action_data.action_object_id.id
                ).ok():
                    return SyftError(message="This object is not resolved yet.")
                result = self.resolve_links(
                    context, obj.syft_action_data.action_object_id.id, twin_mode
                )
                return result
            if isinstance(obj, TwinObject):
                if twin_mode == TwinMode.PRIVATE:
                    obj = obj.private
                    obj.syft_point_to(context.node.id)
                elif twin_mode == TwinMode.MOCK:
                    obj = obj.mock
                    obj.syft_point_to(context.node.id)
                else:
                    obj.mock.syft_point_to(context.node.id)
                    obj.private.syft_point_to(context.node.id)
            return Ok(obj)
        else:
            return result

    @service_method(
        path="action.get_pointer", name="get_pointer", roles=GUEST_ROLE_LEVEL
    )
    def get_pointer(
        self, context: AuthedServiceContext, uid: UID
    ) -> Result[ActionObjectPointer, str]:
        """Get a pointer from the action store"""

        result = self.store.get_pointer(
            uid=uid, credentials=context.credentials, node_uid=context.node.id
        )
        if result.is_ok():
            obj = result.ok()
            obj._set_obj_location_(
                context.node.id,
                context.credentials,
            )
            return Ok(obj)
        return Err(result.err())

    @service_method(path="action.get_mock", name="get_mock", roles=GUEST_ROLE_LEVEL)
    def get_mock(
        self, context: AuthedServiceContext, uid: UID
    ) -> Result[SyftError, SyftObject]:
        """Get a pointer from the action store"""
        result = self.store.get_mock(uid=uid)
        if result.is_ok():
            return result.ok()
        return SyftError(message=result.err())

    @service_method(
        path="action.has_storage_permission",
        name="has_storage_permission",
        roles=GUEST_ROLE_LEVEL,
    )
    def has_storage_permission(self, context: AuthedServiceContext, uid: UID) -> bool:
        return self.store.has_storage_permission(uid)

    # not a public service endpoint
    def _user_code_execute(
        self,
        context: AuthedServiceContext,
        code_item: UserCode,
        kwargs: dict[str, Any],
        result_id: UID | None = None,
    ) -> Result[ActionObjectPointer, Err]:
        override_execution_permission = (
            context.has_execute_permissions or context.role == ServiceRole.ADMIN
        )
        if context.node:
            user_code_service = context.node.get_service("usercodeservice")

        input_policy = code_item.get_input_policy(context)
        output_policy = code_item.get_output_policy(context)

        if not override_execution_permission:
            if input_policy is None:
                if not code_item.is_output_policy_approved(context):
                    return Err("Execution denied: Your code is waiting for approval")
                return Err(f"No input policy defined for user code: {code_item.id}")

            # Filter input kwargs based on policy
            filtered_kwargs = input_policy.filter_kwargs(
                kwargs=kwargs, context=context, code_item_id=code_item.id
            )
            if filtered_kwargs.is_err():
                return filtered_kwargs
            filtered_kwargs = filtered_kwargs.ok()

            # validate input policy
            is_approved = input_policy._is_valid(
                context=context,
                usr_input_kwargs=kwargs,
                code_item_id=code_item.id,
            )
            if is_approved.is_err():
                return is_approved
        else:
            result = retrieve_from_db(code_item.id, kwargs, context)
            if isinstance(result, SyftError):
                return Err(result.message)
            filtered_kwargs = result.ok()

        if hasattr(input_policy, "transform_kwargs"):
            filtered_kwargs_res = input_policy.transform_kwargs(  # type: ignore
                context,
                filtered_kwargs,
            )
            if filtered_kwargs_res.is_err():
                return filtered_kwargs_res
            else:
                filtered_kwargs = filtered_kwargs_res.ok()

        # update input policy to track any input state

        has_twin_inputs = False

        real_kwargs = {}
        for key, kwarg_value in filtered_kwargs.items():
            if isinstance(kwarg_value, TwinObject):
                has_twin_inputs = True
            real_kwargs[key] = kwarg_value

        result_id = UID() if result_id is None else result_id

        try:
            if not has_twin_inputs:
                # no twins
                # allow python types from inputpolicy
                filtered_kwargs = filter_twin_kwargs(
                    real_kwargs, twin_mode=TwinMode.NONE, allow_python_types=True
                )
                exec_result = execute_byte_code(code_item, filtered_kwargs, context)
                if output_policy:
                    exec_result.result = output_policy.apply_to_output(
                        context,
                        exec_result.result,
                        update_policy=not override_execution_permission,
                    )
                code_item.output_policy = output_policy  # type: ignore
                user_code_service.update_code_state(context, code_item)
                if isinstance(exec_result.result, ActionObject):
                    result_action_object = ActionObject.link(
                        result_id=result_id, pointer_id=exec_result.result.id
                    )
                else:
                    result_action_object = wrap_result(result_id, exec_result.result)
            else:
                # twins
                private_kwargs = filter_twin_kwargs(
                    real_kwargs, twin_mode=TwinMode.PRIVATE, allow_python_types=True
                )
                private_exec_result = execute_byte_code(
                    code_item, private_kwargs, context
                )
                if output_policy:
                    private_exec_result.result = output_policy.apply_to_output(
                        context,
                        private_exec_result.result,
                        update_policy=not override_execution_permission,
                    )
                code_item.output_policy = output_policy  # type: ignore
                user_code_service.update_code_state(context, code_item)
                result_action_object_private = wrap_result(
                    result_id, private_exec_result.result
                )

                mock_kwargs = filter_twin_kwargs(
                    real_kwargs, twin_mode=TwinMode.MOCK, allow_python_types=True
                )
                # relative
                from .action_data_empty import ActionDataEmpty

                if any(isinstance(v, ActionDataEmpty) for v in mock_kwargs.values()):
                    mock_exec_result_obj = ActionDataEmpty()
                else:
                    mock_exec_result = execute_byte_code(
                        code_item, mock_kwargs, context
                    )
                    if output_policy:
                        mock_exec_result.result = output_policy.apply_to_output(
                            context, mock_exec_result.result, update_policy=False
                        )
                    mock_exec_result_obj = mock_exec_result.result

                result_action_object_mock = wrap_result(result_id, mock_exec_result_obj)

                result_action_object = TwinObject(
                    id=result_id,
                    private_obj=result_action_object_private,
                    mock_obj=result_action_object_mock,
                )
        except Exception as e:
            return Err(f"_user_code_execute failed. {e}")
        return Ok(result_action_object)

    def set_result_to_store(
        self,
        result_action_object: ActionObject | TwinObject,
        context: AuthedServiceContext,
        output_policy: OutputPolicy | None = None,
        has_result_read_permission: bool = False,
    ) -> Result[ActionObject, str]:
        result_id = result_action_object.id
        # result_blob_id = result_action_object.syft_blob_storage_entry_id

        if output_policy is not None:
            output_readers = (
                output_policy.output_readers
                if not context.has_execute_permissions
                else []
            )
        else:
            output_readers = []

        # If flag is True, user has read permissions to the results in BlobStore
        if has_result_read_permission:
            output_readers.append(context.credentials)

        read_permission = ActionPermission.READ

        result_action_object._set_obj_location_(
            context.node.id,
            context.credentials,
        )
        blob_store_result = result_action_object._save_to_blob_storage()
        if isinstance(blob_store_result, SyftError):
            return Err(blob_store_result.message)

        # IMPORTANT: DO THIS ONLY AFTER ._save_to_blob_storage
        if isinstance(result_action_object, TwinObject):
            result_blob_id = result_action_object.private.syft_blob_storage_entry_id
        else:
            result_blob_id = result_action_object.syft_blob_storage_entry_id  # type: ignore[unreachable]

        # pass permission information to the action store as extra kwargs
        # context.extra_kwargs = {"has_result_read_permission": True}

        # Since this just meta data about the result, they always have access to it.
        set_result = self._set(
            context, result_action_object, has_result_read_permission=True
        )

        if set_result.is_err():
            return set_result

        blob_storage_service: AbstractService = context.node.get_service(
            BlobStorageService
        )

        def store_permission(
            x: SyftVerifyKey | None = None,
        ) -> ActionObjectPermission:
            return ActionObjectPermission(result_id, read_permission, x)

        def blob_permission(
            x: SyftVerifyKey | None = None,
        ) -> ActionObjectPermission:
            return ActionObjectPermission(result_blob_id, read_permission, x)

        if len(output_readers) > 0:
            store_permissions = [store_permission(x) for x in output_readers]
            self.store.add_permissions(store_permissions)

            blob_permissions = [blob_permission(x) for x in output_readers]
            blob_storage_service.stash.add_permissions(blob_permissions)

        return set_result

    def execute_plan(
        self,
        plan: Any,
        context: AuthedServiceContext,
        plan_kwargs: dict[str, ActionObject],
    ) -> Result[ActionObject, str] | SyftError:
        id2inpkey = {v.id: k for k, v in plan.inputs.items()}

        for plan_action in plan.actions:
            if (
                hasattr(plan_action.remote_self, "id")
                and plan_action.remote_self.id in id2inpkey
            ):
                plan_action.remote_self = plan_kwargs[
                    id2inpkey[plan_action.remote_self.id]
                ]
            for i, arg in enumerate(plan_action.args):
                if arg in id2inpkey:
                    plan_action.args[i] = plan_kwargs[id2inpkey[arg]]

            for k, arg in enumerate(plan_action.kwargs):
                if arg in id2inpkey:
                    plan_action.kwargs[k] = plan_kwargs[id2inpkey[arg]]

        for plan_action in plan.actions:
            action_res = self.execute(context, plan_action)
            if isinstance(action_res, SyftError):
                return action_res
        result_id = plan.outputs[0].id
        return self._get(context, result_id, TwinMode.MOCK, has_permission=True)

    def call_function(
        self, context: AuthedServiceContext, action: Action
    ) -> Result[ActionObject, str] | Err:
        # run function/class init
        _user_lib_config_registry = UserLibConfigRegistry.from_user(context.credentials)
        absolute_path = f"{action.path}.{action.op}"
        if absolute_path in _user_lib_config_registry:
            # TODO: implement properly
            # Now we are assuming its a function/class
            return execute_callable(self, context, action)
        else:
            return Err(
                f"Failed executing {action}. You have no permission for {absolute_path}"
            )

    def set_attribute(
        self,
        context: AuthedServiceContext,
        action: Action,
        resolved_self: ActionObject | TwinObject,
    ) -> Result[TwinObject | ActionObject, str]:
        args, _ = resolve_action_args(action, context, self)
        if args.is_err():
            return Err(
                f"Failed executing action {action}, could not resolve args: {args.err()}"
            )
        else:
            args = args.ok()
        if not isinstance(args[0], ActionObject):
            return Err(
                f"Failed executing action {action} setattribute requires a non-twin string as first argument"
            )
        name = args[0].syft_action_data
        # dont do the whole filtering dance with the name
        args = [args[1]]

        if isinstance(resolved_self, TwinObject):
            # todo, create copy?
            private_args = filter_twin_args(args, twin_mode=TwinMode.PRIVATE)
            private_val = private_args[0]
            setattr(resolved_self.private.syft_action_data, name, private_val)
            # todo: what do we use as data for the mock here?
            # depending on permisisons?
            public_args = filter_twin_args(args, twin_mode=TwinMode.MOCK)
            public_val = public_args[0]
            setattr(resolved_self.mock.syft_action_data, name, public_val)
            return Ok(
                TwinObject(
                    id=action.result_id,
                    private_obj=ActionObject.from_obj(
                        resolved_self.private.syft_action_data
                    ),
                    private_obj_id=action.result_id,
                    mock_obj=ActionObject.from_obj(resolved_self.mock.syft_action_data),
                    mock_obj_id=action.result_id,
                )
            )
        else:
            # TODO: Implement for twinobject args
            args = filter_twin_args(args, twin_mode=TwinMode.NONE)  # type: ignore[unreachable]
            val = args[0]
            setattr(resolved_self.syft_action_data, name, val)
            return Ok(
                ActionObject.from_obj(resolved_self.syft_action_data),
            )
            # todo: permissions
            # setattr(resolved_self.syft_action_data, name, val)
            # val = resolved_self.syft_action_data
            # result_action_object = Ok(wrap_result(action.result_id, val))

    def get_attribute(
        self, action: Action, resolved_self: ActionObject | TwinObject
    ) -> Ok[TwinObject | ActionObject]:
        if isinstance(resolved_self, TwinObject):
            private_result = getattr(resolved_self.private.syft_action_data, action.op)
            mock_result = getattr(resolved_self.mock.syft_action_data, action.op)
            return Ok(
                TwinObject(
                    id=action.result_id,
                    private_obj=ActionObject.from_obj(private_result),
                    private_obj_id=action.result_id,
                    mock_obj=ActionObject.from_obj(mock_result),
                    mock_obj_id=action.result_id,
                )
            )
        else:
            val = getattr(resolved_self.syft_action_data, action.op)  # type: ignore[unreachable]
            return Ok(wrap_result(action.result_id, val))

    def call_method(
        self,
        context: AuthedServiceContext,
        action: Action,
        resolved_self: ActionObject | TwinObject,
    ) -> Result[TwinObject | Any, str]:
        if isinstance(resolved_self, TwinObject):
            # method
            private_result = execute_object(
                self,
                context,
                resolved_self.private,
                action,
                twin_mode=TwinMode.PRIVATE,
            )
            if private_result.is_err():
                return Err(
                    f"Failed executing action {action}, result is an error: {private_result.err()}"
                )
            mock_result = execute_object(
                self, context, resolved_self.mock, action, twin_mode=TwinMode.MOCK
            )
            if mock_result.is_err():
                return Err(
                    f"Failed executing action {action}, result is an error: {mock_result.err()}"
                )

            private_result = private_result.ok()
            mock_result = mock_result.ok()

            return Ok(
                TwinObject(
                    id=action.result_id,
                    private_obj=private_result,
                    private_obj_id=action.result_id,
                    mock_obj=mock_result,
                    mock_obj_id=action.result_id,
                )
            )
        else:
            return execute_object(self, context, resolved_self, action)  # type:ignore[unreachable]

    @service_method(path="action.execute", name="execute", roles=GUEST_ROLE_LEVEL)
    def execute(
        self, context: AuthedServiceContext, action: Action
    ) -> Result[ActionObject, Err]:
        """Execute an operation on objects in the action store"""
        # relative
        from .plan import Plan

        if action.action_type == ActionType.CREATEOBJECT:
            result_action_object = Ok(action.create_object)
        elif action.action_type == ActionType.SYFTFUNCTION:
            usercode_service = context.node.get_service("usercodeservice")
            kwarg_ids = {}
            for k, v in action.kwargs.items():
                # transform lineage ids into ids
                kwarg_ids[k] = v.id
            result_action_object = usercode_service._call(
                context, action.user_code_id, action.result_id, **kwarg_ids
            )
            return result_action_object
        elif action.action_type == ActionType.FUNCTION:
            result_action_object = self.call_function(context, action)
        else:
            resolved_self = self._get(
                context=context,
                uid=action.remote_self,
                twin_mode=TwinMode.NONE,
                has_permission=True,
            )
            if resolved_self.is_err():
                return Err(
                    f"Failed executing action {action}, could not resolve self: {resolved_self.err()}"
                )
            resolved_self = resolved_self.ok()
            if action.op == "__call__" and resolved_self.syft_action_data_type == Plan:
                result_action_object = self.execute_plan(
                    plan=resolved_self.syft_action_data,
                    context=context,
                    plan_kwargs=action.kwargs,
                )
                return result_action_object
            elif action.action_type == ActionType.SETATTRIBUTE:
                result_action_object = self.set_attribute(
                    context, action, resolved_self
                )
            elif action.action_type == ActionType.GETATTRIBUTE:
                result_action_object = self.get_attribute(action, resolved_self)
            elif action.action_type == ActionType.METHOD:
                result_action_object = self.call_method(context, action, resolved_self)
            else:
                return Err("Unknown action")

        if result_action_object.is_err():
            return Err(
                f"Failed executing action {action}, result is an error: {result_action_object.err()}"
            )
        else:
            result_action_object = result_action_object.ok()

        # check if we have read permissions on the result
        has_result_read_permission = self.has_read_permission_for_action_result(
            context, action
        )

        result_action_object._set_obj_location_(
            context.node.id,
            context.credentials,
        )

        blob_store_result = result_action_object._save_to_blob_storage()
        if isinstance(blob_store_result, SyftError):
            return blob_store_result

        # pass permission information to the action store as extra kwargs
        context.extra_kwargs = {
            "has_result_read_permission": has_result_read_permission
        }

        set_result = self._set(context, result_action_object)
        if set_result.is_err():
            return Err(
                f"Failed executing action {action}, set result is an error: {set_result.err()}"
            )

        return set_result

    def has_read_permission_for_action_result(
        self, context: AuthedServiceContext, action: Action
    ) -> bool:
        action_obj_ids = (
            action.args + list(action.kwargs.values()) + [action.remote_self]
        )
        permissions = [
            ActionObjectREAD(uid=_id, credentials=context.credentials)
            for _id in action_obj_ids
        ]
        return self.store.has_permissions(permissions)

    @service_method(path="action.exists", name="exists", roles=GUEST_ROLE_LEVEL)
    def exists(
        self, context: AuthedServiceContext, obj_id: UID
    ) -> Result[SyftSuccess, SyftError]:
        """Checks if the given object id exists in the Action Store"""
        if self.store.exists(obj_id):
            return SyftSuccess(message=f"Object: {obj_id} exists")
        else:
            return SyftError(message=f"Object: {obj_id} does not exist")

    @service_method(path="action.delete", name="delete", roles=ADMIN_ROLE_LEVEL)
    def delete(
        self, context: AuthedServiceContext, uid: UID
    ) -> SyftSuccess | SyftError:
        res = self.store.delete(context.credentials, uid)
        if res.is_err():
            return SyftError(message=res.err())
        return SyftSuccess(message="Great Success!")


def resolve_action_args(
    action: Action, context: AuthedServiceContext, service: ActionService
) -> tuple[Ok[dict], bool]:
    has_twin_inputs = False
    args = []
    for arg_id in action.args:
        arg_value = service._get(
            context=context, uid=arg_id, twin_mode=TwinMode.NONE, has_permission=True
        )
        if arg_value.is_err():
            return arg_value, False
        if isinstance(arg_value.ok(), TwinObject):
            has_twin_inputs = True
        args.append(arg_value.ok())
    return Ok(args), has_twin_inputs


def resolve_action_kwargs(
    action: Action, context: AuthedServiceContext, service: ActionService
) -> tuple[Ok[dict], bool]:
    has_twin_inputs = False
    kwargs = {}
    for key, arg_id in action.kwargs.items():
        kwarg_value = service._get(
            context=context, uid=arg_id, twin_mode=TwinMode.NONE, has_permission=True
        )
        if kwarg_value.is_err():
            return kwarg_value, False
        if isinstance(kwarg_value.ok(), TwinObject):
            has_twin_inputs = True
        kwargs[key] = kwarg_value.ok()
    return Ok(kwargs), has_twin_inputs


def execute_callable(
    service: ActionService,
    context: AuthedServiceContext,
    action: Action,
) -> Result[ActionObject, str]:
    args, has_arg_twins = resolve_action_args(action, context, service)
    kwargs, has_kwargs_twins = resolve_action_kwargs(action, context, service)
    has_twin_inputs = has_arg_twins or has_kwargs_twins
    if args.is_err():
        return args
    else:
        args = args.ok()
    if kwargs.is_err():
        return kwargs
    else:
        kwargs = kwargs.ok()

    # 🔵 TODO 10: Get proper code From old RunClassMethodAction to ensure the function
    # is not bound to the original object or mutated
    # stdlib

    # TODO: get from CMPTree is probably safer
    def _get_target_callable(path: str, op: str) -> Any:
        path_elements = path.split(".")
        res = importlib.import_module(path_elements[0])
        for p in path_elements[1:]:
            res = getattr(res, p)
        res = getattr(res, op)
        return res

    target_callable = _get_target_callable(action.path, action.op)

    result = None
    try:
        if target_callable:
            if not has_twin_inputs:
                # if twin_mode == TwinMode.NONE and not has_twin_inputs:
                twin_mode = TwinMode.NONE
                # no twins
                filtered_args = filter_twin_args(args, twin_mode=twin_mode)
                filtered_kwargs = filter_twin_kwargs(kwargs, twin_mode=twin_mode)
                result = target_callable(*filtered_args, **filtered_kwargs)
                result_action_object = wrap_result(action.result_id, result)
            else:
                twin_mode = TwinMode.PRIVATE
                private_args = filter_twin_args(args, twin_mode=twin_mode)
                private_kwargs = filter_twin_kwargs(kwargs, twin_mode=twin_mode)
                private_result = target_callable(*private_args, **private_kwargs)
                result_action_object_private = wrap_result(
                    action.result_id, private_result
                )

                twin_mode = TwinMode.MOCK
                mock_args = filter_twin_args(args, twin_mode=twin_mode)
                mock_kwargs = filter_twin_kwargs(kwargs, twin_mode=twin_mode)
                mock_result = target_callable(*mock_args, **mock_kwargs)
                result_action_object_mock = wrap_result(action.result_id, mock_result)

                result_action_object = TwinObject(
                    id=action.result_id,
                    private_obj=result_action_object_private,
                    mock_obj=result_action_object_mock,
                )

    except Exception as e:
        print("what is this exception", e)
        return Err(e)
    return Ok(result_action_object)


def execute_object(
    service: ActionService,
    context: AuthedServiceContext,
    resolved_self: ActionObject,
    action: Action,
    twin_mode: TwinMode = TwinMode.NONE,
) -> Result[Ok[TwinObject | ActionObject], Err[str]]:
    unboxed_resolved_self = resolved_self.syft_action_data
    _args, has_arg_twins = resolve_action_args(action, context, service)

    kwargs, has_kwargs_twins = resolve_action_kwargs(action, context, service)
    if _args.is_err():
        return _args
    else:
        args = _args.ok()
    if kwargs.is_err():
        return kwargs
    else:
        kwargs = kwargs.ok()
    has_twin_inputs = has_arg_twins or has_kwargs_twins

    # 🔵 TODO 10: Get proper code From old RunClassMethodAction to ensure the function
    # is not bound to the original object or mutated
    target_method = getattr(unboxed_resolved_self, action.op, None)
    result = None
    try:
        if target_method:
            if twin_mode == TwinMode.NONE and not has_twin_inputs:
                # no twins
                filtered_args = filter_twin_args(args, twin_mode=twin_mode)
                filtered_kwargs = filter_twin_kwargs(kwargs, twin_mode=twin_mode)
                result = target_method(*filtered_args, **filtered_kwargs)
                result_action_object = wrap_result(action.result_id, result)
            elif twin_mode == TwinMode.NONE and has_twin_inputs:
                # self isn't a twin but one of the inputs is
                private_args = filter_twin_args(args, twin_mode=TwinMode.PRIVATE)
                private_kwargs = filter_twin_kwargs(kwargs, twin_mode=TwinMode.PRIVATE)
                private_result = target_method(*private_args, **private_kwargs)
                result_action_object_private = wrap_result(
                    action.result_id, private_result
                )

                mock_args = filter_twin_args(args, twin_mode=TwinMode.MOCK)
                mock_kwargs = filter_twin_kwargs(kwargs, twin_mode=TwinMode.MOCK)
                mock_result = target_method(*mock_args, **mock_kwargs)
                result_action_object_mock = wrap_result(action.result_id, mock_result)

                result_action_object = TwinObject(
                    id=action.result_id,
                    private_obj=result_action_object_private,
                    mock_obj=result_action_object_mock,
                )
            elif twin_mode == twin_mode.PRIVATE:  # type:ignore
                # twin private path
                private_args = filter_twin_args(args, twin_mode=twin_mode)  # type:ignore[unreachable]
                private_kwargs = filter_twin_kwargs(kwargs, twin_mode=twin_mode)
                result = target_method(*private_args, **private_kwargs)
                result_action_object = wrap_result(action.result_id, result)
            elif twin_mode == twin_mode.MOCK:  # type:ignore
                # twin mock path
                mock_args = filter_twin_args(args, twin_mode=twin_mode)  # type:ignore[unreachable]
                mock_kwargs = filter_twin_kwargs(kwargs, twin_mode=twin_mode)
                target_method = getattr(unboxed_resolved_self, action.op, None)
                result = target_method(*mock_args, **mock_kwargs)
                result_action_object = wrap_result(action.result_id, result)
            else:
                raise Exception(
                    f"Bad combination of: twin_mode: {twin_mode} and has_twin_inputs: {has_twin_inputs}"
                )
        else:
            return Err("Missing target method")

    except Exception as e:
        return Err(e)

    return Ok(result_action_object)


def wrap_result(result_id: UID, result: Any) -> ActionObject:
    # 🟡 TODO 11: Figure out how we want to store action object results
    action_type = action_type_for_type(result)
    result_action_object = action_type(id=result_id, syft_action_data_cache=result)
    return result_action_object


def filter_twin_args(args: list[Any], twin_mode: TwinMode) -> Any:
    filtered = []
    for arg in args:
        if isinstance(arg, TwinObject):
            if twin_mode == TwinMode.PRIVATE:
                filtered.append(arg.private.syft_action_data)
            elif twin_mode == TwinMode.MOCK:
                filtered.append(arg.mock.syft_action_data)
            else:
                raise Exception(
                    f"Filter can only use {TwinMode.PRIVATE} or {TwinMode.MOCK}"
                )
        else:
            filtered.append(arg.syft_action_data)
    return filtered


def filter_twin_kwargs(
    kwargs: dict, twin_mode: TwinMode, allow_python_types: bool = False
) -> Any:
    filtered = {}
    for k, v in kwargs.items():
        if isinstance(v, TwinObject):
            if twin_mode == TwinMode.PRIVATE:
                filtered[k] = v.private.syft_action_data
            elif twin_mode == TwinMode.MOCK:
                filtered[k] = v.mock.syft_action_data
            else:
                raise Exception(
                    f"Filter can only use {TwinMode.PRIVATE} or {TwinMode.MOCK}"
                )
        else:
            if isinstance(v, ActionObject):
                filtered[k] = v.syft_action_data
            elif (
                isinstance(v, str | int | float | dict | CustomEndpointActionObject)
                and allow_python_types
            ):
                filtered[k] = v
            else:
<<<<<<< HEAD
                # third party
                import ipdb
                ipdb.set_trace()
=======
>>>>>>> 319bcc28
                raise ValueError(
                    f"unexepected value {v} passed to filtered twin kwargs"
                )
    return filtered


TYPE_TO_SERVICE[ActionObject] = ActionService
TYPE_TO_SERVICE[TwinObject] = ActionService
TYPE_TO_SERVICE[AnyActionObject] = ActionService

SERVICE_TO_TYPES[ActionService].update({ActionObject, TwinObject, AnyActionObject})<|MERGE_RESOLUTION|>--- conflicted
+++ resolved
@@ -7,13 +7,6 @@
 from result import Err
 from result import Ok
 from result import Result
-<<<<<<< HEAD
-
-# syft absolute
-from syft.service.action.action_endpoint import CustomEndpointActionObject
-from syft.service.api.api import TwinAPIEndpoint
-=======
->>>>>>> 319bcc28
 
 # relative
 from ...node.credentials import SyftVerifyKey
@@ -1061,12 +1054,7 @@
             ):
                 filtered[k] = v
             else:
-<<<<<<< HEAD
                 # third party
-                import ipdb
-                ipdb.set_trace()
-=======
->>>>>>> 319bcc28
                 raise ValueError(
                     f"unexepected value {v} passed to filtered twin kwargs"
                 )
