--- conflicted
+++ resolved
@@ -72,9 +72,6 @@
             root_verify_key = SyftSigningKey.generate().verify_key
         self.root_verify_key = root_verify_key
 
-<<<<<<< HEAD
-    @as_result(NotFoundException, SyftException)
-=======
         self.__user_stash = None
         if document_store is not None:
             # relative
@@ -82,7 +79,7 @@
 
             self.__user_stash = UserStash(store=document_store)
 
->>>>>>> fbc11879
+    @as_result(NotFoundException, SyftException)
     def get(
         self, uid: UID, credentials: SyftVerifyKey, has_permission: bool = False
     ) -> SyftObject:
@@ -94,6 +91,7 @@
         if not has_permission and not self.has_permission(read_permission):
             raise SyftException(public_message=f"Permission: {read_permission} denied")
 
+        # TODO: Remove try/except?
         try:
             if isinstance(uid, LineageID):
                 syft_object = self.data[uid.id]
@@ -131,50 +129,29 @@
         self,
         uid: UID,
         credentials: SyftVerifyKey,
-<<<<<<< HEAD
-        node_uid: UID,
+        server_uid: UID,
     ) -> SyftObject:
-=======
-        server_uid: UID,
-    ) -> Result[SyftObject, str]:
->>>>>>> fbc11879
         uid = uid.id  # We only need the UID from LineageID or UID
 
         try:
             if uid not in self.data:
                 raise SyftException(public_message="Permission denied")
 
-<<<<<<< HEAD
             obj = self.data[uid]
             read_permission = ActionObjectREAD(uid=uid, credentials=credentials)
-=======
-                # if you have permission you can have private data
-                if self.has_permission(read_permission):
-                    if isinstance(obj, TwinObject):
-                        return Ok(obj.private.syft_point_to(server_uid))
-                    return Ok(obj.syft_point_to(server_uid))
->>>>>>> fbc11879
-
-            # FIX: Do they throw? What do they throw?
+
             # if you have permission you can have private data
             if self.has_permission(read_permission):
                 if isinstance(obj, TwinObject):
-<<<<<<< HEAD
-                    return obj.private.syft_point_to(node_uid)
-                return obj.syft_point_to(node_uid)
+                    return obj.private.syft_point_to(server_uid)
+                return obj.syft_point_to(server_uid)
 
             # if its a twin with a mock anyone can have this
             if isinstance(obj, TwinObject):
-                return obj.mock.syft_point_to(node_uid)
-=======
-                    return Ok(obj.mock.syft_point_to(server_uid))
-
-                # finally worst case you get ActionDataEmpty so you can still trace
-                return Ok(obj.as_empty().syft_point_to(server_uid))
->>>>>>> fbc11879
+                return obj.mock.syft_point_to(server_uid)
 
             # finally worst case you get ActionDataEmpty so you can still trace
-            return obj.as_empty().syft_point_to(node_uid)
+            return obj.as_empty().syft_point_to(server_uid)
         # TODO: Check if this can be removed
         except Exception as e:
             raise SyftException(public_message=str(e))
@@ -212,7 +189,6 @@
         if not can_write:
             raise SyftException(public_message=f"Permission: {write_permission} denied")
 
-<<<<<<< HEAD
         self.data[uid] = syft_object
         if uid not in self.permissions:
             # create default permissions
@@ -220,26 +196,6 @@
         if has_result_read_permission:
             self.add_permission(ActionObjectREAD(uid=uid, credentials=credentials))
         else:
-=======
-            if uid not in self.storage_permissions:
-                # create default storage permissions
-                self.storage_permissions[uid] = set()
-            if add_storage_permission:
-                self.add_storage_permission(
-                    StoragePermission(uid=uid, server_uid=self.server_uid)
-                )
-
-            return Ok(SyftSuccess(message=f"Set for ID: {uid}"))
-        return Err(f"Permission: {write_permission} denied")
-
-    def take_ownership(
-        self, uid: UID, credentials: SyftVerifyKey
-    ) -> Result[SyftSuccess, str]:
-        uid = uid.id  # We only need the UID from LineageID or UID
-
-        # first person using this UID can claim ownership
-        if uid not in self.permissions and uid not in self.data:
->>>>>>> fbc11879
             self.add_permissions(
                 [
                     ActionObjectWRITE(uid=uid, credentials=credentials),
@@ -252,7 +208,7 @@
             self.storage_permissions[uid] = set()
         if add_storage_permission:
             self.add_storage_permission(
-                StoragePermission(uid=uid, node_uid=self.node_uid)
+                StoragePermission(uid=uid, server_uid=self.server_uid)
             )
 
         return uid
@@ -389,12 +345,8 @@
             permission = StoragePermission(uid=permission, server_uid=self.server_uid)
 
         if permission.uid in self.storage_permissions:
-<<<<<<< HEAD
-            return permission.node_uid in self.storage_permissions[permission.uid]
-
-=======
             return permission.server_uid in self.storage_permissions[permission.uid]
->>>>>>> fbc11879
+
         return False
 
     @as_result(ObjectCRUDPermissionException)
@@ -403,53 +355,27 @@
             return self.storage_permissions[uid]
         raise ObjectCRUDPermissionException(f"No storage permissions found for {uid}")
 
-<<<<<<< HEAD
-    @as_result(ObjectCRUDPermissionException)
-    def migrate_data(self, to_klass: SyftObject, credentials: SyftVerifyKey) -> bool:
-        has_root_permission = credentials == self.root_verify_key
-
-        if not has_root_permission:
-            raise ObjectCRUDPermissionException(
-                public_message="You don't have permissions to migrate data."
-            )
-=======
-    def get_all_storage_permissions(self) -> Result[dict[UID, set[UID]], str]:
-        return Ok(dict(self.storage_permissions.items()))
+    def get_all_storage_permissions(self) -> dict[UID, set[UID]]:
+        return dict(self.storage_permissions.items())
 
     def _all(
         self,
         credentials: SyftVerifyKey,
         has_permission: bool | None = False,
-    ) -> Result[list[SyftObject], str]:
+    ) -> list[SyftObject]:
         # this checks permissions
         res = [self.get(uid, credentials, has_permission) for uid in self.data.keys()]
-        result = [x.ok() for x in res if x.is_ok()]
-        return Ok(result)
-
-    def migrate_data(
-        self, to_klass: SyftObject, credentials: SyftVerifyKey
-    ) -> Result[bool, str]:
+        return [x.ok() for x in res if x.is_ok()]
+
+
+    @as_result(ObjectCRUDPermissionException)
+    def migrate_data(self, to_klass: SyftObject, credentials: SyftVerifyKey) -> bool:
         has_root_permission = credentials == self.root_verify_key
 
-        if has_root_permission:
-            for key, value in self.data.items():
-                try:
-                    if value.__canonical_name__ != to_klass.__canonical_name__:
-                        continue
-                    migrated_value = value.migrate_to(to_klass.__version__)
-                except Exception as e:
-                    return Err(
-                        f"Failed to migrate data to {to_klass} {to_klass.__version__} for qk: {key}. Exception: {e}"
-                    )
-                result = self.set(
-                    uid=key,
-                    credentials=credentials,
-                    syft_object=migrated_value,
-                )
-
-                if result.is_err():
-                    return result.err()
->>>>>>> fbc11879
+        if not has_root_permission:
+            raise ObjectCRUDPermissionException(
+                public_message="You don't have permissions to migrate data."
+            )
 
         for key, value in self.data.items():
             try:
@@ -461,6 +387,7 @@
                     e,
                     public_message=f"Failed to migrate data to {to_klass} for qk: {key}",
                 )
+
             self.set(
                 uid=key,
                 credentials=credentials,
