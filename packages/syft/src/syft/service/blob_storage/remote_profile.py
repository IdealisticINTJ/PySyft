# relative
from ...serde.serializable import serializable
<<<<<<< HEAD
from ...store.db.stash import ObjectStash
=======
from ...store.document_store import DocumentStore
from ...store.document_store import NewBaseUIDStoreStash
>>>>>>> 755a4dbc
from ...store.document_store import PartitionSettings
from ...types.syft_object import SYFT_OBJECT_VERSION_1
from ...types.syft_object import SyftObject


@serializable()
class RemoteProfile(SyftObject):
    __canonical_name__ = "RemoteConfig"
    __version__ = SYFT_OBJECT_VERSION_1


@serializable()
class AzureRemoteProfile(RemoteProfile):
    __canonical_name__ = "AzureRemoteConfig"
    __version__ = SYFT_OBJECT_VERSION_1

    profile_name: str  # used by seaweedfs
    account_name: str
    account_key: str
    container_name: str


<<<<<<< HEAD
@serializable(canonical_name="RemoteProfileSQLStash", version=1)
class RemoteProfileStash(ObjectStash[RemoteProfile]):
=======
@serializable(canonical_name="RemoteProfileStash", version=1)
class RemoteProfileStash(NewBaseUIDStoreStash):
>>>>>>> 755a4dbc
    object_type = RemoteProfile
    settings: PartitionSettings = PartitionSettings(
        name=RemoteProfile.__canonical_name__, object_type=RemoteProfile
    )<|MERGE_RESOLUTION|>--- conflicted
+++ resolved
@@ -1,12 +1,6 @@
 # relative
 from ...serde.serializable import serializable
-<<<<<<< HEAD
 from ...store.db.stash import ObjectStash
-=======
-from ...store.document_store import DocumentStore
-from ...store.document_store import NewBaseUIDStoreStash
->>>>>>> 755a4dbc
-from ...store.document_store import PartitionSettings
 from ...types.syft_object import SYFT_OBJECT_VERSION_1
 from ...types.syft_object import SyftObject
 
@@ -28,14 +22,6 @@
     container_name: str
 
 
-<<<<<<< HEAD
 @serializable(canonical_name="RemoteProfileSQLStash", version=1)
 class RemoteProfileStash(ObjectStash[RemoteProfile]):
-=======
-@serializable(canonical_name="RemoteProfileStash", version=1)
-class RemoteProfileStash(NewBaseUIDStoreStash):
->>>>>>> 755a4dbc
-    object_type = RemoteProfile
-    settings: PartitionSettings = PartitionSettings(
-        name=RemoteProfile.__canonical_name__, object_type=RemoteProfile
-    )+    pass