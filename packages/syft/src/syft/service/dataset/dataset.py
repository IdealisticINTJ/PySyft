# stdlib
from collections.abc import Callable
from datetime import datetime
from enum import Enum
import logging
import textwrap
from typing import Any

# third party
from IPython.display import display
import itables
import markdown
import pandas as pd
from pydantic import ConfigDict
from pydantic import field_validator
from pydantic import model_validator
from result import Err
from result import Ok
from result import Result
from typing_extensions import Self

# relative
from ...client.api import APIRegistry
from ...serde.serializable import serializable
from ...store.document_store import PartitionKey
from ...types.datetime import DateTime
from ...types.dicttuple import DictTuple
<<<<<<< HEAD
from ...types.syft_migration import migrate
from ...types.syft_object import PartialSyftObject
from ...types.syft_object import SYFT_OBJECT_VERSION_1
from ...types.syft_object import SYFT_OBJECT_VERSION_2
from ...types.syft_object import SYFT_OBJECT_VERSION_3
=======
from ...types.syft_object import SYFT_OBJECT_VERSION_1
>>>>>>> 30a43552
from ...types.syft_object import SyftObject
from ...types.transforms import TransformContext
from ...types.transforms import generate_id
from ...types.transforms import transform
from ...types.transforms import validate_url
from ...types.uid import UID
from ...util import options
from ...util.colors import ON_SURFACE_HIGHEST
from ...util.colors import SURFACE
from ...util.colors import SURFACE_SURFACE
from ...util.markdown import as_markdown_python_code
from ...util.misc_objs import MarkdownDescription
from ...util.notebook_ui.icons import Icon
from ...util.notebook_ui.styles import FONT_CSS
from ...util.notebook_ui.styles import ITABLES_CSS
from ..action.action_data_empty import ActionDataEmpty
from ..action.action_object import ActionObject
from ..data_subject.data_subject import DataSubject
from ..data_subject.data_subject import DataSubjectCreate
from ..data_subject.data_subject_service import DataSubjectService
from ..response import SyftError
from ..response import SyftException
from ..response import SyftSuccess
from ..response import SyftWarning

NamePartitionKey = PartitionKey(key="name", type_=str)
logger = logging.getLogger(__name__)


@serializable()
class Contributor(SyftObject):
    __canonical_name__ = "Contributor"
    __version__ = SYFT_OBJECT_VERSION_1

    name: str
    role: str | None = None
    email: str
    phone: str | None = None
    note: str | None = None

    __repr_attrs__ = ["name", "role", "email"]

    def _repr_html_(self) -> Any:
        return f"""
            <style>
            .syft-contributor {{color: {SURFACE[options.color_theme]};}}
            </style>
            <div class='syft-contributor' style="line-height:25%">
                <h3>Contributor</h3>
                <p><strong>Name: </strong>{self.name}</p>
                <p><strong>Role: </strong>{self.role}</p>
                <p><strong>Email: </strong>{self.email}</p>
            </div>
            """

    def __eq__(self, value: object) -> bool:
        if not isinstance(value, Contributor):
            return False

        # We assoctiate two contributors as equal if they have the same email
        return self.email == value.email

    def __hash__(self) -> int:
        return hash(self.email)


@serializable()
class Asset(SyftObject):
    # version
    __canonical_name__ = "Asset"
    __version__ = SYFT_OBJECT_VERSION_1

    action_id: UID
    server_uid: UID
    name: str
    description: MarkdownDescription | None = None
    contributors: set[Contributor] = set()
    data_subjects: list[DataSubject] = []
    mock_is_real: bool = False
    shape: tuple | None = None
    created_at: DateTime = DateTime.now()
    uploader: Contributor | None = None

    # _kwarg_name and _dataset_name are set by the UserCode.assets
    _kwarg_name: str | None = None
    _dataset_name: str | None = None
    __syft_include_id_coll_repr__ = False

    def __init__(
        self,
        description: MarkdownDescription | str | None = "",
        **data: Any,
    ):
        if isinstance(description, str):
            description = MarkdownDescription(text=description)
        super().__init__(**data, description=description)

    def _repr_html_(self) -> Any:
        itables_css = f"""
        .itables table {{
            margin: 0 auto;
            float: left;
            color: {ON_SURFACE_HIGHEST[options.color_theme]};
        }}
        .itables table th {{color: {SURFACE_SURFACE[options.color_theme]};}}
        """

        # relative
        from ...service.action.action_object import ActionObject

        uploaded_by_line = (
            f"<p><strong>Uploaded by: </strong>{self.uploader.name} ({self.uploader.email})</p>"
            if self.uploader
            else ""
        )

        if isinstance(self.data, ActionObject):
            data_table_line = itables.to_html_datatable(
                df=self.data.syft_action_data, css=itables_css
            )
        elif isinstance(self.data, pd.DataFrame):
            data_table_line = itables.to_html_datatable(df=self.data, css=itables_css)
        else:
            data_table_line = self.data

        if isinstance(self.mock, ActionObject):
            mock_table_line = itables.to_html_datatable(
                df=self.mock.syft_action_data, css=itables_css
            )
        elif isinstance(self.mock, pd.DataFrame):
            mock_table_line = itables.to_html_datatable(df=self.mock, css=itables_css)
        else:
            mock_table_line = self.mock
            if isinstance(mock_table_line, SyftError):
                mock_table_line = mock_table_line.message

        return f"""
            <style>
            {FONT_CSS}
            .syft-asset {{color: {SURFACE[options.color_theme]};}}
            .syft-asset h3,
            .syft-asset p
              {{font-family: 'Open Sans'}}
            {ITABLES_CSS}
            </style>

            <div class="syft-asset">
            <h3>{self.name}</h3>
            <p>{self.description}</p>
            <p><strong>Asset ID: </strong>{self.id}</p>
            <p><strong>Action Object ID: </strong>{self.action_id}</p>
            {uploaded_by_line}
            <p><strong>Created on: </strong>{self.created_at}</p>
            <p><strong>Data:</strong></p>
            {data_table_line}
            <p><strong>Mock Data:</strong></p>
            {mock_table_line}
            </div>"""

    def __repr__(self) -> str:
        return f"Asset(name='{self.name}', server_uid='{self.server_uid}', action_id='{self.action_id}')"

    def _repr_markdown_(self, wrap_as_python: bool = True, indent: int = 0) -> str:
        _repr_str = f"Asset: {self.name}\n"
        _repr_str += f"Pointer Id: {self.action_id}\n"
        _repr_str += f"Description: {self.description}\n"
        _repr_str += f"Total Data Subjects: {len(self.data_subjects)}\n"
        _repr_str += f"Shape: {self.shape}\n"
        _repr_str += f"Contributors: {len(self.contributors)}\n"
        for contributor in self.contributors:
            _repr_str += f"\t{contributor.name}: {contributor.email}\n"
        return as_markdown_python_code(_repr_str)

    def _coll_repr_(self) -> dict[str, Any]:
        base_dict = {
            "Parameter": self._kwarg_name,
            "Action ID": self.action_id,
            "Asset Name": self.name,
            "Dataset Name": self._dataset_name,
            "Server UID": self.server_uid,
        }

        # _kwarg_name and _dataset_name are set by the UserCode.assets
        # if they are None, we remove them from the dict
        filtered_dict = {
            key: value for key, value in base_dict.items() if value is not None
        }
        return filtered_dict

    def _get_dict_for_user_code_repr(self) -> dict[str, Any]:
        return {
            "action_id": self.action_id.no_dash,
            "source_asset": self.name,
            "source_dataset": self._dataset_name,
            "source_server": self.server_uid.no_dash,
        }

    def __eq__(self, other: object) -> bool:
        if not isinstance(other, Asset):
            return False
        return (
            self.action_id == other.action_id
            and self.name == other.name
            and self.contributors == other.contributors
            and self.shape == other.shape
            and self.description == other.description
            and self.data_subjects == other.data_subjects
            and self.mock_is_real == other.mock_is_real
            and self.uploader == other.uploader
            and self.created_at == other.created_at
        )

    @property
    def pointer(self) -> Any:
        api = APIRegistry.api_for(
            server_uid=self.server_uid,
            user_verify_key=self.syft_client_verify_key,
        )
        if api is not None and api.services is not None:
            return api.services.action.get_pointer(self.action_id)

    @property
    def mock(self) -> SyftError | Any:
        api = APIRegistry.api_for(
            server_uid=self.server_uid,
            user_verify_key=self.syft_client_verify_key,
        )
        if api is None:
            return SyftError(message=f"You must login to {self.server_uid}")
        result = api.services.action.get_mock(self.action_id)
        if isinstance(result, SyftError):
            return result
        try:
            if isinstance(result, SyftObject):
                return result.syft_action_data
            return result
        except Exception as e:
            return SyftError(message=f"Failed to get mock. {e}")

    def has_data_permission(self) -> bool:
        return self.data is not None

    def has_permission(self, data_result: Any) -> bool:
        # TODO: implement in a better way
        return not (
            isinstance(data_result, str)
            and data_result.startswith("Permission")
            and data_result.endswith("denied")
        )

    @property
    def data(self) -> Any:
        # relative

        api = APIRegistry.api_for(
            server_uid=self.server_uid,
            user_verify_key=self.syft_client_verify_key,
        )
        if api is None or api.services is None:
            return None
        res = api.services.action.get(self.action_id)
        if isinstance(res, str):
            return SyftError(message=f"Could not access private data. {str(res)}")
        if self.has_permission(res):
            return res.syft_action_data
        else:
            warning = SyftWarning(
                message="You do not have permission to access private data."
            )
            display(warning)
            return None


def _is_action_data_empty(obj: Any) -> bool:
    # just a wrapper of action_object.is_action_data_empty
    # to work around circular import error

    # relative
    from ...service.action.action_object import is_action_data_empty

    return is_action_data_empty(obj)


def check_mock(data: Any, mock: Any) -> bool:
    if type(data) == type(mock):
        return True

    return _is_action_data_empty(mock) or _is_action_data_empty(data)


@serializable()
class CreateAsset(SyftObject):
    # version
    __canonical_name__ = "CreateAsset"
    __version__ = SYFT_OBJECT_VERSION_1

    id: UID | None = None  # type:ignore[assignment]
    name: str
    description: MarkdownDescription | None = None
    contributors: set[Contributor] = set()
    data_subjects: list[DataSubjectCreate] = []
    server_uid: UID | None = None
    action_id: UID | None = None
    data: Any | None = None
    mock: Any | None = None
    shape: tuple | None = None
    mock_is_real: bool = False
    created_at: DateTime | None = None
    uploader: Contributor | None = None

    __repr_attrs__ = ["name"]
    model_config = ConfigDict(validate_assignment=True, extra="forbid")

    def __init__(self, description: str | None = None, **data: Any) -> None:
        if isinstance(description, str):
            description = MarkdownDescription(text=description)
        super().__init__(**data, description=description)

    @model_validator(mode="after")
    def __mock_is_real_for_empty_mock_must_be_false(self) -> Self:
        if self.mock_is_real and (
            self.mock is None or _is_action_data_empty(self.mock)
        ):
            self.__dict__["mock_is_real"] = False

        return self

    def contains_empty(self) -> bool:
        if isinstance(self.mock, ActionObject) and isinstance(
            self.mock.syft_action_data_cache, ActionDataEmpty
        ):
            return True
        if isinstance(self.data, ActionObject) and isinstance(
            self.data.syft_action_data_cache, ActionDataEmpty
        ):
            return True
        return False

    def add_data_subject(self, data_subject: DataSubject) -> None:
        self.data_subjects.append(data_subject)

    def add_contributor(
        self,
        name: str,
        email: str,
        role: Enum | str | None = None,
        phone: str | None = None,
        note: str | None = None,
    ) -> SyftSuccess | SyftError:
        try:
            _role_str = role.value if isinstance(role, Enum) else role
            contributor = Contributor(
                name=name, role=_role_str, email=email, phone=phone, note=note
            )
            if contributor in self.contributors:
                return SyftError(
                    message=f"Contributor with email: '{email}' already exists in '{self.name}' Asset."
                )
            self.contributors.add(contributor)

            return SyftSuccess(
                message=f"Contributor '{name}' added to '{self.name}' Asset."
            )
        except Exception as e:
            return SyftError(message=f"Failed to add contributor. Error: {e}")

    def set_description(self, description: str) -> None:
        self.description = MarkdownDescription(text=description)

    def set_obj(self, data: Any) -> None:
        if isinstance(data, SyftError):
            raise SyftException(data)
        self.data = data

    def set_mock(self, mock_data: Any, mock_is_real: bool) -> None:
        if isinstance(mock_data, SyftError):
            raise SyftException(mock_data)

        if mock_is_real and (mock_data is None or _is_action_data_empty(mock_data)):
            raise SyftException("`mock_is_real` must be False if mock is empty")

        self.mock = mock_data
        self.mock_is_real = mock_is_real

    def no_mock(self) -> None:
        # relative
        from ..action.action_object import ActionObject

        self.set_mock(ActionObject.empty(), False)

    def set_shape(self, shape: tuple) -> None:
        self.shape = shape

    def check(self) -> SyftSuccess | SyftError:
        if not check_mock(self.data, self.mock):
            return SyftError(
                message=f"set_obj type {type(self.data)} must match set_mock type {type(self.mock)}"
            )
        # if not _is_action_data_empty(self.mock):
        #     data_shape = get_shape_or_len(self.data)
        #     mock_shape = get_shape_or_len(self.mock)
        #     if data_shape != mock_shape:
        #         return SyftError(
        #             message=f"set_obj shape {data_shape} must match set_mock shape {mock_shape}"
        #         )

        return SyftSuccess(message="Dataset is Valid")


def get_shape_or_len(obj: Any) -> tuple[int, ...] | int | None:
    if hasattr(obj, "shape"):
        shape = getattr(obj, "shape", None)
        if shape:
            return shape
    len_attr = getattr(obj, "__len__", None)
    if len_attr is not None:
        len_value = len_attr()
        if isinstance(len_value, int):
            return (len_value,)
        return len_value
    return None


@serializable()
class Dataset(SyftObject):
    # version
    __canonical_name__: str = "Dataset"
    __version__ = SYFT_OBJECT_VERSION_1

    id: UID
    name: str
    server_uid: UID | None = None
    asset_list: list[Asset] = []
    contributors: set[Contributor] = set()
    citation: str | None = None
    url: str | None = None
    description: MarkdownDescription | None = None
    updated_at: str | None = None
    requests: int | None = 0
    mb_size: float | None = None
    created_at: DateTime = DateTime.now()
    uploader: Contributor
    summary: str | None = None
    to_be_deleted: bool = False

    __attr_searchable__ = [
        "name",
        "citation",
        "url",
        "description",
        "action_ids",
        "summary",
    ]
    __attr_unique__ = ["name"]
    __repr_attrs__ = ["name", "summary", "url", "created_at"]
    __table_sort_attr__ = "Created at"

    def __init__(
        self,
        description: str | MarkdownDescription | None = "",
        **data: Any,
    ) -> None:
        if isinstance(description, str):
            description = MarkdownDescription(text=description)
        super().__init__(**data, description=description)

    @property
    def icon(self) -> str:
        return Icon.FOLDER.svg

    def _coll_repr_(self) -> dict[str, Any]:
        return {
            "Name": self.name,
            "Summary": self.summary,
            "Assets": len(self.asset_list),
            "Size": f"{self.mb_size} (MB)",
            "Url": self.url,
            "Created at": str(self.created_at),
        }

    def _repr_html_(self) -> Any:
        uploaded_by_line = (
            (
                "<p class='paragraph-sm'><strong>"
                + f"<span class='pr-8'>Uploaded by: </span></strong>{self.uploader.name} ({self.uploader.email})</p>"
            )
            if self.uploader
            else ""
        )
        if self.description is not None and self.description.text:
            description_info_message = f"""
            <h2><strong><span class='pr-8'>Description</span></strong></h2>
            {markdown.markdown(self.description.text, extensions=["extra"])}
            """
        else:
            description_info_message = ""
        if self.to_be_deleted:
            return "This dataset has been marked for deletion. The underlying data may be not available."
        return f"""
            <style>
            {FONT_CSS}
            .syft-dataset {{color: {SURFACE[options.color_theme]};}}
            .syft-dataset h3,
            .syft-dataset p
              {{font-family: 'Open Sans';}}
              {ITABLES_CSS}
            </style>
            <div class='syft-dataset'>
            <h1>{self.name}</h1>
            <h2><strong><span class='pr-8'>Summary</span></strong></h2>
            {f"<p>{self.summary}</p>" if self.summary else ""}
            {description_info_message}
            <h2><strong><span class='pr-8'>Dataset Details</span></strong></h2>
            {uploaded_by_line}
            <p class='paragraph-sm'><strong><span class='pr-8'>Created on: </span></strong>{self.created_at}</p>
            <p class='paragraph-sm'><strong><span class='pr-8'>URL:
            </span></strong><a href='{self.url}'>{self.url}</a></p>
            <p class='paragraph-sm'><strong><span class='pr-8'>Contributors:</span></strong>
            To see full details call <strong>dataset.contributors</strong>.</p>
            <h2><strong><span class='pr-8'>Assets</span></strong></h2>
            {self.assets._repr_html_()}
            """

    def action_ids(self) -> list[UID]:
        return [asset.action_id for asset in self.asset_list if asset.action_id]

    @property
    def assets(self) -> DictTuple[str, Asset]:
        return DictTuple((asset.name, asset) for asset in self.asset_list)

    def _repr_markdown_(self, wrap_as_python: bool = True, indent: int = 0) -> str:
        _repr_str = f"Syft Dataset: {self.name}\n\n"
        _repr_str += "Assets:\n\n"
        for asset in self.asset_list:
            if asset.description is not None:
                description_text = textwrap.shorten(
                    asset.description.text, width=100, placeholder="..."
                )
                _repr_str += f"\t{asset.name}: {description_text}\n\n"
            else:
                _repr_str += f"\t{asset.name}\n\n"
        if self.citation:
            _repr_str += f"Citation: {self.citation}\n\n"
        if self.url:
            _repr_str += f"URL: {self.url}\n\n"
        if self.description:
            _repr_str += f"Description: \n\n{self.description.text}\n\n"
        return _repr_str

    @property
    def client(self) -> Any | None:
        # relative
        from ...client.client import SyftClientSessionCache

        client = SyftClientSessionCache.get_client_for_server_uid(self.server_uid)
        if client is None:
            return SyftError(
                message=f"No clients for {self.server_uid} in memory. Please login with sy.login"
            )
        return client


_ASSET_WITH_NONE_MOCK_ERROR_MESSAGE: str = "".join(
    [
        "To be included in a Dataset, an asset must either contain a mock, ",
        "or have it explicitly set to be empty.\n",
        "You can create an asset without a mock with `sy.Asset(..., mock=sy.ActionObject.empty())` or\n"
        "set the mock of an existing asset to be empty with `asset.no_mock()` or ",
        "`asset.mock = sy.ActionObject.empty()`.",
    ]
)


def _check_asset_must_contain_mock(asset_list: list[CreateAsset]) -> None:
    assets_without_mock = [asset.name for asset in asset_list if asset.mock is None]
    if assets_without_mock:
        raise ValueError(
            "".join(
                [
                    "These assets do not contain a mock:\n",
                    *[f"{asset}\n" for asset in assets_without_mock],
                    "\n",
                    _ASSET_WITH_NONE_MOCK_ERROR_MESSAGE,
                ]
            )
        )


@serializable()
class DatasetPageView(SyftObject):
    # version
    __canonical_name__ = "DatasetPageView"
    __version__ = SYFT_OBJECT_VERSION_1

    datasets: DictTuple
    total: int


@serializable()
class CreateDataset(Dataset):
    # version
    __canonical_name__ = "CreateDataset"
    __version__ = SYFT_OBJECT_VERSION_1
    asset_list: list[CreateAsset] = []

    __repr_attrs__ = ["name", "summary", "url"]

    id: UID | None = None  # type: ignore[assignment]
    created_at: DateTime | None = None  # type: ignore[assignment]
    uploader: Contributor | None = None  # type: ignore[assignment]

    model_config = ConfigDict(validate_assignment=True, extra="forbid")

    @field_validator("asset_list")
    @classmethod
    def __assets_must_contain_mock(
        cls, asset_list: list[CreateAsset]
    ) -> list[CreateAsset]:
        _check_asset_must_contain_mock(asset_list)
        return asset_list

    @field_validator("to_be_deleted")
    @classmethod
    def __to_be_deleted_must_be_false(cls, v: bool) -> bool:
        if v is True:
            raise ValueError("to_be_deleted must be False")
        return v

    def set_description(self, description: str) -> None:
        self.description = MarkdownDescription(text=description)

    def set_summary(self, summary: str) -> None:
        self.summary = summary

    def add_citation(self, citation: str) -> None:
        self.citation = citation

    def add_url(self, url: str) -> None:
        self.url = url

    def add_contributor(
        self,
        name: str,
        email: str,
        role: Enum | str | None = None,
        phone: str | None = None,
        note: str | None = None,
    ) -> SyftSuccess | SyftError:
        try:
            _role_str = role.value if isinstance(role, Enum) else role
            contributor = Contributor(
                name=name, role=_role_str, email=email, phone=phone, note=note
            )
            if contributor in self.contributors:
                return SyftError(
                    message=f"Contributor with email: '{email}' already exists in '{self.name}' Dataset."
                )
            self.contributors.add(contributor)
            return SyftSuccess(
                message=f"Contributor '{name}' added to '{self.name}' Dataset."
            )
        except Exception as e:
            return SyftError(message=f"Failed to add contributor. Error: {e}")

    def add_asset(
        self, asset: CreateAsset, force_replace: bool = False
    ) -> SyftSuccess | SyftError:
        if asset.mock is None:
            raise ValueError(_ASSET_WITH_NONE_MOCK_ERROR_MESSAGE)

        for i, existing_asset in enumerate(self.asset_list):
            if existing_asset.name == asset.name:
                if not force_replace:
                    return SyftError(
                        message=f"""Asset "{asset.name}" already exists in '{self.name}' Dataset."""
                        """ Use add_asset(asset, force_replace=True) to replace."""
                    )
                else:
                    self.asset_list[i] = asset
                    return SyftSuccess(
                        message=f"Asset {asset.name} has been successfully replaced."
                    )

        self.asset_list.append(asset)

        return SyftSuccess(
            message=f"Asset '{asset.name}' added to '{self.name}' Dataset."
        )

    def replace_asset(self, asset: CreateAsset) -> SyftSuccess | SyftError:
        return self.add_asset(asset=asset, force_replace=True)

    def remove_asset(self, name: str) -> SyftSuccess | SyftError:
        asset_to_remove = None
        for asset in self.asset_list:
            if asset.name == name:
                asset_to_remove = asset
                break

        if asset_to_remove is None:
            return SyftError(message=f"No asset exists with name: {name}")
        self.asset_list.remove(asset_to_remove)
        return SyftSuccess(
            message=f"Asset '{self.name}' removed from '{self.name}' Dataset."
        )

    def check(self) -> Result[SyftSuccess, list[SyftError]]:
        errors = []
        for asset in self.asset_list:
            result = asset.check()
            if not result:
                errors.append(result)
        if len(errors):
            return Err(errors)
        return Ok(SyftSuccess(message="Dataset is Valid"))


def create_and_store_twin(context: TransformContext) -> TransformContext:
    if context.output is None:
        raise ValueError(f"{context}'s output is None. No transformation happened")

    action_id = context.output["action_id"]
    if action_id is None:
        # relative
        from ...types.twin_object import TwinObject

        private_obj = context.output.pop("data", None)
        mock_obj = context.output.pop("mock", None)
        if private_obj is None and mock_obj is None:
            raise ValueError("No data and no action_id means this asset has no data")

        asset = context.obj  # type: ignore
        contains_empty = asset.contains_empty()  # type: ignore
        twin = TwinObject(
            private_obj=asset.data,  # type: ignore
            mock_obj=asset.mock,  # type: ignore
            syft_server_location=asset.syft_server_location,  # type: ignore
            syft_client_verify_key=asset.syft_client_verify_key,  # type: ignore
        )
        res = twin._save_to_blob_storage(allow_empty=contains_empty)
        if isinstance(res, SyftError):
            raise ValueError(res.message)
        if isinstance(res, SyftWarning):
            logger.debug(res.message)
        # TODO, upload to blob storage here
        if context.server is None:
            raise ValueError(
                "f{context}'s server is None, please log in. No trasformation happened"
            )
        action_service = context.server.get_service("actionservice")
        result = action_service._set(
            context=context.to_server_context(),
            action_object=twin,
        )
        if result.is_err():
            raise RuntimeError(f"Failed to create and store twin. Error: {result}")

        context.output["action_id"] = twin.id
    else:
        private_obj = context.output.pop("data", None)
        mock_obj = context.output.pop("mock", None)

    return context


def infer_shape(context: TransformContext) -> TransformContext:
    if context.output is None:
        raise ValueError(f"{context}'s output is None. No transformation happened")
    if context.output["shape"] is None:
        if context.obj is not None and not _is_action_data_empty(context.obj.mock):
            context.output["shape"] = get_shape_or_len(context.obj.mock)
    return context


def set_data_subjects(context: TransformContext) -> TransformContext | SyftError:
    if context.output is None:
        raise ValueError(f"{context}'s output is None. No transformation happened")
    if context.server is None:
        return SyftError(
            "f{context}'s server is None, please log in. No trasformation happened"
        )
    data_subjects = context.output["data_subjects"]
    get_data_subject = context.server.get_service_method(DataSubjectService.get_by_name)
    resultant_data_subjects = []
    for data_subject in data_subjects:
        result = get_data_subject(context=context, name=data_subject.name)
        if isinstance(result, SyftError):
            return result
        resultant_data_subjects.append(result)
    context.output["data_subjects"] = resultant_data_subjects
    return context


def add_msg_creation_time(context: TransformContext) -> TransformContext:
    if context.output is None:
        return context

    context.output["created_at"] = DateTime.now()
    return context


def add_default_server_uid(context: TransformContext) -> TransformContext:
    if context.output is not None:
        if context.output["server_uid"] is None and context.server is not None:
            context.output["server_uid"] = context.server.id
    else:
        raise ValueError(f"{context}'s output is None. No transformation happened")
    return context


@transform(CreateAsset, Asset)
def createasset_to_asset() -> list[Callable]:
    return [
        generate_id,
        add_msg_creation_time,
        infer_shape,
        create_and_store_twin,
        set_data_subjects,
        add_default_server_uid,
    ]


def convert_asset(context: TransformContext) -> TransformContext:
    if context.output is None:
        return context

    assets = context.output.pop("asset_list", [])
    for idx, create_asset in enumerate(assets):
        asset_context = TransformContext.from_context(obj=create_asset, context=context)
        assets[idx] = create_asset.to(Asset, context=asset_context)
    context.output["asset_list"] = assets

    return context


def add_current_date(context: TransformContext) -> TransformContext:
    if context.output is None:
        return context

    current_date = datetime.now()
    formatted_date = current_date.strftime("%b %d, %Y")
    context.output["updated_at"] = formatted_date

    return context


@transform(CreateDataset, Dataset)
def createdataset_to_dataset() -> list[Callable]:
    return [
        generate_id,
        add_msg_creation_time,
        validate_url,
        convert_asset,
        add_current_date,
        make_set_default("to_be_deleted", False),  # explicitly set it to False
    ]


<<<<<<< HEAD
@migrate(DatasetV2, Dataset)
def migrate_dataset_v2_to_v3() -> list[Callable]:
    return [
        make_set_default("summary", None),
        drop("__repr_attrs__"),
        make_set_default("__repr_attrs__", ["name", "summary", "url", "created_at"]),
        make_set_default("to_be_deleted", False),
    ]


@migrate(Dataset, DatasetV2)
def migrate_dataset_v3_to_v2() -> list[Callable]:
    return [
        drop("summary"),
        drop(["__repr_attrs__", "to_be_deleted"]),
        make_set_default("__repr_attrs__", ["name", "url", "created_at"]),
    ]


@migrate(CreateDatasetV2, CreateDataset)
def migrate_create_dataset_v2_to_v3() -> list[Callable]:
    return [
        make_set_default("summary", None),
        drop("__repr_attrs__"),
        make_set_default("__repr_attrs__", ["name", "summary", "url"]),
        make_set_default("to_be_deleted", False),
    ]


@migrate(CreateDataset, CreateDatasetV2)
def migrate_create_dataset_v3_to_v2() -> list[Callable]:
    return [
        drop("summary"),
        drop(["__repr_attrs__", "to_be_deleted"]),
        make_set_default("__repr_attrs__", ["name", "url"]),
    ]


class DatasetUpdate(PartialSyftObject):
    __canonical_name__ = "DatasetUpdate"
    __version__ = SYFT_OBJECT_VERSION_1

    name: str
    to_be_deleted: bool
=======
class DatasetUpdate:
    pass
>>>>>>> 30a43552
<|MERGE_RESOLUTION|>--- conflicted
+++ resolved
@@ -25,18 +25,12 @@
 from ...store.document_store import PartitionKey
 from ...types.datetime import DateTime
 from ...types.dicttuple import DictTuple
-<<<<<<< HEAD
-from ...types.syft_migration import migrate
 from ...types.syft_object import PartialSyftObject
 from ...types.syft_object import SYFT_OBJECT_VERSION_1
-from ...types.syft_object import SYFT_OBJECT_VERSION_2
-from ...types.syft_object import SYFT_OBJECT_VERSION_3
-=======
-from ...types.syft_object import SYFT_OBJECT_VERSION_1
->>>>>>> 30a43552
 from ...types.syft_object import SyftObject
 from ...types.transforms import TransformContext
 from ...types.transforms import generate_id
+from ...types.transforms import make_set_default
 from ...types.transforms import transform
 from ...types.transforms import validate_url
 from ...types.uid import UID
@@ -892,52 +886,9 @@
     ]
 
 
-<<<<<<< HEAD
-@migrate(DatasetV2, Dataset)
-def migrate_dataset_v2_to_v3() -> list[Callable]:
-    return [
-        make_set_default("summary", None),
-        drop("__repr_attrs__"),
-        make_set_default("__repr_attrs__", ["name", "summary", "url", "created_at"]),
-        make_set_default("to_be_deleted", False),
-    ]
-
-
-@migrate(Dataset, DatasetV2)
-def migrate_dataset_v3_to_v2() -> list[Callable]:
-    return [
-        drop("summary"),
-        drop(["__repr_attrs__", "to_be_deleted"]),
-        make_set_default("__repr_attrs__", ["name", "url", "created_at"]),
-    ]
-
-
-@migrate(CreateDatasetV2, CreateDataset)
-def migrate_create_dataset_v2_to_v3() -> list[Callable]:
-    return [
-        make_set_default("summary", None),
-        drop("__repr_attrs__"),
-        make_set_default("__repr_attrs__", ["name", "summary", "url"]),
-        make_set_default("to_be_deleted", False),
-    ]
-
-
-@migrate(CreateDataset, CreateDatasetV2)
-def migrate_create_dataset_v3_to_v2() -> list[Callable]:
-    return [
-        drop("summary"),
-        drop(["__repr_attrs__", "to_be_deleted"]),
-        make_set_default("__repr_attrs__", ["name", "url"]),
-    ]
-
-
 class DatasetUpdate(PartialSyftObject):
     __canonical_name__ = "DatasetUpdate"
     __version__ = SYFT_OBJECT_VERSION_1
 
     name: str
-    to_be_deleted: bool
-=======
-class DatasetUpdate:
-    pass
->>>>>>> 30a43552
+    to_be_deleted: bool