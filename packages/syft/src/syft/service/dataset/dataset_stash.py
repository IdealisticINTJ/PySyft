# stdlib

# third party
<<<<<<< HEAD
from pytest import Stash
from result import Result

# syft absolute
from syft.store.document_store_errors import NotFoundException
from syft.store.document_store_errors import StashException
from syft.types.errors import SyftException
from syft.types.result import as_result
=======
>>>>>>> 9951e6c1

# relative
from ...node.credentials import SyftVerifyKey
from ...serde.serializable import serializable
<<<<<<< HEAD
from ...store.document_store import BaseUIDStoreStash
=======
>>>>>>> 9951e6c1
from ...store.document_store import DocumentStore
from ...store.document_store import NewBaseUIDStoreStash
from ...store.document_store import PartitionKey
from ...store.document_store import PartitionSettings
from ...store.document_store import QueryKeys
from ...store.document_store_errors import NotFoundException
from ...store.document_store_errors import StashException
from ...types.result import as_result
from ...types.uid import UID
from ...util.telemetry import instrument
from .dataset import Dataset
from .dataset import DatasetUpdate

NamePartitionKey = PartitionKey(key="name", type_=str)
ActionIDsPartitionKey = PartitionKey(key="action_ids", type_=list[UID])


@instrument
@serializable()
class DatasetStash(NewBaseUIDStoreStash):
    object_type = Dataset
    settings: PartitionSettings = PartitionSettings(
        name=Dataset.__canonical_name__, object_type=Dataset
    )

    def __init__(self, store: DocumentStore) -> None:
        super().__init__(store=store)

    @as_result(StashException, NotFoundException)
    def get_by_name(self, credentials: SyftVerifyKey, name: str) -> Dataset:
        qks = QueryKeys(qks=[NamePartitionKey.with_obj(name)])
        return self.query_one(credentials=credentials, qks=qks).unwrap()

    @as_result(StashException, NotFoundException)
    def update(
        self,
        credentials: SyftVerifyKey,
        dataset_update: DatasetUpdate,
        has_permission: bool = False,
    ) -> Dataset:
        res = self.check_type(dataset_update, DatasetUpdate).unwrap()
        return super().update(credentials=credentials, obj=res).unwrap()

    @as_result(StashException)
    def search_action_ids(self, credentials: SyftVerifyKey, uid: UID) -> list[Dataset]:
        qks = QueryKeys(qks=[ActionIDsPartitionKey.with_obj(uid)])
        return self.query_all(credentials=credentials, qks=qks).unwrap()<|MERGE_RESOLUTION|>--- conflicted
+++ resolved
@@ -1,25 +1,10 @@
 # stdlib
 
 # third party
-<<<<<<< HEAD
-from pytest import Stash
-from result import Result
-
-# syft absolute
-from syft.store.document_store_errors import NotFoundException
-from syft.store.document_store_errors import StashException
-from syft.types.errors import SyftException
-from syft.types.result import as_result
-=======
->>>>>>> 9951e6c1
 
 # relative
 from ...node.credentials import SyftVerifyKey
 from ...serde.serializable import serializable
-<<<<<<< HEAD
-from ...store.document_store import BaseUIDStoreStash
-=======
->>>>>>> 9951e6c1
 from ...store.document_store import DocumentStore
 from ...store.document_store import NewBaseUIDStoreStash
 from ...store.document_store import PartitionKey
