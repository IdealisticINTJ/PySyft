# stdlib

# stdlib
from typing import cast

# relative
from ...serde.serializable import serializable
from ...store.document_store import DocumentStore
from ...store.document_store_errors import NotFoundException
from ...store.document_store_errors import StashException
from ...store.linked_obj import LinkedObject
from ...types.errors import SyftException
from ...types.result import as_result
from ...types.uid import UID
from ...util.telemetry import instrument
from ..context import AuthedServiceContext
from ..network.network_service import NetworkService
from ..notification.notification_service import NotificationService
from ..notification.notifications import CreateNotification
from ..response import SyftError
from ..response import SyftSuccess
from ..service import AbstractService
from ..service import SERVICE_TO_TYPES
from ..service import TYPE_TO_SERVICE
from ..service import service_method
from ..user.user_roles import GUEST_ROLE_LEVEL
from ..user.user_roles import ONLY_DATA_SCIENTIST_ROLE_LEVEL
from ..user.user_roles import ServiceRole
from ..user.user_service import UserService
from .project import Project
from .project import ProjectEvent
from .project import ProjectRequest
from .project import ProjectSubmit
from .project import create_project_hash
from .project_stash import ProjectStash


@instrument
@serializable()
class ProjectService(AbstractService):
    store: DocumentStore
    stash: ProjectStash

    def __init__(self, store: DocumentStore) -> None:
        self.store = store
        self.stash = ProjectStash(store=store)

    @as_result(SyftException)
    def validate_project_leader(
        self, context: AuthedServiceContext, project: Project
    ) -> None:
        if project.state_sync_leader.verify_key != context.node.verify_key:
            error_msg = "Only the project leader can do this operation"
            raise SyftException(public_message=error_msg)

    @as_result(SyftException)
    def validate_user_permission_for_project(
        self, context: AuthedServiceContext, project: Project
    ) -> None:
        if not project.has_permission(context.credentials):
            error_msg = "User does not have permission to sync events"
            raise SyftException(public_message=error_msg)

    @as_result(StashException)
    def project_exists(self, context: AuthedServiceContext, project: ProjectSubmit) -> bool:
        credentials = context.node.verify_key
        try:
            self.stash.get_by_uid(credentials=credentials, uid=project.id).unwrap()
            return True
        except NotFoundException:
            return False

    @as_result(SyftException)
    def validate_project_event_seq(
        self, project_event: ProjectEvent, project: Project
    ) -> None:
        if project_event.seq_no is None:
            raise SyftException(public_message=f"{project_event}.seq_no is None")
        if project_event.seq_no <= len(project.events) and len(project.events) > 0:
            # TODO: We need a way to handle alert returns...
            # e.g. here used to be:
            # SyftNotReady(message="Project out of sync event")
            raise SyftException(public_message="Project events are out of sync")
        if project_event.seq_no > len(project.events) + 1:
            raise SyftException(public_message="Project events are out of order!")

    def is_project_leader(
        self, context: AuthedServiceContext, project: Project
    ) -> bool:
        return context.credentials == project.state_sync_leader.verify_key

    @service_method(
        path="project.can_create_project",
        name="can_create_project",
        roles=ONLY_DATA_SCIENTIST_ROLE_LEVEL,
    )
<<<<<<< HEAD
    def can_create_project(self, context: AuthedServiceContext) -> bool:
        user_service: UserService = context.node.get_service("userservice")
        role = user_service.get_role_for_credentials(credentials=context.credentials).unwrap()
        # FIX: Shouldn't it be role >= DATA_SCIENTIST
=======
    def can_create_project(self, context: AuthedServiceContext) -> bool | SyftError:
        user_service = context.server.get_service("userservice")
        role = user_service.get_role_for_credentials(credentials=context.credentials)
>>>>>>> fbc11879
        if role == ServiceRole.DATA_SCIENTIST:
            return True
        # TODO: Add Project Errors
        raise SyftException("User cannot create projects")

    @service_method(
        path="project.create_project",
        name="create_project",
        roles=ONLY_DATA_SCIENTIST_ROLE_LEVEL,
        unwrap_on_success=False,
    )
    def create_project(
        self, context: AuthedServiceContext, project: ProjectSubmit
    ) -> SyftSuccess:
        """Start a Project"""
<<<<<<< HEAD
        self.can_create_project(context)

        project_exists = self.project_exists(context, project).unwrap()
        if project_exists:
            raise SyftException(public_message=f"Project {project.id} already exists")

        _project: Project = project.to(Project, context=context)

        # Updating the leader node route of the project object
        # In case the current node, is the leader, they would input their node route
        # For the followers, they would check if the leader is their node peer
        # using the leader's verify_key
        # If the follower do not have the leader as its peer in its routes
        # They would raise as error
        leader_node = _project.state_sync_leader

        # If the current node is a follower
        # For followers the leader node route is retrieved from its peer
        if leader_node.verify_key != context.node.verify_key:
            # FIX: networkservice stash to new BaseStash
            network_service = context.node.get_service("networkservice")
            network_service = cast(NetworkService, network_service)
            peer = network_service.stash.get_by_verify_key(
                credentials=context.node.verify_key,
                verify_key=leader_node.verify_key,
            )
            if peer.is_err():
                this_node_id = context.node.id.short() if context.node.id else ""
                raise SyftException(
                    public_message=(
                        f"Leader Node(id={leader_node.id.short()}) is not a "
                        f"peer of this Node(id={this_node_id})"
                    )
                )
            leader_node_peer = peer.ok()
        else:
            # for the leader node, as it does not have route information to itself
            # we rely on the data scientist to provide the route
            # the route is then validated by the leader
            if project.leader_node_route is not None:
                leader_node_peer = project.leader_node_route.validate_with_context(
                    context=context
                ).unwrap()
            else:
                raise SyftException(
                    message=f"project {project}'s leader_node_route is None"
                )
=======

        check_role = self.can_create_project(context)
        if isinstance(check_role, SyftError):
            return check_role

        try:
            # Check if the project with given id already exists
            project_id_check = self.stash.get_by_uid(
                credentials=context.server.verify_key, uid=project.id
            )

            if project_id_check.is_err():
                return SyftError(message=f"{project_id_check.err()}")

            if project_id_check.ok() is not None:
                return SyftError(
                    message=f"Project with id: {project.id} already exists."
                )

            project_obj: Project = project.to(Project, context=context)

            # Updating the leader server route of the project object
            # In case the current server, is the leader, they would input their server route
            # For the followers, they would check if the leader is their server peer
            # using the leader's verify_key
            # If the follower do not have the leader as its peer in its routes
            # They would raise as error
            leader_server = project_obj.state_sync_leader

            # If the current server is a follower
            # For followers the leader server route is retrieved from its peer
            if leader_server.verify_key != context.server.verify_key:
                network_service = context.server.get_service("networkservice")
                peer = network_service.stash.get_by_verify_key(
                    credentials=context.server.verify_key,
                    verify_key=leader_server.verify_key,
                )
                if peer.is_err():
                    this_server_id = (
                        context.server.id.short() if context.server.id else ""
                    )
                    return SyftError(
                        message=(
                            f"Leader Server(id={leader_server.id.short()}) is not a "
                            f"peer of this Server(id={this_server_id})"
                        )
                    )
                leader_server_peer = peer.ok()
            else:
                # for the leader server, as it does not have route information to itself
                # we rely on the data scientist to provide the route
                # the route is then validated by the leader
                if project.leader_server_route is not None:
                    leader_server_peer = (
                        project.leader_server_route.validate_with_context(
                            context=context
                        )
                    )
                else:
                    return SyftError(
                        message=f"project {project}'s leader_server_route is None"
                    )

            project_obj.leader_server_peer = leader_server_peer

            # This should always be the last call before flushing to DB
            project_obj.start_hash = create_project_hash(project_obj)[1]
>>>>>>> fbc11879

        _project.leader_node_peer = leader_node_peer

        # This should always be the last call before flushing to DB
        _project.start_hash = create_project_hash(_project)[1]

        stored_project: Project = self.stash.set(context.credentials, _project).unwrap()
        stored_project = self.add_signing_key_to_project(context, stored_project)

        return SyftSuccess(message="Project successfully created", value=stored_project)

    @service_method(
        path="project.add_event",
        name="add_event",
        roles=GUEST_ROLE_LEVEL,
        unwrap_on_success=False,
    )
    def add_event(
        self, context: AuthedServiceContext, project_event: ProjectEvent
    ) -> SyftSuccess:
        """Add events to a project"""
        # Event object should be received from the leader of the project
        if not isinstance(project_event, ProjectEvent):
            raise SyftException(
                public_message="project_event should be a ProjectEvent object"
            )

<<<<<<< HEAD
        project = self.stash.get_by_uid(
            context.node.verify_key, uid=project_event.project_id
        ).unwrap()

        # if project.state_sync_leader.verify_key == context.node.verify_key:
        #     return SyftError(
        #         message="Project Events should be passed to leader by broadcast endpoint"
        #     )
        self.is_project_leader(context, project)
        self.validate_project_leader(context, project)
=======
        # retrieve the project object by server verify key
        project_obj = self.stash.get_by_uid(
            context.server.verify_key, uid=project_event.project_id
        )
        if project_obj.is_err():
            return SyftError(message=str(project_obj.err()))

        project: Project = project_obj.ok()
        if project.state_sync_leader.verify_key == context.server.verify_key:
            return SyftError(
                message="Project Events should be passed to leader by broadcast endpoint"
            )
        if context.credentials != project.state_sync_leader.verify_key:
            return SyftError(message="Only the leader of the project can add events")
>>>>>>> fbc11879

        project.events.append(project_event)
        project.event_id_hashmap[project_event.id] = project_event

        # TODO: better name for the function should be check_and_notify or something?
        self.check_for_project_request(project, project_event, context)

<<<<<<< HEAD
        updated_project = self.stash.update(context.node.verify_key, project).unwrap()
=======
        # updating the project object using root verify key of server
        result = self.stash.update(context.server.verify_key, project)
>>>>>>> fbc11879

        return SyftSuccess(
            message=f"Project event {project_event.id} added successfully ",
            value=updated_project,
        )

    @service_method(
        path="project.broadcast_event",
        name="broadcast_event",
        roles=GUEST_ROLE_LEVEL,
        unwrap_on_success=False,
    )
    def broadcast_event(
        self, context: AuthedServiceContext, project_event: ProjectEvent
    ) -> SyftSuccess:
        """To add events to a projects"""
        # Only the leader of the project could add events to the projects
        # Any Event to be added to the project should be sent to the leader of the project
        # The leader broadcasts the event to all the members of the project

<<<<<<< HEAD
        project = self.stash.get_by_uid(
            context.node.verify_key, uid=project_event.project_id
        ).unwrap()

        # FIX: context.node.verify_key or context.credentials?
        if project.state_sync_leader.verify_key != context.node.verify_key:
            raise SyftException(
                public_message="Only the leader of the project can broadcast events"
=======
        project_obj = self.stash.get_by_uid(
            context.server.verify_key, uid=project_event.project_id
        )

        if project_obj.is_err():
            return SyftError(message=str(project_obj.err()))

        project = project_obj.ok()
        if not project.has_permission(context.credentials):
            return SyftError(message="User does not have permission to add events")

        if project.state_sync_leader.verify_key != context.server.verify_key:
            return SyftError(
                message="Only the leader of the project can broadcast events"
>>>>>>> fbc11879
            )
        self.validate_user_permission_for_project(context, project)
        self.validate_project_event_seq(project_event, project).unwrap()

        project.events.append(project_event)
        project.event_id_hashmap[project_event.id] = project_event

        self.check_for_project_request(project, project_event, context)

        # Broadcast the event to all the members of the project
        network_service = context.server.get_service("networkservice")
        for member in project.members:
            if member.verify_key != context.server.verify_key:
                # Retrieving the ServerPeer Object to communicate with the server
                peer = network_service.stash.get_by_verify_key(
                    credentials=context.server.verify_key,
                    verify_key=member.verify_key,
                )

                if peer.is_err():
<<<<<<< HEAD
                    raise SyftException(
                        public_message=f"Leader node does not have peer {member.name}-{member.id.short()}"
=======
                    return SyftError(
                        message=f"Leader server does not have peer {member.name}-{member.id.short()}"
>>>>>>> fbc11879
                        + " Kindly exchange routes with the peer"
                    )
                peer = peer.ok()
                remote_client = peer.client_with_context(context=context)
                if remote_client.is_err():
                    raise SyftException(
                        public_message=f"Failed to create remote client for peer: "
                        f"{peer.id}. Error: {remote_client.err()}"
                    )
                remote_client = remote_client.ok()
                remote_client.api.services.project.add_event(project_event)

        updated_project = self.stash.update(context.node.verify_key, project).unwrap()

<<<<<<< HEAD
        return SyftSuccess(
            message=f"Event #{project_event.seq_no} of {project.name} broadcasted successfully",
            value=updated_project,
        )
=======
        result = self.stash.update(context.server.verify_key, project)

        if result.is_err():
            return SyftError(message=str(result.err()))
        return SyftSuccess(message="Successfully Broadcasted Event")
>>>>>>> fbc11879

    @service_method(
        path="project.sync",
        name="sync",
        roles=GUEST_ROLE_LEVEL,
    )
    def sync(
        self, context: AuthedServiceContext, project_id: UID, seq_no: int
<<<<<<< HEAD
    ) -> list[ProjectEvent]:
        """Given a starting event seq_no, gets all following events from a project"""
        if seq_no < 0:
            raise SyftException(
                public_message="Input seq_no should be a non negative integer"
=======
    ) -> list[ProjectEvent] | SyftError:
        """To fetch unsynced events from the project"""

        # Event object should be received from the leader of the project

        # retrieve the project object by server verify key
        project_obj = self.stash.get_by_uid(context.server.verify_key, uid=project_id)
        if project_obj.is_err():
            return SyftError(message=str(project_obj.err()))

        project: Project = project_obj.ok()
        if project.state_sync_leader.verify_key != context.server.verify_key:
            return SyftError(
                message="Project Events should be synced only with the leader"
>>>>>>> fbc11879
            )

        # Event object should be received from the leader of the project
        project = self.stash.get_by_uid(
            context.node.verify_key, uid=project_id
        ).unwrap()

        self.validate_project_leader(context, project)
        self.validate_user_permission_for_project(context, project)

        return project.events[seq_no:]

    @service_method(path="project.get_all", name="get_all", roles=GUEST_ROLE_LEVEL)
    def get_all(self, context: AuthedServiceContext) -> list[Project]:
        projects: list[Project] = self.stash.get_all(context.credentials).unwrap()

        for idx, project in enumerate(projects):
            projects[idx] = self.add_signing_key_to_project(context, project)

        return projects

    @service_method(
        path="project.get_by_name",
        name="get_by_name",
        roles=GUEST_ROLE_LEVEL,
    )
    def get_by_name(self, context: AuthedServiceContext, name: str) -> Project:
        try:
            project = self.stash.get_by_name(
                context.credentials, project_name=name
            ).unwrap()
        except NotFoundException as exc:
            raise NotFoundException.from_exception(
                exc, public_message="Project '{name}' does not exist"
            )

        return self.add_signing_key_to_project(context, project)

    @service_method(
        path="project.get_by_uid",
        name="get_by_uid",
        roles=GUEST_ROLE_LEVEL,
    )
<<<<<<< HEAD
    def get_by_uid(self, context: AuthedServiceContext, uid: UID) -> Project:
        try:
            credentials = context.node.verify_key
            return self.stash.get_by_uid(credentials=credentials, uid=uid).unwrap()
        except NotFoundException as exc:
            raise NotFoundException.from_exception(
                exc, public_message=f"Project {uid} not found"
            )

    as_result(StashException, NotFoundException)

    def add_signing_key_to_project(
        self, context: AuthedServiceContext, project: Project
    ) -> Project:
        user_service = context.node.get_service("userservice")
        try:
            user = user_service.stash.get_by_verify_key(
                credentials=context.credentials, verify_key=context.credentials
            ).unwrap()
        except NotFoundException as exc:
            raise NotFoundException.from_exception(
                exc, public_message="User not found! Please register the user first"
            )
=======
    def get_by_uid(
        self, context: AuthedServiceContext, uid: UID
    ) -> Project | SyftError:
        result = self.stash.get_by_uid(
            credentials=context.server.verify_key,
            uid=uid,
        )
        if result.is_err():
            return SyftError(message=str(result.err()))
        elif result.ok():
            return result.ok()
        return SyftError(message=f'Project(id="{uid}") does not exist')

    def add_signing_key_to_project(
        self, context: AuthedServiceContext, project: Project
    ) -> Project | SyftError:
        # Automatically infuse signing key of user
        # requesting get_all() or creating the project object

        user_service = context.server.get_service("userservice")
        user = user_service.stash.get_by_verify_key(
            credentials=context.credentials, verify_key=context.credentials
        )
        if user.is_err():
            return SyftError(message=str(user.err()))

        user = user.ok()
        if not user:
            return SyftError(message="User not found! Kindly register user first")
>>>>>>> fbc11879

        # Automatically infuse signing key of user
        project.user_signing_key = user.signing_key

        return project

    # TODO: Glob Notification error here
    @as_result(SyftException)
    def check_for_project_request(
        self,
        project: Project,
        project_event: ProjectEvent,
        context: AuthedServiceContext,
    ) -> None:
        # TODO: Should we really raise an exception if notification fails to be sent?
        #       Maybe logging and moving on is better?
        """
        Checks if there are any ProjectEvent requests and messages the admin
        in case there is one.

        This method raises an exception if the notification fails to send.

        Args:
            project (Project): Project object
            project_event (ProjectEvent): Project event object
            context (AuthedServiceContext): Context of the server

        Returns:
            SyftSuccess: SyftSuccess if message is created else SyftError
        """
        if (
            isinstance(project_event, ProjectRequest)
            and project_event.linked_request.server_uid == context.server.id
        ):
            link = LinkedObject.with_context(project, context=context)

            message = CreateNotification(
                subject=f"A new request has been added to the project {project.name}",
                from_user_verify_key=context.credentials,
                to_user_verify_key=context.server.verify_key,
                linked_obj=link,
            )
<<<<<<< HEAD

            # TODO: Update noteificationservice result
            method = context.node.get_service_method(NotificationService.send)
=======
            method = context.server.get_service_method(NotificationService.send)
>>>>>>> fbc11879
            result = method(context=context, notification=message)
            if isinstance(result, SyftError):
                raise SyftException(public_message=result)


TYPE_TO_SERVICE[Project] = ProjectService
SERVICE_TO_TYPES[ProjectService].update({Project})<|MERGE_RESOLUTION|>--- conflicted
+++ resolved
@@ -49,7 +49,7 @@
     def validate_project_leader(
         self, context: AuthedServiceContext, project: Project
     ) -> None:
-        if project.state_sync_leader.verify_key != context.node.verify_key:
+        if project.state_sync_leader.verify_key != context.server.verify_key:
             error_msg = "Only the project leader can do this operation"
             raise SyftException(public_message=error_msg)
 
@@ -63,7 +63,7 @@
 
     @as_result(StashException)
     def project_exists(self, context: AuthedServiceContext, project: ProjectSubmit) -> bool:
-        credentials = context.node.verify_key
+        credentials = context.server.verify_key
         try:
             self.stash.get_by_uid(credentials=credentials, uid=project.id).unwrap()
             return True
@@ -94,16 +94,11 @@
         name="can_create_project",
         roles=ONLY_DATA_SCIENTIST_ROLE_LEVEL,
     )
-<<<<<<< HEAD
     def can_create_project(self, context: AuthedServiceContext) -> bool:
-        user_service: UserService = context.node.get_service("userservice")
+        user_service: UserService = context.server.get_service("userservice")
         role = user_service.get_role_for_credentials(credentials=context.credentials).unwrap()
-        # FIX: Shouldn't it be role >= DATA_SCIENTIST
-=======
-    def can_create_project(self, context: AuthedServiceContext) -> bool | SyftError:
-        user_service = context.server.get_service("userservice")
-        role = user_service.get_role_for_credentials(credentials=context.credentials)
->>>>>>> fbc11879
+
+        # FIX: Shouldn't it be role >= DATA_SCIENTIST?
         if role == ServiceRole.DATA_SCIENTIST:
             return True
         # TODO: Add Project Errors
@@ -119,7 +114,6 @@
         self, context: AuthedServiceContext, project: ProjectSubmit
     ) -> SyftSuccess:
         """Start a Project"""
-<<<<<<< HEAD
         self.can_create_project(context)
 
         project_exists = self.project_exists(context, project).unwrap()
@@ -128,117 +122,47 @@
 
         _project: Project = project.to(Project, context=context)
 
-        # Updating the leader node route of the project object
-        # In case the current node, is the leader, they would input their node route
-        # For the followers, they would check if the leader is their node peer
+        # Updating the leader server route of the project object
+        # In case the current server, is the leader, they would input their server route
+        # For the followers, they would check if the leader is their server peer
         # using the leader's verify_key
         # If the follower do not have the leader as its peer in its routes
         # They would raise as error
-        leader_node = _project.state_sync_leader
-
-        # If the current node is a follower
-        # For followers the leader node route is retrieved from its peer
-        if leader_node.verify_key != context.node.verify_key:
+        leader_server = _project.state_sync_leader
+
+        # If the current server is a follower
+        # For followers the leader server route is retrieved from its peer
+        if leader_server.verify_key != context.server.verify_key:
             # FIX: networkservice stash to new BaseStash
-            network_service = context.node.get_service("networkservice")
+            network_service = context.server.get_service("networkservice")
             network_service = cast(NetworkService, network_service)
             peer = network_service.stash.get_by_verify_key(
-                credentials=context.node.verify_key,
-                verify_key=leader_node.verify_key,
+                credentials=context.server.verify_key,
+                verify_key=leader_server.verify_key,
             )
             if peer.is_err():
-                this_node_id = context.node.id.short() if context.node.id else ""
+                this_server_id = context.server.id.short() if context.server.id else ""
                 raise SyftException(
                     public_message=(
-                        f"Leader Node(id={leader_node.id.short()}) is not a "
-                        f"peer of this Node(id={this_node_id})"
+                        f"Leader Server(id={leader_server.id.short()}) is not a "
+                        f"peer of this Server(id={this_server_id})"
                     )
                 )
-            leader_node_peer = peer.ok()
+            leader_server_peer = peer.ok()
         else:
-            # for the leader node, as it does not have route information to itself
+            # for the leader server, as it does not have route information to itself
             # we rely on the data scientist to provide the route
             # the route is then validated by the leader
-            if project.leader_node_route is not None:
-                leader_node_peer = project.leader_node_route.validate_with_context(
+            if project.leader_server_route is not None:
+                leader_server_peer = project.leader_server_route.validate_with_context(
                     context=context
                 ).unwrap()
             else:
                 raise SyftException(
-                    message=f"project {project}'s leader_node_route is None"
+                    message=f"project {project}'s leader_server_route is None"
                 )
-=======
-
-        check_role = self.can_create_project(context)
-        if isinstance(check_role, SyftError):
-            return check_role
-
-        try:
-            # Check if the project with given id already exists
-            project_id_check = self.stash.get_by_uid(
-                credentials=context.server.verify_key, uid=project.id
-            )
-
-            if project_id_check.is_err():
-                return SyftError(message=f"{project_id_check.err()}")
-
-            if project_id_check.ok() is not None:
-                return SyftError(
-                    message=f"Project with id: {project.id} already exists."
-                )
-
-            project_obj: Project = project.to(Project, context=context)
-
-            # Updating the leader server route of the project object
-            # In case the current server, is the leader, they would input their server route
-            # For the followers, they would check if the leader is their server peer
-            # using the leader's verify_key
-            # If the follower do not have the leader as its peer in its routes
-            # They would raise as error
-            leader_server = project_obj.state_sync_leader
-
-            # If the current server is a follower
-            # For followers the leader server route is retrieved from its peer
-            if leader_server.verify_key != context.server.verify_key:
-                network_service = context.server.get_service("networkservice")
-                peer = network_service.stash.get_by_verify_key(
-                    credentials=context.server.verify_key,
-                    verify_key=leader_server.verify_key,
-                )
-                if peer.is_err():
-                    this_server_id = (
-                        context.server.id.short() if context.server.id else ""
-                    )
-                    return SyftError(
-                        message=(
-                            f"Leader Server(id={leader_server.id.short()}) is not a "
-                            f"peer of this Server(id={this_server_id})"
-                        )
-                    )
-                leader_server_peer = peer.ok()
-            else:
-                # for the leader server, as it does not have route information to itself
-                # we rely on the data scientist to provide the route
-                # the route is then validated by the leader
-                if project.leader_server_route is not None:
-                    leader_server_peer = (
-                        project.leader_server_route.validate_with_context(
-                            context=context
-                        )
-                    )
-                else:
-                    return SyftError(
-                        message=f"project {project}'s leader_server_route is None"
-                    )
-
-            project_obj.leader_server_peer = leader_server_peer
-
-            # This should always be the last call before flushing to DB
-            project_obj.start_hash = create_project_hash(project_obj)[1]
->>>>>>> fbc11879
-
-        _project.leader_node_peer = leader_node_peer
-
+
+        _project.leader_server_peer = leader_server_peer
         # This should always be the last call before flushing to DB
         _project.start_hash = create_project_hash(_project)[1]
 
@@ -263,33 +187,15 @@
                 public_message="project_event should be a ProjectEvent object"
             )
 
-<<<<<<< HEAD
         project = self.stash.get_by_uid(
-            context.node.verify_key, uid=project_event.project_id
+            context.server.verify_key, uid=project_event.project_id
         ).unwrap()
 
-        # if project.state_sync_leader.verify_key == context.node.verify_key:
-        #     return SyftError(
-        #         message="Project Events should be passed to leader by broadcast endpoint"
-        #     )
-        self.is_project_leader(context, project)
-        self.validate_project_leader(context, project)
-=======
-        # retrieve the project object by server verify key
-        project_obj = self.stash.get_by_uid(
-            context.server.verify_key, uid=project_event.project_id
-        )
-        if project_obj.is_err():
-            return SyftError(message=str(project_obj.err()))
-
-        project: Project = project_obj.ok()
-        if project.state_sync_leader.verify_key == context.server.verify_key:
-            return SyftError(
-                message="Project Events should be passed to leader by broadcast endpoint"
-            )
-        if context.credentials != project.state_sync_leader.verify_key:
-            return SyftError(message="Only the leader of the project can add events")
->>>>>>> fbc11879
+        # FIX: MERGE: Rename function below
+        self.validate_project_leader(context, project).unwrap(public_message="Project Events should be passed to leader by broadcast endpoint")
+
+        if not self.is_project_leader(context, project):
+            raise SyfyException(public_message="Only the leader of the project can add events")
 
         project.events.append(project_event)
         project.event_id_hashmap[project_event.id] = project_event
@@ -297,15 +203,10 @@
         # TODO: better name for the function should be check_and_notify or something?
         self.check_for_project_request(project, project_event, context)
 
-<<<<<<< HEAD
-        updated_project = self.stash.update(context.node.verify_key, project).unwrap()
-=======
-        # updating the project object using root verify key of server
-        result = self.stash.update(context.server.verify_key, project)
->>>>>>> fbc11879
+        updated_project = self.stash.update(context.server.verify_key, project).unwrap()
 
         return SyftSuccess(
-            message=f"Project event {project_event.id} added successfully ",
+            message=f"Project event {project_event.id} added successfully",
             value=updated_project,
         )
 
@@ -323,32 +224,11 @@
         # Any Event to be added to the project should be sent to the leader of the project
         # The leader broadcasts the event to all the members of the project
 
-<<<<<<< HEAD
         project = self.stash.get_by_uid(
-            context.node.verify_key, uid=project_event.project_id
+            context.server.verify_key, uid=project_event.project_id
         ).unwrap()
 
-        # FIX: context.node.verify_key or context.credentials?
-        if project.state_sync_leader.verify_key != context.node.verify_key:
-            raise SyftException(
-                public_message="Only the leader of the project can broadcast events"
-=======
-        project_obj = self.stash.get_by_uid(
-            context.server.verify_key, uid=project_event.project_id
-        )
-
-        if project_obj.is_err():
-            return SyftError(message=str(project_obj.err()))
-
-        project = project_obj.ok()
-        if not project.has_permission(context.credentials):
-            return SyftError(message="User does not have permission to add events")
-
-        if project.state_sync_leader.verify_key != context.server.verify_key:
-            return SyftError(
-                message="Only the leader of the project can broadcast events"
->>>>>>> fbc11879
-            )
+        self.validate_project_leader(context, project).unwrap(public_message="Only the leader of the project can broadcast events")
         self.validate_user_permission_for_project(context, project)
         self.validate_project_event_seq(project_event, project).unwrap()
 
@@ -368,14 +248,9 @@
                 )
 
                 if peer.is_err():
-<<<<<<< HEAD
                     raise SyftException(
-                        public_message=f"Leader node does not have peer {member.name}-{member.id.short()}"
-=======
-                    return SyftError(
-                        message=f"Leader server does not have peer {member.name}-{member.id.short()}"
->>>>>>> fbc11879
-                        + " Kindly exchange routes with the peer"
+                        public_message=f"Leader server does not have peer {member.name}-{member.id.short()}"
+                        + ". Please exchange routes with the peer."
                     )
                 peer = peer.ok()
                 remote_client = peer.client_with_context(context=context)
@@ -387,20 +262,12 @@
                 remote_client = remote_client.ok()
                 remote_client.api.services.project.add_event(project_event)
 
-        updated_project = self.stash.update(context.node.verify_key, project).unwrap()
-
-<<<<<<< HEAD
+        updated_project = self.stash.update(context.server.verify_key, project).unwrap()
+
         return SyftSuccess(
             message=f"Event #{project_event.seq_no} of {project.name} broadcasted successfully",
             value=updated_project,
         )
-=======
-        result = self.stash.update(context.server.verify_key, project)
-
-        if result.is_err():
-            return SyftError(message=str(result.err()))
-        return SyftSuccess(message="Successfully Broadcasted Event")
->>>>>>> fbc11879
 
     @service_method(
         path="project.sync",
@@ -409,33 +276,16 @@
     )
     def sync(
         self, context: AuthedServiceContext, project_id: UID, seq_no: int
-<<<<<<< HEAD
     ) -> list[ProjectEvent]:
         """Given a starting event seq_no, gets all following events from a project"""
         if seq_no < 0:
             raise SyftException(
                 public_message="Input seq_no should be a non negative integer"
-=======
-    ) -> list[ProjectEvent] | SyftError:
-        """To fetch unsynced events from the project"""
-
-        # Event object should be received from the leader of the project
-
-        # retrieve the project object by server verify key
-        project_obj = self.stash.get_by_uid(context.server.verify_key, uid=project_id)
-        if project_obj.is_err():
-            return SyftError(message=str(project_obj.err()))
-
-        project: Project = project_obj.ok()
-        if project.state_sync_leader.verify_key != context.server.verify_key:
-            return SyftError(
-                message="Project Events should be synced only with the leader"
->>>>>>> fbc11879
             )
 
         # Event object should be received from the leader of the project
         project = self.stash.get_by_uid(
-            context.node.verify_key, uid=project_id
+            context.server.verify_key, uid=project_id
         ).unwrap()
 
         self.validate_project_leader(context, project)
@@ -474,10 +324,9 @@
         name="get_by_uid",
         roles=GUEST_ROLE_LEVEL,
     )
-<<<<<<< HEAD
     def get_by_uid(self, context: AuthedServiceContext, uid: UID) -> Project:
         try:
-            credentials = context.node.verify_key
+            credentials = context.server.verify_key
             return self.stash.get_by_uid(credentials=credentials, uid=uid).unwrap()
         except NotFoundException as exc:
             raise NotFoundException.from_exception(
@@ -489,7 +338,7 @@
     def add_signing_key_to_project(
         self, context: AuthedServiceContext, project: Project
     ) -> Project:
-        user_service = context.node.get_service("userservice")
+        user_service = context.server.get_service("userservice")
         try:
             user = user_service.stash.get_by_verify_key(
                 credentials=context.credentials, verify_key=context.credentials
@@ -498,38 +347,6 @@
             raise NotFoundException.from_exception(
                 exc, public_message="User not found! Please register the user first"
             )
-=======
-    def get_by_uid(
-        self, context: AuthedServiceContext, uid: UID
-    ) -> Project | SyftError:
-        result = self.stash.get_by_uid(
-            credentials=context.server.verify_key,
-            uid=uid,
-        )
-        if result.is_err():
-            return SyftError(message=str(result.err()))
-        elif result.ok():
-            return result.ok()
-        return SyftError(message=f'Project(id="{uid}") does not exist')
-
-    def add_signing_key_to_project(
-        self, context: AuthedServiceContext, project: Project
-    ) -> Project | SyftError:
-        # Automatically infuse signing key of user
-        # requesting get_all() or creating the project object
-
-        user_service = context.server.get_service("userservice")
-        user = user_service.stash.get_by_verify_key(
-            credentials=context.credentials, verify_key=context.credentials
-        )
-        if user.is_err():
-            return SyftError(message=str(user.err()))
-
-        user = user.ok()
-        if not user:
-            return SyftError(message="User not found! Kindly register user first")
->>>>>>> fbc11879
-
         # Automatically infuse signing key of user
         project.user_signing_key = user.signing_key
 
@@ -571,13 +388,9 @@
                 to_user_verify_key=context.server.verify_key,
                 linked_obj=link,
             )
-<<<<<<< HEAD
 
             # TODO: Update noteificationservice result
-            method = context.node.get_service_method(NotificationService.send)
-=======
             method = context.server.get_service_method(NotificationService.send)
->>>>>>> fbc11879
             result = method(context=context, notification=message)
             if isinstance(result, SyftError):
                 raise SyftException(public_message=result)
