--- conflicted
+++ resolved
@@ -24,13 +24,8 @@
 
 
 @instrument
-<<<<<<< HEAD
-@serializable()
+@serializable(canonical_name="ProjectStash", version=1)
 class ProjectStash(NewBaseUIDStoreStash):
-=======
-@serializable(canonical_name="ProjectStash", version=1)
-class ProjectStash(BaseUIDStoreStash):
->>>>>>> d0e0ea41
     object_type = Project
     settings: PartitionSettings = PartitionSettings(
         name=Project.__canonical_name__, object_type=Project
