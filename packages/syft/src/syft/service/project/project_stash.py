# stdlib
from typing import List
from typing import Optional

# third party
from result import Result

# relative
from ...node.credentials import SyftVerifyKey
from ...serde.serializable import serializable
from ...store.document_store import BaseUIDStoreStash
from ...store.document_store import PartitionKey
from ...store.document_store import PartitionSettings
from ...store.document_store import QueryKeys
from ...store.document_store import UIDPartitionKey
from ...types.uid import UID
from ...util.telemetry import instrument
from ..request.request import Request
from ..response import SyftError
from .project import Project

VerifyKeyPartitionKey = PartitionKey(key="user_verify_key", type_=SyftVerifyKey)
OrderByNamePartitionKey = PartitionKey(key="name", type_=str)


@instrument
@serializable()
class ProjectStash(BaseUIDStoreStash):
    object_type = Project
    settings: PartitionSettings = PartitionSettings(
        name=Project.__canonical_name__, object_type=Project
    )

    def get_all_for_verify_key(
        self, credentials: SyftVerifyKey, verify_key: VerifyKeyPartitionKey
    ) -> Result[List[Request], SyftError]:
        if isinstance(verify_key, str):
            verify_key = SyftVerifyKey.from_string(verify_key)
        qks = QueryKeys(qks=[VerifyKeyPartitionKey.with_obj(verify_key)])
        return self.query_all(credentials=credentials, qks=qks)

<<<<<<< HEAD

@instrument
@serializable()
class NewProjectStash(BaseUIDStoreStash):
    object_type = NewProject
    settings: PartitionSettings = PartitionSettings(
        name=NewProject.__canonical_name__, object_type=NewProject
    )

    def get_all_for_verify_key(
        self, credentials: SyftVerifyKey, verify_key: VerifyKeyPartitionKey
    ) -> Result[List[Request], SyftError]:
        if isinstance(verify_key, str):
            verify_key = SyftVerifyKey.from_string(verify_key)
        qks = QueryKeys(qks=[VerifyKeyPartitionKey.with_obj(verify_key)])
        return self.query_all(
            credentials=credentials,
            qks=qks,
            order_by=OrderByNamePartitionKey,
        )
=======
    def get_by_uid(
        self, credentials: SyftVerifyKey, uid: UID
    ) -> Result[Optional[Project], str]:
        qks = QueryKeys(qks=[UIDPartitionKey.with_obj(uid)])
        return self.query_one(credentials=credentials, qks=qks)
>>>>>>> 914f50af
<|MERGE_RESOLUTION|>--- conflicted
+++ resolved
@@ -37,33 +37,14 @@
         if isinstance(verify_key, str):
             verify_key = SyftVerifyKey.from_string(verify_key)
         qks = QueryKeys(qks=[VerifyKeyPartitionKey.with_obj(verify_key)])
-        return self.query_all(credentials=credentials, qks=qks)
-
-<<<<<<< HEAD
-
-@instrument
-@serializable()
-class NewProjectStash(BaseUIDStoreStash):
-    object_type = NewProject
-    settings: PartitionSettings = PartitionSettings(
-        name=NewProject.__canonical_name__, object_type=NewProject
-    )
-
-    def get_all_for_verify_key(
-        self, credentials: SyftVerifyKey, verify_key: VerifyKeyPartitionKey
-    ) -> Result[List[Request], SyftError]:
-        if isinstance(verify_key, str):
-            verify_key = SyftVerifyKey.from_string(verify_key)
-        qks = QueryKeys(qks=[VerifyKeyPartitionKey.with_obj(verify_key)])
         return self.query_all(
             credentials=credentials,
             qks=qks,
             order_by=OrderByNamePartitionKey,
         )
-=======
+
     def get_by_uid(
         self, credentials: SyftVerifyKey, uid: UID
     ) -> Result[Optional[Project], str]:
         qks = QueryKeys(qks=[UIDPartitionKey.with_obj(uid)])
-        return self.query_one(credentials=credentials, qks=qks)
->>>>>>> 914f50af
+        return self.query_one(credentials=credentials, qks=qks)