--- conflicted
+++ resolved
@@ -50,10 +50,8 @@
     image_hash: Optional[str]
     healthcheck: Optional[WorkerHealth]
     status: WorkerStatus
-<<<<<<< HEAD
     worker_pool_name: str
     consumer_state: ConsumerState = ConsumerState.IDLE
-=======
     job_id: Optional[UID]
 
     def get_job_repr(self):
@@ -80,8 +78,8 @@
             "status": str(self.status.value.lower()),
             "job": self.get_job_repr(),
             "created at": str(self.created_at),
+            "consumer state": str(self.consumer_state.value.lower()),
         }
->>>>>>> 8e6d948f
 
 
 @serializable()
