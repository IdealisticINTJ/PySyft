--- conflicted
+++ resolved
@@ -127,15 +127,8 @@
         worker_image.image_identifier = image_identifier
         result = None
 
-<<<<<<< HEAD
-        if not context.node.in_memory_workers:
+        if not context.server.in_memory_workers:
             build_result = image_build(worker_image, pull=pull_image).unwrap()
-=======
-        if not context.server.in_memory_workers:
-            build_result = image_build(worker_image, pull=pull_image)
-            if isinstance(build_result, SyftError):
-                return build_result
->>>>>>> fbc11879
 
             worker_image.image_hash = build_result.image_hash
             worker_image.built_at = DateTime.now()
