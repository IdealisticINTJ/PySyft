# stdlib
from typing import Any

# third party
import pydantic
from result import OkErr

# relative
from ...custom_worker.config import DockerWorkerConfig
from ...custom_worker.config import PrebuiltWorkerConfig
from ...custom_worker.config import WorkerConfig
from ...custom_worker.k8s import IN_KUBERNETES
from ...custom_worker.runner_k8s import KubernetesRunner
from ...serde.serializable import serializable
from ...store.document_store import DocumentStore
from ...store.linked_obj import LinkedObject
from ...types.dicttuple import DictTuple
from ...types.uid import UID
from ..context import AuthedServiceContext
from ..request.request import Change
from ..request.request import CreateCustomImageChange
from ..request.request import CreateCustomWorkerPoolChange
from ..request.request import Request
from ..request.request import SubmitRequest
from ..request.request_service import RequestService
from ..response import SyftError
from ..response import SyftSuccess
from ..service import AbstractService
from ..service import SERVICE_TO_TYPES
from ..service import TYPE_TO_SERVICE
from ..service import service_method
from ..user.user_roles import DATA_OWNER_ROLE_LEVEL
from ..user.user_roles import DATA_SCIENTIST_ROLE_LEVEL
from .image_identifier import SyftWorkerImageIdentifier
from .utils import DEFAULT_WORKER_POOL_NAME
from .utils import get_orchestration_type
from .utils import run_containers
from .utils import run_workers_in_threads
from .utils import scale_kubernetes_pool
from .worker_image import SyftWorkerImage
from .worker_image_stash import SyftWorkerImageStash
from .worker_pool import ContainerSpawnStatus
from .worker_pool import WorkerPool
from .worker_pool_stash import SyftWorkerPoolStash
from .worker_service import WorkerService
from .worker_stash import WorkerStash


@serializable()
class SyftWorkerPoolService(AbstractService):
    store: DocumentStore
    stash: SyftWorkerPoolStash

    def __init__(self, store: DocumentStore) -> None:
        self.store = store
        self.stash = SyftWorkerPoolStash(store=store)
        self.image_stash = SyftWorkerImageStash(store=store)

    @service_method(
        path="worker_pool.launch",
        name="launch",
        roles=DATA_OWNER_ROLE_LEVEL,
    )
    def launch(
        self,
        context: AuthedServiceContext,
        pool_name: str,
        image_uid: UID | None,
        num_workers: int,
<<<<<<< HEAD
        reg_username: str | None = None,
        reg_password: str | None = None,
        pod_annotations: dict[str, str] | None = None,
=======
        registry_username: str | None = None,
        registry_password: str | None = None,
>>>>>>> 842fde9d
    ) -> list[ContainerSpawnStatus] | SyftError:
        """Creates a pool of workers from the given SyftWorkerImage.

        - Retrieves the image for the given UID
        - Use docker to launch containers for given image
        - For each successful container instantiation create a SyftWorker object
        - Creates a SyftWorkerPool object

        Args:
            context (AuthedServiceContext): context passed to the service
            name (str): name of the pool
            image_id (UID): UID of the SyftWorkerImage against which the pool should be created
            num_workers (int): the number of SyftWorker that needs to be created in the pool
        """

        result = self.stash.get_by_name(context.credentials, pool_name=pool_name)

        if result.is_err():
            return SyftError(message=f"{result.err()}")

        if result.ok() is not None:
            return SyftError(
                message=f"Worker Pool with name: {pool_name} already exists !!"
            )

        # If image uid is not passed, then use the default worker image
        # to create the worker pool
        if image_uid is None:
            result = self.stash.get_by_name(
                context.credentials, pool_name=DEFAULT_WORKER_POOL_NAME
            )
            default_worker_pool = result.ok()
            image_uid = default_worker_pool.image_id

        # Get the image object for the given image id
        result = self.image_stash.get_by_uid(
            credentials=context.credentials, uid=image_uid
        )
        if result.is_err():
            return SyftError(
                message=f"Failed to retrieve Worker Image with id: {image_uid}. Error: {result.err()}"
            )

        worker_image: SyftWorkerImage = result.ok()

        worker_service: AbstractService = context.node.get_service("WorkerService")
        worker_stash = worker_service.stash

        # Create worker pool from given image, with the given worker pool
        # and with the desired number of workers
        result = _create_workers_in_pool(
            context=context,
            pool_name=pool_name,
            existing_worker_cnt=0,
            worker_cnt=num_workers,
            worker_image=worker_image,
            worker_stash=worker_stash,
<<<<<<< HEAD
            reg_username=reg_username,
            reg_password=reg_password,
            pod_annotations=pod_annotations,
=======
            registry_username=registry_username,
            registry_password=registry_password,
>>>>>>> 842fde9d
        )

        if isinstance(result, SyftError):
            return result

        worker_list, container_statuses = result

        # Update the Database with the pool information
        worker_pool = WorkerPool(
            name=pool_name,
            max_count=num_workers,
            image_id=worker_image.id,
            worker_list=worker_list,
            syft_node_location=context.node.id,
            syft_client_verify_key=context.credentials,
        )
        result = self.stash.set(credentials=context.credentials, obj=worker_pool)

        if result.is_err():
            return SyftError(message=f"Failed to save Worker Pool: {result.err()}")

        return container_statuses

    @service_method(
        path="worker_pool.create_pool_request",
        name="pool_creation_request",
        roles=DATA_SCIENTIST_ROLE_LEVEL,
    )
    def create_pool_request(
        self,
        context: AuthedServiceContext,
        pool_name: str,
        num_workers: int,
        image_uid: UID,
        reason: str | None = "",
        pod_annotations: dict[str, str] | None = None,
    ) -> SyftError | SyftSuccess:
        """
        Create a request to launch the worker pool based on a built image.

        Args:
            context (AuthedServiceContext): The authenticated service context.
            pool_name (str): The name of the worker pool.
            num_workers (int): The number of workers in the pool.
            image_uid (Optional[UID]): The UID of the built image.
            reason (Optional[str], optional): The reason for creating the
                worker pool. Defaults to "".
        """

        # Check if image exists for the given image id
        search_result = self.image_stash.get_by_uid(
            credentials=context.credentials, uid=image_uid
        )

        if search_result.is_err():
            return SyftError(message=str(search_result.err()))

        worker_image: SyftWorkerImage | None = search_result.ok()

        # Raise error if worker image doesn't exists
        if worker_image is None:
            return SyftError(
                message=f"No image exists for given image uid : {image_uid}"
            )

        # Check if pool already exists for the given pool name
        result = self.stash.get_by_name(context.credentials, pool_name=pool_name)

        if result.is_err():
            return SyftError(message=f"{result.err()}")

        worker_pool = result.ok()

        if worker_pool is not None:
            return SyftError(
                message=f"Worker pool already exists for given pool name: {pool_name}"
            )

        # If no worker pool exists for given pool name
        # and image exists for given image uid, then create a change
        # request object to create the pool with the desired number of workers
        create_worker_pool_change = CreateCustomWorkerPoolChange(
            pool_name=pool_name,
            num_workers=num_workers,
            image_uid=image_uid,
            pod_annotations=pod_annotations,
        )

        changes: list[Change] = [create_worker_pool_change]

        # Create a the request object with the changes and submit it
        # for approval.
        request = SubmitRequest(changes=changes)

        method = context.node.get_service_method(RequestService.submit)
        result = method(context=context, request=request, reason=reason)

        return result

    @service_method(
        path="worker_pool.create_image_and_pool_request",
        name="create_image_and_pool_request",
        roles=DATA_SCIENTIST_ROLE_LEVEL,
    )
    def create_image_and_pool_request(
        self,
        context: AuthedServiceContext,
        pool_name: str,
        num_workers: int,
        config: WorkerConfig,
        tag: str | None = None,
        registry_uid: UID | None = None,
        reason: str | None = "",
        pull_image: bool = True,
        pod_annotations: dict[str, str] | None = None,
    ) -> SyftError | SyftSuccess:
        """
        Create a request to launch the worker pool based on a built image.

        Args:
            context (AuthedServiceContext): The authenticated service context.
            pool_name (str): The name of the worker pool.
            num_workers (int): The number of workers in the pool.
            config: (WorkerConfig): Config of the image to be built.
            tag (str | None, optional):
                a human-readable manifest identifier that is typically a specific version or variant of an image,
                only needed for `DockerWorkerConfig` to tag the image after it is built.
            reason (str | None, optional): The reason for creating the worker image and pool. Defaults to "".
        """

        if not isinstance(config, DockerWorkerConfig | PrebuiltWorkerConfig):
            return SyftError(
                message="We only support either `DockerWorkerConfig` or `PrebuiltWorkerConfig`."
            )

        if isinstance(config, DockerWorkerConfig):
            if tag is None:
                return SyftError(message="`tag` is required for `DockerWorkerConfig`.")

            # Validate image tag
            try:
                SyftWorkerImageIdentifier.from_str(tag=tag)
            except pydantic.ValidationError as e:
                return SyftError(message=f"Invalid `tag`: {e}.")

            if IN_KUBERNETES and registry_uid is None:
                return SyftError(
                    message="`registry_uid` is required in Kubernetes mode for `DockerWorkerConfig`."
                )

        # Check if an image already exists for given docker config
        search_result = self.image_stash.get_by_worker_config(
            credentials=context.credentials, config=config
        )

        if search_result.is_err():
            return SyftError(message=str(search_result.err()))

        worker_image: SyftWorkerImage | None = search_result.ok()

        if worker_image is not None:
            return SyftError(
                message="Image already exists for given config. \
                    Please use `worker_pool.create_pool_request` to request pool creation."
            )

        # create a list of Change objects and submit a
        # request for these changes for approval
        changes: list[Change] = []

        # Add create custom image change
        # If this change is approved, then build an image using the config
        create_custom_image_change = CreateCustomImageChange(
            config=config,
            tag=tag,
            registry_uid=registry_uid,
            pull_image=pull_image,
        )

        # Check if a pool already exists for given pool name
        result = self.stash.get_by_name(context.credentials, pool_name=pool_name)

        if result.is_err():
            return SyftError(message=f"{result.err()}")

        # Raise an error if worker pool already exists for the given worker pool name
        if result.ok() is not None:
            return SyftError(
                message=f"Worker Pool with name: {pool_name} already "
                f"exists. Please choose another name!"
            )

        # Add create worker pool change
        # If change is approved then worker pool is created and
        # the desired number of workers are added to the pool
        create_worker_pool_change = CreateCustomWorkerPoolChange(
            pool_name=pool_name,
            num_workers=num_workers,
            config=config,
            pod_annotations=pod_annotations,
        )
        changes += [create_custom_image_change, create_worker_pool_change]

        # Create a request object and submit a request for approval
        request = SubmitRequest(changes=changes)

        method = context.node.get_service_method(RequestService.submit)
        result = method(context=context, request=request, reason=reason)

        return result

    @service_method(
        path="worker_pool.get_all",
        name="get_all",
        roles=DATA_SCIENTIST_ROLE_LEVEL,
    )
    def get_all(
        self, context: AuthedServiceContext
    ) -> DictTuple[str, WorkerPool] | SyftError:
        # TODO: During get_all, we should dynamically make a call to docker to get the status of the containers
        # and update the status of the workers in the pool.
        result = self.stash.get_all(credentials=context.credentials)
        if result.is_err():
            return SyftError(message=f"{result.err()}")
        worker_pools: list[WorkerPool] = result.ok()

        res: list[tuple] = []
        for pool in worker_pools:
            res.append((pool.name, pool))
        return DictTuple(res)

    @service_method(
        path="worker_pool.add_workers",
        name="add_workers",
        roles=DATA_OWNER_ROLE_LEVEL,
    )
    def add_workers(
        self,
        context: AuthedServiceContext,
        number: int,
        pool_id: UID | None = None,
        pool_name: str | None = None,
        registry_username: str | None = None,
        registry_password: str | None = None,
    ) -> list[ContainerSpawnStatus] | SyftError:
        """Add workers to existing worker pool.

        Worker pool is fetched either using the unique pool id or pool name.

        Args:
            context (AuthedServiceContext): _description_
            number (int): number of workers to add
            pool_id (Optional[UID], optional): Unique UID of the pool. Defaults to None.
            pool_name (Optional[str], optional): Unique name of the pool. Defaults to None.

        Returns:
            Union[List[ContainerSpawnStatus], SyftError]: List of spawned workers with their status and error if any.
        """

        if number <= 0:
            return SyftError(message=f"Invalid number of workers: {number}")

        # Extract pool using either using pool id or pool name
        if pool_id:
            result = self.stash.get_by_uid(credentials=context.credentials, uid=pool_id)
        elif pool_name:
            result = self.stash.get_by_name(
                credentials=context.credentials,
                pool_name=pool_name,
            )

        if result.is_err():
            return SyftError(message=f"{result.err()}")

        worker_pool = result.ok()

        existing_worker_cnt = len(worker_pool.worker_list)

        result = self.image_stash.get_by_uid(
            credentials=context.credentials,
            uid=worker_pool.image_id,
        )

        if result.is_err():
            return SyftError(
                message=f"Failed to retrieve image for worker pool: {worker_pool.name}"
            )

        worker_image: SyftWorkerImage = result.ok()

        worker_service: AbstractService = context.node.get_service("WorkerService")
        worker_stash = worker_service.stash

        # Add workers to given pool from the given image
        result = _create_workers_in_pool(
            context=context,
            pool_name=worker_pool.name,
            existing_worker_cnt=existing_worker_cnt,
            worker_cnt=number,
            worker_image=worker_image,
            worker_stash=worker_stash,
            registry_username=registry_username,
            registry_password=registry_password,
        )

        if isinstance(result, SyftError):
            return result

        worker_list, container_statuses = result

        worker_pool.worker_list += worker_list
        worker_pool.max_count = existing_worker_cnt + number

        update_result = self.stash.update(
            credentials=context.credentials, obj=worker_pool
        )
        if update_result.is_err():
            return SyftError(
                message=f"Failed update worker pool: {worker_pool.name} with err: {result.err()}"
            )

        return container_statuses

    @service_method(
        path="worker_pool.scale",
        name="scale",
        roles=DATA_OWNER_ROLE_LEVEL,
    )
    def scale(
        self,
        context: AuthedServiceContext,
        number: int,
        pool_id: UID | None = None,
        pool_name: str | None = None,
    ) -> SyftError | SyftSuccess:
        """
        Scale the worker pool to the given number of workers in Kubernetes.
        Allows both scaling up and down the worker pool.
        """

        if not IN_KUBERNETES:
            return SyftError(message="Scaling is only supported in Kubernetes mode")
        elif number < 0:
            # zero is a valid scale down
            return SyftError(message=f"Invalid number of workers: {number}")

        result: Any = self._get_worker_pool(context, pool_id, pool_name)
        if isinstance(result, SyftError):
            return result

        worker_pool = result
        current_worker_count = len(worker_pool.worker_list)

        if current_worker_count == number:
            return SyftSuccess(message=f"Worker pool already has {number} workers")
        elif number > current_worker_count:
            workers_to_add = number - current_worker_count
            result = self.add_workers(
                context=context,
                number=workers_to_add,
                pool_id=pool_id,
                pool_name=pool_name,
                # kube scaling doesn't require password as it replicates an existing deployment
                registry_username=None,
                registry_password=None,
            )
            if isinstance(result, SyftError):
                return result
        else:
            # scale down at kubernetes control plane
            runner = KubernetesRunner()
            result = scale_kubernetes_pool(
                runner,
                pool_name=worker_pool.name,
                replicas=number,
            )
            if isinstance(result, SyftError):
                return result

            # scale down removes the last "n" workers
            # workers to delete = len(workers) - number
            workers_to_delete = worker_pool.worker_list[
                -(current_worker_count - number) :
            ]

            worker_stash = context.node.get_service("WorkerService").stash
            # delete linkedobj workers
            for worker in workers_to_delete:
                delete_result = worker_stash.delete_by_uid(
                    credentials=context.credentials,
                    uid=worker.object_uid,
                )
                if delete_result.is_err():
                    print(f"Failed to delete worker: {worker.object_uid}")

            # update worker_pool
            worker_pool.max_count = number
            worker_pool.worker_list = worker_pool.worker_list[:number]
            update_result = self.stash.update(
                credentials=context.credentials,
                obj=worker_pool,
            )

            if update_result.is_err():
                return SyftError(
                    message=(
                        f"Pool {worker_pool.name} was scaled down, "
                        f"but failed update the stash with err: {update_result.err()}"
                    )
                )

        return SyftSuccess(message=f"Worker pool scaled to {number} workers")

    @service_method(
        path="worker_pool.filter_by_image_id",
        name="filter_by_image_id",
        roles=DATA_SCIENTIST_ROLE_LEVEL,
    )
    def filter_by_image_id(
        self, context: AuthedServiceContext, image_uid: UID
    ) -> list[WorkerPool] | SyftError:
        result = self.stash.get_by_image_uid(context.credentials, image_uid)

        if result.is_err():
            return SyftError(message=f"Failed to get worker pool for uid: {image_uid}")

        return result.ok()

    @service_method(
        path="worker_pool.get_by_name",
        name="get_by_name",
        roles=DATA_SCIENTIST_ROLE_LEVEL,
    )
    def get_by_name(
        self, context: AuthedServiceContext, pool_name: str
    ) -> list[WorkerPool] | SyftError:
        result = self.stash.get_by_name(context.credentials, pool_name)

        if result.is_err():
            return SyftError(
                message=f"Failed to get worker pool with name: {pool_name}"
            )

        return result.ok()

    @service_method(
        path="worker_pool.sync_pool_from_request",
        name="sync_pool_from_request",
        roles=DATA_SCIENTIST_ROLE_LEVEL,
    )
    def sync_pool_from_request(
        self,
        context: AuthedServiceContext,
        request: Request,
    ) -> SyftSuccess | SyftError:
        """Re-submit request from a different node"""

        num_of_changes = len(request.changes)
        pool_name, num_workers, config, image_uid, tag = None, None, None, None, None

        if num_of_changes > 2:
            return SyftError(
                message=f"Invalid pool request object. Only pool request changes allowed. {request.changes}"
            )

        for change in request.changes:
            if isinstance(change, CreateCustomWorkerPoolChange):
                pool_name = change.pool_name
                num_workers = change.num_workers
                image_uid = change.image_uid
                pod_annotations = change.pod_annotations
            elif isinstance(change, CreateCustomImageChange):  # type: ignore[unreachable]
                config = change.config
                tag = change.tag

        if config is None and image_uid is not None:
            return self.create_pool_request(
                context=context,
                pool_name=pool_name,
                num_workers=num_workers,
                image_uid=image_uid,
                pod_annotations=pod_annotations,
            )
        elif config is not None:
            return self.create_image_and_pool_request(  # type: ignore[unreachable]
                context=context,
                pool_name=pool_name,
                num_workers=num_workers,
                config=config,
                tag=tag,
                pod_annotations=pod_annotations,
            )
        else:
            return SyftError(
                message=f"Invalid request object. Invalid image uid or config in the request changes. {request.changes}"
            )

    def _get_worker_pool(
        self,
        context: AuthedServiceContext,
        pool_id: UID | None = None,
        pool_name: str | None = None,
    ) -> WorkerPool | SyftError:
        if pool_id:
            result = self.stash.get_by_uid(
                credentials=context.credentials,
                uid=pool_id,
            )
        else:
            result = self.stash.get_by_name(
                credentials=context.credentials,
                pool_name=pool_name,
            )

        if result.is_err():
            return SyftError(message=f"{result.err()}")

        worker_pool = result.ok()

        return (
            SyftError(
                message=f"worker pool : {pool_id if pool_id else pool_name} does not exist"
            )
            if worker_pool is None
            else worker_pool
        )


def _create_workers_in_pool(
    context: AuthedServiceContext,
    pool_name: str,
    existing_worker_cnt: int,
    worker_cnt: int,
    worker_image: SyftWorkerImage,
    worker_stash: WorkerStash,
<<<<<<< HEAD
    reg_username: str | None = None,
    reg_password: str | None = None,
    pod_annotations: dict[str, str] | None = None,
=======
    registry_username: str | None = None,
    registry_password: str | None = None,
>>>>>>> 842fde9d
) -> tuple[list[LinkedObject], list[ContainerSpawnStatus]] | SyftError:
    queue_port = context.node.queue_config.client_config.queue_port

    # Check if workers needs to be run in memory or as containers
    start_workers_in_memory = context.node.in_memory_workers

    if start_workers_in_memory:
        # Run in-memory workers in threads
        container_statuses: list[ContainerSpawnStatus] = run_workers_in_threads(
            node=context.node,
            pool_name=pool_name,
            start_idx=existing_worker_cnt,
            number=worker_cnt + existing_worker_cnt,
        )
    else:
        registry_host = (
            worker_image.image_identifier.registry_host
            if worker_image.image_identifier is not None
            else None
        )
        result = run_containers(
            pool_name=pool_name,
            worker_image=worker_image,
            start_idx=existing_worker_cnt,
            number=worker_cnt + existing_worker_cnt,
            orchestration=get_orchestration_type(),
            queue_port=queue_port,
            dev_mode=context.node.dev_mode,
            registry_username=registry_username,
            registry_password=registry_password,
            reg_url=registry_host,
            pod_annotations=pod_annotations,
        )
        if isinstance(result, SyftError):
            return result
        container_statuses = result

    linked_worker_list = []

    for container_status in container_statuses:
        worker = container_status.worker
        if worker is None:
            continue
        result = worker_stash.set(
            credentials=context.credentials,
            obj=worker,
        )

        if isinstance(result, OkErr):
            node = context.node
            if result.is_ok():
                worker_obj = LinkedObject.from_obj(
                    obj=result.ok(),
                    service_type=WorkerService,
                    node_uid=node.id,
                )
                linked_worker_list.append(worker_obj)
            elif isinstance(result, SyftError):
                container_status.error = result.err()

    return linked_worker_list, container_statuses


TYPE_TO_SERVICE[WorkerPool] = SyftWorkerPoolService
SERVICE_TO_TYPES[SyftWorkerPoolService] = WorkerPool<|MERGE_RESOLUTION|>--- conflicted
+++ resolved
@@ -67,14 +67,9 @@
         pool_name: str,
         image_uid: UID | None,
         num_workers: int,
-<<<<<<< HEAD
-        reg_username: str | None = None,
-        reg_password: str | None = None,
-        pod_annotations: dict[str, str] | None = None,
-=======
         registry_username: str | None = None,
         registry_password: str | None = None,
->>>>>>> 842fde9d
+        pod_annotations: dict[str, str] | None = None,
     ) -> list[ContainerSpawnStatus] | SyftError:
         """Creates a pool of workers from the given SyftWorkerImage.
 
@@ -132,14 +127,9 @@
             worker_cnt=num_workers,
             worker_image=worker_image,
             worker_stash=worker_stash,
-<<<<<<< HEAD
-            reg_username=reg_username,
-            reg_password=reg_password,
-            pod_annotations=pod_annotations,
-=======
             registry_username=registry_username,
             registry_password=registry_password,
->>>>>>> 842fde9d
+            pod_annotations=pod_annotations,
         )
 
         if isinstance(result, SyftError):
@@ -675,14 +665,9 @@
     worker_cnt: int,
     worker_image: SyftWorkerImage,
     worker_stash: WorkerStash,
-<<<<<<< HEAD
-    reg_username: str | None = None,
-    reg_password: str | None = None,
-    pod_annotations: dict[str, str] | None = None,
-=======
     registry_username: str | None = None,
     registry_password: str | None = None,
->>>>>>> 842fde9d
+    pod_annotations: dict[str, str] | None = None,
 ) -> tuple[list[LinkedObject], list[ContainerSpawnStatus]] | SyftError:
     queue_port = context.node.queue_config.client_config.queue_port
 
