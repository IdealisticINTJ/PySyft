# stdlib
import logging
from typing import Any

# third party
import pydantic

# relative
from ...custom_worker.config import DockerWorkerConfig
from ...custom_worker.config import PrebuiltWorkerConfig
from ...custom_worker.config import WorkerConfig
from ...custom_worker.k8s import IN_KUBERNETES
from ...custom_worker.runner_k8s import KubernetesRunner
from ...serde.serializable import serializable
from ...store.document_store import DocumentStore
from ...store.document_store_errors import NotFoundException
from ...store.document_store_errors import StashException
from ...store.linked_obj import LinkedObject
from ...types.dicttuple import DictTuple
from ...types.errors import SyftException
from ...types.result import as_result
from ...types.uid import UID
from ..context import AuthedServiceContext
from ..request.request import Change
from ..request.request import CreateCustomImageChange
from ..request.request import CreateCustomWorkerPoolChange
from ..request.request import Request
from ..request.request import SubmitRequest
from ..request.request_service import RequestService
from ..response import SyftError
from ..response import SyftSuccess
from ..service import AbstractService
from ..service import SERVICE_TO_TYPES
from ..service import TYPE_TO_SERVICE
from ..service import service_method
from ..user.user_roles import DATA_OWNER_ROLE_LEVEL
from ..user.user_roles import DATA_SCIENTIST_ROLE_LEVEL
from .image_identifier import SyftWorkerImageIdentifier
from .utils import DEFAULT_WORKER_POOL_NAME
from .utils import get_orchestration_type
from .utils import run_containers
from .utils import run_workers_in_threads
from .utils import scale_kubernetes_pool
from .worker_image import SyftWorkerImage
from .worker_image_stash import SyftWorkerImageStash
from .worker_pool import ContainerSpawnStatus
from .worker_pool import WorkerPool
from .worker_pool_stash import SyftWorkerPoolStash
from .worker_service import WorkerService
from .worker_stash import WorkerStash

logger = logging.getLogger(__name__)


@serializable()
class SyftWorkerPoolService(AbstractService):
    store: DocumentStore
    stash: SyftWorkerPoolStash

    def __init__(self, store: DocumentStore) -> None:
        self.store = store
        self.stash = SyftWorkerPoolStash(store=store)
        self.image_stash = SyftWorkerImageStash(store=store)

    @as_result(StashException)
    def pool_exists(self, context: AuthedServiceContext, pool_name: str) -> bool:
        try:
            self.stash.get_by_name(context.credentials, pool_name=pool_name).unwrap()
            return True
        except NotFoundException:
            return False

    @as_result(StashException)
    def image_exists(self, context: AuthedServiceContext, uid: UID) -> bool:
        try:
            self.image_stash.get_by_uid(context.credentials, uid=uid).unwrap()
            return True
        except NotFoundException:
            return False

    @service_method(
        path="worker_pool.launch",
        name="launch",
        roles=DATA_OWNER_ROLE_LEVEL,
    )
    def launch(
        self,
        context: AuthedServiceContext,
        pool_name: str,
        image_uid: UID | None,
        num_workers: int,
        registry_username: str | None = None,
        registry_password: str | None = None,
        pod_annotations: dict[str, str] | None = None,
        pod_labels: dict[str, str] | None = None,
    ) -> list[ContainerSpawnStatus]:
        """Creates a pool of workers from the given SyftWorkerImage.

        - Retrieves the image for the given UID
        - Use docker to launch containers for given image
        - For each successful container instantiation create a SyftWorker object
        - Creates a SyftWorkerPool object

        Args:
            context (AuthedServiceContext): context passed to the service
            name (str): name of the pool
            image_id (UID): UID of the SyftWorkerImage against which the pool should be created
            num_workers (int): the number of SyftWorker that needs to be created in the pool
        """

        pool_exists = self.pool_exists(context, pool_name=pool_name).unwrap()
        if pool_exists:
            raise SyftException(
                public_message=f"Worker Pool with name: {pool_name} already exists !!"
            )

        # If image uid is not passed, then use the default worker image
        # to create the worker pool
        if image_uid is None:
            default_worker_pool = self.stash.get_by_name(
                context.credentials, pool_name=DEFAULT_WORKER_POOL_NAME
            ).unwrap()
            image_uid = default_worker_pool.image_id

        # Get the image object for the given image id
        worker_image = self.image_stash.get_by_uid(
            credentials=context.credentials, uid=image_uid
        ).unwrap()

        worker_service: AbstractService = context.server.get_service("WorkerService")
        worker_stash = worker_service.stash

        # Create worker pool from given image, with the given worker pool
        # and with the desired number of workers
        worker_list, container_statuses = _create_workers_in_pool(
            context=context,
            pool_name=pool_name,
            existing_worker_cnt=0,
            worker_cnt=num_workers,
            worker_image=worker_image,
            worker_stash=worker_stash,
            registry_username=registry_username,
            registry_password=registry_password,
            pod_annotations=pod_annotations,
            pod_labels=pod_labels,
        ).unwrap()

        # Update the Database with the pool information
        worker_pool = WorkerPool(
            name=pool_name,
            max_count=num_workers,
            image_id=worker_image.id,
            worker_list=worker_list,
            syft_server_location=context.server.id,
            syft_client_verify_key=context.credentials,
        )
        self.stash.set(credentials=context.credentials, obj=worker_pool).unwrap()
        return container_statuses

    @service_method(
        path="worker_pool.create_pool_request",
        name="pool_creation_request",
        roles=DATA_SCIENTIST_ROLE_LEVEL,
    )
    def create_pool_request(
        self,
        context: AuthedServiceContext,
        pool_name: str,
        num_workers: int,
        image_uid: UID,
        reason: str | None = "",
        pod_annotations: dict[str, str] | None = None,
        pod_labels: dict[str, str] | None = None,
    ) -> Request:
        """
        Create a request to launch the worker pool based on a built image.

        Args:
            context (AuthedServiceContext): The authenticated service context.
            pool_name (str): The name of the worker pool.
            num_workers (int): The number of workers in the pool.
            image_uid (Optional[UID]): The UID of the built image.
            reason (Optional[str], optional): The reason for creating the
                worker pool. Defaults to "".
        """
        # Check if image exists for the given image id
        worker_image_exists = self.image_exists(context, uid=image_uid).unwrap()

        # Raise error if worker image doesn't exists
        if not worker_image_exists:
            raise SyftException(
                public_message=f"No image exists for given image uid : {image_uid}"
            )

        # Check if pool already exists for the given pool name
        worker_pool_exists = self.pool_exists(context, pool_name=pool_name).unwrap()

        if worker_pool_exists:
            raise SyftException(
                public_message=f"Worker pool already exists for given pool name: {pool_name}"
            )

        # If no worker pool exists for given pool name
        # and image exists for given image uid, then create a change
        # request object to create the pool with the desired number of workers
        create_worker_pool_change = CreateCustomWorkerPoolChange(
            pool_name=pool_name,
            num_workers=num_workers,
            image_uid=image_uid,
            pod_annotations=pod_annotations,
            pod_labels=pod_labels,
        )
        changes: list[Change] = [create_worker_pool_change]

        # Create a the request object with the changes and submit it
        # for approval.
        request = SubmitRequest(changes=changes)
<<<<<<< HEAD
        method = context.node.get_service_method(RequestService.submit)
        return method(context=context, request=request, reason=reason)
=======

        method = context.server.get_service_method(RequestService.submit)
        result = method(context=context, request=request, reason=reason)

        return result
>>>>>>> fbc11879

    @service_method(
        path="worker_pool.create_image_and_pool_request",
        name="create_image_and_pool_request",
        roles=DATA_SCIENTIST_ROLE_LEVEL,
    )
    def create_image_and_pool_request(
        self,
        context: AuthedServiceContext,
        pool_name: str,
        num_workers: int,
        config: WorkerConfig,
        tag: str | None = None,
        registry_uid: UID | None = None,
        reason: str | None = "",
        pull_image: bool = True,
        pod_annotations: dict[str, str] | None = None,
        pod_labels: dict[str, str] | None = None,
    ) -> SyftSuccess:
        """
        Create a request to launch the worker pool based on a built image.

        Args:
            context (AuthedServiceContext): The authenticated service context.
            pool_name (str): The name of the worker pool.
            num_workers (int): The number of workers in the pool.
            config: (WorkerConfig): Config of the image to be built.
            tag (str | None, optional):
                a human-readable manifest identifier that is typically a specific version or variant of an image,
                only needed for `DockerWorkerConfig` to tag the image after it is built.
            reason (str | None, optional): The reason for creating the worker image and pool. Defaults to "".
        """
        if not isinstance(config, DockerWorkerConfig | PrebuiltWorkerConfig):
            raise SyftException(
                public_message="We only support either `DockerWorkerConfig` or `PrebuiltWorkerConfig`."
            )

        if isinstance(config, DockerWorkerConfig):
            if tag is None:
                raise SyftException(
                    public_message="`tag` is required for `DockerWorkerConfig`."
                )

            # Validate image tag
            try:
                SyftWorkerImageIdentifier.from_str(tag=tag)
            except pydantic.ValidationError as e:
                raise SyftException(public_message=f"Invalid `tag`: {e}.")

            if IN_KUBERNETES and registry_uid is None:
                raise SyftException(
                    public_message="`registry_uid` is required in Kubernetes mode for `DockerWorkerConfig`."
                )

        # Check if an image already exists for given docker config
        worker_image_exists = self.image_stash.worker_config_exists(
            credentials=context.credentials, config=config
        ).unwrap()

        if worker_image_exists:
            raise SyftException(
                public_message="Image already exists for given config. \
                    Please use `worker_pool.create_pool_request` to request pool creation."
            )

        # create a list of Change objects and submit a
        # request for these changes for approval
        changes: list[Change] = []

        # Add create custom image change
        # If this change is approved, then build an image using the config
        create_custom_image_change = CreateCustomImageChange(
            config=config,
            tag=tag,
            registry_uid=registry_uid,
            pull_image=pull_image,
        )

        # Check if a pool already exists for given pool name
        worker_pool_exists = self.pool_exists(context, pool_name=pool_name).unwrap()

        # Raise an error if worker pool already exists for the given worker pool name
        if worker_pool_exists:
            raise SyftException(
                public_message=f"Worker Pool with name: {pool_name} already"
                f" exists. Please choose another name!"
            )

        # Add create worker pool change
        # If change is approved then worker pool is created and
        # the desired number of workers are added to the pool
        create_worker_pool_change = CreateCustomWorkerPoolChange(
            pool_name=pool_name,
            num_workers=num_workers,
            config=config,
            pod_annotations=pod_annotations,
            pod_labels=pod_labels,
        )
        changes += [create_custom_image_change, create_worker_pool_change]

        # Create a request object and submit a request for approval
        request = SubmitRequest(changes=changes)
<<<<<<< HEAD
        method = context.node.get_service_method(RequestService.submit)
=======

        method = context.server.get_service_method(RequestService.submit)
>>>>>>> fbc11879
        result = method(context=context, request=request, reason=reason)

        return result

    @service_method(
        path="worker_pool.get_all",
        name="get_all",
        roles=DATA_SCIENTIST_ROLE_LEVEL,
    )
    def get_all(self, context: AuthedServiceContext) -> DictTuple[str, WorkerPool]:
        # TODO: During get_all, we should dynamically make a call to docker to get the status of the containers
        # and update the status of the workers in the pool.
        worker_pools = self.stash.get_all(credentials=context.credentials).unwrap()

        res = ((pool.name, pool) for pool in worker_pools)
        return DictTuple(res)

    @service_method(
        path="worker_pool.add_workers",
        name="add_workers",
        roles=DATA_OWNER_ROLE_LEVEL,
    )
    def add_workers(
        self,
        context: AuthedServiceContext,
        number: int,
        pool_id: UID | None = None,
        pool_name: str | None = None,
        registry_username: str | None = None,
        registry_password: str | None = None,
    ) -> list[ContainerSpawnStatus]:
        """Add workers to existing worker pool.

        Worker pool is fetched either using the unique pool id or pool name.

        Args:
            context (AuthedServiceContext): _description_
            number (int): number of workers to add
            pool_id (Optional[UID], optional): Unique UID of the pool. Defaults to None.
            pool_name (Optional[str], optional): Unique name of the pool. Defaults to None.

        Returns:
            Union[List[ContainerSpawnStatus], SyftError]: List of spawned workers with their status and error if any.
        """

        if number <= 0:
            raise SyftException(public_message=f"Invalid number of workers: {number}")

        # Extract pool using either using pool id or pool name
        if pool_id:
            worker_pool = self.stash.get_by_uid(
                credentials=context.credentials, uid=pool_id
            ).unwrap()
        elif pool_name:
            worker_pool = self.stash.get_by_name(
                credentials=context.credentials,
                pool_name=pool_name,
            ).unwrap()

        existing_worker_cnt = len(worker_pool.worker_list)

        worker_image = self.image_stash.get_by_uid(
            credentials=context.credentials,
            uid=worker_pool.image_id,
        ).unwrap()

        worker_service: AbstractService = context.server.get_service("WorkerService")
        worker_stash = worker_service.stash

        # Add workers to given pool from the given image
        worker_list, container_statuses = _create_workers_in_pool(
            context=context,
            pool_name=worker_pool.name,
            existing_worker_cnt=existing_worker_cnt,
            worker_cnt=number,
            worker_image=worker_image,
            worker_stash=worker_stash,
            registry_username=registry_username,
            registry_password=registry_password,
        ).unwrap()

        worker_pool.worker_list += worker_list
        worker_pool.max_count = existing_worker_cnt + number

        self.stash.update(credentials=context.credentials, obj=worker_pool).unwrap()
        return container_statuses

    @service_method(
        path="worker_pool.scale",
        name="scale",
        roles=DATA_OWNER_ROLE_LEVEL,
    )
    def scale(
        self,
        context: AuthedServiceContext,
        number: int,
        pool_id: UID | None = None,
        pool_name: str | None = None,
    ) -> SyftSuccess:
        """
        Scale the worker pool to the given number of workers in Kubernetes.
        Allows both scaling up and down the worker pool.
        """

        if not IN_KUBERNETES:
            raise SyftException(message="Scaling is only supported in Kubernetes mode")
        elif number < 0:
            # zero is a valid scale down
            raise SyftException(message=f"Invalid number of workers: {number}")

        worker_pool: Any = self._get_worker_pool(context, pool_id, pool_name).unwrap()
        current_worker_count = len(worker_pool.worker_list)

        if current_worker_count == number:
            return SyftSuccess(message=f"Worker pool already has {number} workers")
        elif number > current_worker_count:
            workers_to_add = number - current_worker_count
            self.add_workers(
                context=context,
                number=workers_to_add,
                pool_id=pool_id,
                pool_name=pool_name,
                # kube scaling doesn't require password as it replicates an existing deployment
                registry_username=None,
                registry_password=None,
            )
        else:
            # scale down at kubernetes control plane
            runner = KubernetesRunner()
            scale_kubernetes_pool(
                runner,
                pool_name=worker_pool.name,
                replicas=number,
            ).unwrap()

            # scale down removes the last "n" workers
            # workers to delete = len(workers) - number
            workers_to_delete = worker_pool.worker_list[
                -(current_worker_count - number) :
            ]

            worker_stash = context.server.get_service("WorkerService").stash
            # delete linkedobj workers
            for worker in workers_to_delete:
                worker_stash.delete_by_uid(
                    credentials=context.credentials,
                    uid=worker.object_uid,
                ).unwrap()

            # update worker_pool
            worker_pool.max_count = number
            worker_pool.worker_list = worker_pool.worker_list[:number]
            self.stash.update(
                credentials=context.credentials,
                obj=worker_pool,
            ).unwrap(
                public_message=(
                    f"Pool {worker_pool.name} was scaled down, "
                    f"but failed to update the stash"
                )
            )

        return SyftSuccess(message=f"Worker pool scaled to {number} workers")

    @service_method(
        path="worker_pool.filter_by_image_id",
        name="filter_by_image_id",
        roles=DATA_SCIENTIST_ROLE_LEVEL,
    )
    def filter_by_image_id(
        self, context: AuthedServiceContext, image_uid: UID
    ) -> list[WorkerPool]:
        return self.stash.get_by_image_uid(context.credentials, image_uid).unwrap()

    @service_method(
        path="worker_pool.get_by_name",
        name="get_by_name",
        roles=DATA_SCIENTIST_ROLE_LEVEL,
    )
    def get_by_name(
        self, context: AuthedServiceContext, pool_name: str
    ) -> list[WorkerPool]:
        return self.stash.get_by_name(context.credentials, pool_name).unwrap()

    @service_method(
        path="worker_pool.sync_pool_from_request",
        name="sync_pool_from_request",
        roles=DATA_SCIENTIST_ROLE_LEVEL,
    )
    def sync_pool_from_request(
        self,
        context: AuthedServiceContext,
        request: Request,
<<<<<<< HEAD
    ) -> SyftSuccess:
        """Re-submit request from a different node"""
=======
    ) -> SyftSuccess | SyftError:
        """Re-submit request from a different server"""
>>>>>>> fbc11879

        num_of_changes = len(request.changes)
        pool_name, num_workers, config, image_uid, tag = None, None, None, None, None

        if num_of_changes > 2:
            raise SyftException(
                public_message=f"Invalid pool request object. Only pool request changes allowed. {request.changes}"
            )

        for change in request.changes:
            if isinstance(change, CreateCustomWorkerPoolChange):
                pool_name = change.pool_name
                num_workers = change.num_workers
                image_uid = change.image_uid
                pod_annotations = change.pod_annotations
                pod_labels = change.pod_labels
            elif isinstance(change, CreateCustomImageChange):  # type: ignore[unreachable]
                config = change.config
                tag = change.tag

        if config is None and image_uid is not None:
            return self.create_pool_request(
                context=context,
                pool_name=pool_name,
                num_workers=num_workers,
                image_uid=image_uid,
                pod_annotations=pod_annotations,
                pod_labels=pod_labels,
            )
        elif config is not None:
            return self.create_image_and_pool_request(  # type: ignore[unreachable]
                context=context,
                pool_name=pool_name,
                num_workers=num_workers,
                config=config,
                tag=tag,
                pod_annotations=pod_annotations,
                pod_labels=pod_labels,
            )
        else:
            raise SyftException(
                public_message=f"Invalid request object. Invalid image uid or config in the request changes. {request.changes}"
            )

    @as_result(StashException, SyftException)
    def _get_worker_pool(
        self,
        context: AuthedServiceContext,
        pool_id: UID | None = None,
        pool_name: str | None = None,
    ) -> WorkerPool:
        if pool_id:
            worker_pool = self.stash.get_by_uid(
                credentials=context.credentials,
                uid=pool_id,
            ).unwrap()
        else:
            worker_pool = self.stash.get_by_name(
                credentials=context.credentials,
                pool_name=pool_name,
            ).unwrap()

        return worker_pool


@as_result(SyftException)
def _create_workers_in_pool(
    context: AuthedServiceContext,
    pool_name: str,
    existing_worker_cnt: int,
    worker_cnt: int,
    worker_image: SyftWorkerImage,
    worker_stash: WorkerStash,
    registry_username: str | None = None,
    registry_password: str | None = None,
    pod_annotations: dict[str, str] | None = None,
    pod_labels: dict[str, str] | None = None,
<<<<<<< HEAD
) -> tuple[list[LinkedObject], list[ContainerSpawnStatus]]:
    queue_port = context.node.queue_config.client_config.queue_port
=======
) -> tuple[list[LinkedObject], list[ContainerSpawnStatus]] | SyftError:
    queue_port = context.server.queue_config.client_config.queue_port
>>>>>>> fbc11879

    # Check if workers needs to be run in memory or as containers
    start_workers_in_memory = context.server.in_memory_workers

    if start_workers_in_memory:
        # Run in-memory workers in threads
        container_statuses: list[ContainerSpawnStatus] = run_workers_in_threads(
            server=context.server,
            pool_name=pool_name,
            start_idx=existing_worker_cnt,
            number=worker_cnt + existing_worker_cnt,
        )
    else:
        registry_host = (
            worker_image.image_identifier.registry_host
            if worker_image.image_identifier is not None
            else None
        )
        container_statuses = run_containers(
            pool_name=pool_name,
            worker_image=worker_image,
            start_idx=existing_worker_cnt,
            number=worker_cnt + existing_worker_cnt,
            orchestration=get_orchestration_type(),
            queue_port=queue_port,
            dev_mode=context.server.dev_mode,
            registry_username=registry_username,
            registry_password=registry_password,
            reg_url=registry_host,
            pod_annotations=pod_annotations,
            pod_labels=pod_labels,
        ).unwrap()

    linked_worker_list = []

    for container_status in container_statuses:
        worker = container_status.worker
        if worker is None:
            continue
<<<<<<< HEAD
=======
        result = worker_stash.set(
            credentials=context.credentials,
            obj=worker,
        )

        if isinstance(result, OkErr):
            server = context.server
            if result.is_ok():
                worker_obj = LinkedObject.from_obj(
                    obj=result.ok(),
                    service_type=WorkerService,
                    server_uid=server.id,
                )
                linked_worker_list.append(worker_obj)
            elif isinstance(result, SyftError):
                container_status.error = result.err()
>>>>>>> fbc11879

        node = context.node
        try:
            obj = worker_stash.set(
                credentials=context.credentials,
                obj=worker,
            ).unwrap()
            worker_obj = LinkedObject.from_obj(
                obj=obj,
                service_type=WorkerService,
                node_uid=node.id,
            )
            linked_worker_list.append(worker_obj)
        except SyftException as exc:
            container_status.error = exc.public_message
    return linked_worker_list, container_statuses


TYPE_TO_SERVICE[WorkerPool] = SyftWorkerPoolService
SERVICE_TO_TYPES[SyftWorkerPoolService] = WorkerPool<|MERGE_RESOLUTION|>--- conflicted
+++ resolved
@@ -215,16 +215,9 @@
         # Create a the request object with the changes and submit it
         # for approval.
         request = SubmitRequest(changes=changes)
-<<<<<<< HEAD
-        method = context.node.get_service_method(RequestService.submit)
+        method = context.server.get_service_method(RequestService.submit)
         return method(context=context, request=request, reason=reason)
-=======
-
-        method = context.server.get_service_method(RequestService.submit)
-        result = method(context=context, request=request, reason=reason)
-
-        return result
->>>>>>> fbc11879
+
 
     @service_method(
         path="worker_pool.create_image_and_pool_request",
@@ -327,15 +320,8 @@
 
         # Create a request object and submit a request for approval
         request = SubmitRequest(changes=changes)
-<<<<<<< HEAD
-        method = context.node.get_service_method(RequestService.submit)
-=======
-
         method = context.server.get_service_method(RequestService.submit)
->>>>>>> fbc11879
-        result = method(context=context, request=request, reason=reason)
-
-        return result
+        return method(context=context, request=request, reason=reason)
 
     @service_method(
         path="worker_pool.get_all",
@@ -526,13 +512,8 @@
         self,
         context: AuthedServiceContext,
         request: Request,
-<<<<<<< HEAD
     ) -> SyftSuccess:
-        """Re-submit request from a different node"""
-=======
-    ) -> SyftSuccess | SyftError:
         """Re-submit request from a different server"""
->>>>>>> fbc11879
 
         num_of_changes = len(request.changes)
         pool_name, num_workers, config, image_uid, tag = None, None, None, None, None
@@ -610,13 +591,8 @@
     registry_password: str | None = None,
     pod_annotations: dict[str, str] | None = None,
     pod_labels: dict[str, str] | None = None,
-<<<<<<< HEAD
 ) -> tuple[list[LinkedObject], list[ContainerSpawnStatus]]:
-    queue_port = context.node.queue_config.client_config.queue_port
-=======
-) -> tuple[list[LinkedObject], list[ContainerSpawnStatus]] | SyftError:
     queue_port = context.server.queue_config.client_config.queue_port
->>>>>>> fbc11879
 
     # Check if workers needs to be run in memory or as containers
     start_workers_in_memory = context.server.in_memory_workers
@@ -656,37 +632,21 @@
         worker = container_status.worker
         if worker is None:
             continue
-<<<<<<< HEAD
-=======
-        result = worker_stash.set(
-            credentials=context.credentials,
-            obj=worker,
-        )
-
-        if isinstance(result, OkErr):
-            server = context.server
-            if result.is_ok():
-                worker_obj = LinkedObject.from_obj(
-                    obj=result.ok(),
-                    service_type=WorkerService,
-                    server_uid=server.id,
-                )
-                linked_worker_list.append(worker_obj)
-            elif isinstance(result, SyftError):
-                container_status.error = result.err()
->>>>>>> fbc11879
-
-        node = context.node
+
+        server = context.server
+
         try:
             obj = worker_stash.set(
                 credentials=context.credentials,
                 obj=worker,
             ).unwrap()
+
             worker_obj = LinkedObject.from_obj(
                 obj=obj,
                 service_type=WorkerService,
-                node_uid=node.id,
-            )
+                server_uid=server.id,
+            )
+
             linked_worker_list.append(worker_obj)
         except SyftException as exc:
             container_status.error = exc.public_message
