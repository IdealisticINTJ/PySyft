--- conflicted
+++ resolved
@@ -43,6 +43,20 @@
     admin_email: str
     association_request_auto_approval: bool
     welcome_markdown: HTMLObject | MarkdownDescription
+    node_side_type: str
+
+    @field_validator("node_side_type", check_fields=False)
+    @classmethod
+    def validate_node_side_type(cls, v: str) -> type[Empty]:
+        msg = f"You cannot update 'node_side_type' through NodeSettingsUpdate. \
+Please use client.set_node_side_type_dangerous(node_side_type={v}). \
+Be aware if you have private data on the node and you want to change it to the Low Side, \
+as information might be leaked."
+        try:
+            display(SyftInfo(message=msg))
+        except Exception:
+            print(SyftInfo(message=msg))
+        return Empty
 
 
 @serializable()
@@ -58,24 +72,7 @@
     admin_email: str
     association_request_auto_approval: bool
     welcome_markdown: HTMLObject | MarkdownDescription
-<<<<<<< HEAD
     eager_execution_enabled: bool = False
-=======
-    node_side_type: str
-
-    @field_validator("node_side_type", check_fields=False)
-    @classmethod
-    def validate_node_side_type(cls, v: str) -> type[Empty]:
-        msg = f"You cannot update 'node_side_type' through NodeSettingsUpdate. \
-Please use client.set_node_side_type_dangerous(node_side_type={v}). \
-Be aware if you have private data on the node and you want to change it to the Low Side, \
-as information might be leaked."
-        try:
-            display(SyftInfo(message=msg))
-        except Exception:
-            print(SyftInfo(message=msg))
-        return Empty
->>>>>>> f6592062
 
 
 @serializable()
