# stdlib

# third party

# relative
from ...serde.serializable import serializable
<<<<<<< HEAD
=======
from ...server.credentials import SyftVerifyKey
from ...store.document_store import BaseUIDStoreStash
>>>>>>> fbc11879
from ...store.document_store import DocumentStore
from ...store.document_store import NewBaseUIDStoreStash
from ...store.document_store import PartitionKey
from ...store.document_store import PartitionSettings
from ...store.document_store_errors import StashException
from ...types.result import as_result
from ...types.uid import UID
from ...util.telemetry import instrument
<<<<<<< HEAD
from .settings import NodeSettings
=======
from ..action.action_permissions import ActionObjectPermission
from .settings import ServerSettings
>>>>>>> fbc11879

NamePartitionKey = PartitionKey(key="name", type_=str)
ActionIDsPartitionKey = PartitionKey(key="action_ids", type_=list[UID])


@instrument
@serializable()
<<<<<<< HEAD
class SettingsStash(NewBaseUIDStoreStash):
    object_type = NodeSettings
=======
class SettingsStash(BaseUIDStoreStash):
    object_type = ServerSettings
>>>>>>> fbc11879
    settings: PartitionSettings = PartitionSettings(
        name=ServerSettings.__canonical_name__, object_type=ServerSettings
    )

    def __init__(self, store: DocumentStore) -> None:
        super().__init__(store=store)

<<<<<<< HEAD
    # Should we have this at all?
    @as_result(StashException)
=======
    def set(
        self,
        credentials: SyftVerifyKey,
        settings: ServerSettings,
        add_permission: list[ActionObjectPermission] | None = None,
        add_storage_permission: bool = True,
        ignore_duplicates: bool = False,
    ) -> Result[ServerSettings, str]:
        res = self.check_type(settings, self.object_type)
        # we dont use and_then logic here as it is hard because of the order of the arguments
        if res.is_err():
            return res
        return super().set(credentials=credentials, obj=res.ok())

>>>>>>> fbc11879
    def update(
        self,
        credentials: SyftVerifyKey,
        settings: ServerSettings,
        has_permission: bool = False,
<<<<<<< HEAD
    ) -> NodeSettings:
        obj = self.check_type(settings, self.object_type).unwrap()
        # Is this working at all?
        return super().update(credentials=credentials, obj=obj).unwrap()
=======
    ) -> Result[ServerSettings, str]:
        res = self.check_type(settings, self.object_type)
        # we dont use and_then logic here as it is hard because of the order of the arguments
        if res.is_err():
            return res
        return super().update(credentials=credentials, obj=res.ok())
>>>>>>> fbc11879
<|MERGE_RESOLUTION|>--- conflicted
+++ resolved
@@ -4,11 +4,7 @@
 
 # relative
 from ...serde.serializable import serializable
-<<<<<<< HEAD
-=======
 from ...server.credentials import SyftVerifyKey
-from ...store.document_store import BaseUIDStoreStash
->>>>>>> fbc11879
 from ...store.document_store import DocumentStore
 from ...store.document_store import NewBaseUIDStoreStash
 from ...store.document_store import PartitionKey
@@ -17,12 +13,8 @@
 from ...types.result import as_result
 from ...types.uid import UID
 from ...util.telemetry import instrument
-<<<<<<< HEAD
-from .settings import NodeSettings
-=======
 from ..action.action_permissions import ActionObjectPermission
 from .settings import ServerSettings
->>>>>>> fbc11879
 
 NamePartitionKey = PartitionKey(key="name", type_=str)
 ActionIDsPartitionKey = PartitionKey(key="action_ids", type_=list[UID])
@@ -30,13 +22,8 @@
 
 @instrument
 @serializable()
-<<<<<<< HEAD
 class SettingsStash(NewBaseUIDStoreStash):
-    object_type = NodeSettings
-=======
-class SettingsStash(BaseUIDStoreStash):
     object_type = ServerSettings
->>>>>>> fbc11879
     settings: PartitionSettings = PartitionSettings(
         name=ServerSettings.__canonical_name__, object_type=ServerSettings
     )
@@ -44,40 +31,13 @@
     def __init__(self, store: DocumentStore) -> None:
         super().__init__(store=store)
 
-<<<<<<< HEAD
     # Should we have this at all?
     @as_result(StashException)
-=======
-    def set(
-        self,
-        credentials: SyftVerifyKey,
-        settings: ServerSettings,
-        add_permission: list[ActionObjectPermission] | None = None,
-        add_storage_permission: bool = True,
-        ignore_duplicates: bool = False,
-    ) -> Result[ServerSettings, str]:
-        res = self.check_type(settings, self.object_type)
-        # we dont use and_then logic here as it is hard because of the order of the arguments
-        if res.is_err():
-            return res
-        return super().set(credentials=credentials, obj=res.ok())
-
->>>>>>> fbc11879
     def update(
         self,
         credentials: SyftVerifyKey,
         settings: ServerSettings,
         has_permission: bool = False,
-<<<<<<< HEAD
-    ) -> NodeSettings:
+    ) -> ServerSettings:
         obj = self.check_type(settings, self.object_type).unwrap()
-        # Is this working at all?
-        return super().update(credentials=credentials, obj=obj).unwrap()
-=======
-    ) -> Result[ServerSettings, str]:
-        res = self.check_type(settings, self.object_type)
-        # we dont use and_then logic here as it is hard because of the order of the arguments
-        if res.is_err():
-            return res
-        return super().update(credentials=credentials, obj=res.ok())
->>>>>>> fbc11879
+        return super().update(credentials=credentials, obj=obj).unwrap()