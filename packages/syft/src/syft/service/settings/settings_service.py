# stdlib
from string import Template

# relative
from ...abstract_server import ServerSideType
from ...serde.serializable import serializable
from ...store.document_store import DocumentStore
from ...store.document_store_errors import NotFoundException
from ...store.document_store_errors import StashException
from ...types.errors import SyftException
from ...types.result import as_result
from ...util.assets import load_png_base64
from ...util.experimental_flags import flags
from ...util.misc_objs import HTMLObject
from ...util.misc_objs import MarkdownDescription
from ...util.notebook_ui.styles import FONT_CSS
from ...util.schema import DO_COMMANDS
from ...util.schema import DS_COMMANDS
from ...util.schema import GUEST_COMMANDS
from ..context import AuthedServiceContext
from ..context import UnauthedServiceContext
from ..notifier.notifier_enums import EMAIL_TYPES
from ..response import SyftSuccess
from ..service import AbstractService
from ..service import service_method
from ..user.user_roles import ADMIN_ROLE_LEVEL
from ..user.user_roles import GUEST_ROLE_LEVEL
from ..user.user_roles import ServiceRole
from ..warnings import HighSideCRUDWarning
from .settings import ServerSettings
from .settings import ServerSettingsUpdate
from .settings_stash import SettingsStash


@serializable(canonical_name="SettingsService", version=1)
class SettingsService(AbstractService):
    store: DocumentStore
    stash: SettingsStash

    def __init__(self, store: DocumentStore) -> None:
        self.store = store
        self.stash = SettingsStash(store=store)

    @service_method(path="settings.get", name="get")
    def get(self, context: UnauthedServiceContext) -> ServerSettings:
        """Get Settings"""
        all_settings = self.stash.get_all(
            context.server.signing_key.verify_key
        ).unwrap()

        if len(all_settings) == 0:
            raise NotFoundException(public_message="No settings found")

        return all_settings[0]

    @service_method(path="settings.set", name="set")
    def set(
        self, context: AuthedServiceContext, settings: ServerSettings
    ) -> ServerSettings:
        """Set a new the Server Settings"""
        return self.stash.set(context.credentials, settings).unwrap()

    @service_method(
        path="settings.update",
        name="update",
        autosplat=["settings"],
        unwrap_on_success=False,
        roles=ADMIN_ROLE_LEVEL,
    )
    def update(
        self, context: AuthedServiceContext, settings: ServerSettingsUpdate
    ) -> SyftSuccess:
        """
        Update the Server Settings using the provided values.

        Args:
            name: Optional[str]
                Server name
            organization: Optional[str]
                Organization name
            description: Optional[str]
                Server description
            on_board: Optional[bool]
                Show onboarding panel when a user logs in for the first time
            signup_enabled: Optional[bool]
                Enable/Disable registration
            admin_email: Optional[str]
                Administrator email
            association_request_auto_approval: Optional[bool]

        Returns:
            SyftSuccess: Message indicating the success of the operation, with the
                update server settings as the value property.

        Example:
        >>> server_client.update(name='foo', organization='bar', description='baz', signup_enabled=True)
        SyftSuccess: Settings updated successfully.
        """
        updated_settings = self._update(context, settings).unwrap()
        return SyftSuccess(
            message=(
                "Settings updated successfully. "
                + "You must call <client>.refresh() to sync your client with the changes."
            ),
            value=updated_settings,
        )

    @as_result(StashException, NotFoundException)
    def _update(
        self, context: AuthedServiceContext, settings: ServerSettingsUpdate
    ) -> ServerSettings:
        all_settings = self.stash.get_all(context.credentials).unwrap()
        if len(all_settings) > 0:
            new_settings = all_settings[0].model_copy(
                update=settings.to_dict(exclude_empty=True)
            )
            update_result = self.stash.update(
                context.credentials, settings=new_settings
            ).unwrap()

            notifier_service = context.server.get_service("notifierservice")

            # If notifications_enabled is present in the update, we need to update the notifier settings
            if settings.notifications_enabled is True:
                if not notifier_service.settings(context):
                    raise SyftException(
                        public_smessage="Create notification settings using enable_notifications from user_service"
                    )
                notifier_service = context.server.get_service("notifierservice")
                notifier_service.set_notifier_active_to_true(context)
            elif settings.notifications_enabled is False:
                if not notifier_service.settings(context):
                    raise SyftException(
                        public_message="Create notification settings using enable_notifications from user_service"
                    )
                notifier_service = context.server.get_service("notifierservice")
                notifier_service.set_notifier_active_to_false(context)
            return update_result
        else:
            raise NotFoundException(public_message="Server settings not found")

    @service_method(
        path="settings.set_server_side_type_dangerous",
        name="set_server_side_type_dangerous",
        roles=ADMIN_ROLE_LEVEL,
        unwrap_on_success=False,
    )
    def set_server_side_type_dangerous(
        self, context: AuthedServiceContext, server_side_type: str
    ) -> SyftSuccess:
        side_type_options = [e.value for e in ServerSideType]

        if server_side_type not in side_type_options:
            raise SyftException(
                public_message=f"Not a valid server_side_type, please use one of the options from: {side_type_options}"
            )

        current_settings = self.stash.get_all(context.credentials).unwrap()
        if len(current_settings) > 0:
            new_settings = current_settings[0]
            new_settings.server_side_type = server_side_type
            updated_settings = self.stash.update(
                context.credentials, new_settings
            ).unwrap()
            return SyftSuccess(
                message=(
                    "Settings updated successfully. "
                    + "You must call <client>.refresh() to sync your client with the changes."
                ),
                value=updated_settings,
            )
        else:
            # TODO: Turn this into a function?
            raise NotFoundException(public_message="Server settings not found")

    @service_method(
        path="settings.enable_notifications",
        name="enable_notifications",
        roles=ADMIN_ROLE_LEVEL,
    )
    def enable_notifications(
        self,
        context: AuthedServiceContext,
        email_username: str | None = None,
        email_password: str | None = None,
        email_sender: str | None = None,
        email_server: str | None = None,
        email_port: str | None = None,
    ) -> SyftSuccess:
        notifier_service = context.server.get_service("notifierservice")
        # FIX: NotificationService
        notifier_service.turn_on(
            context=context,
            email_username=email_username,
            email_password=email_password,
            email_sender=email_sender,
            email_server=email_server,
            email_port=email_port,
        ).unwrap(public_message="Failed to enable notifications")
        return SyftSuccess(message="Notifications enabled")

    @service_method(
        path="settings.disable_notifications",
        name="disable_notifications",
        roles=ADMIN_ROLE_LEVEL,
        unwrap_on_success=False,
    )
    def disable_notifications(
        self,
        context: AuthedServiceContext,
    ) -> SyftSuccess:
        notifier_service = context.server.get_service("notifierservice")
        notifier_service.turn_off(context=context).unwrap()
        return SyftSuccess(message="Notifications disabled")

    @service_method(
        path="settings.allow_guest_signup",
        name="allow_guest_signup",
        warning=HighSideCRUDWarning(confirmation=True),
        unwrap_on_success=False,
    )
    def allow_guest_signup(
        self, context: AuthedServiceContext, enable: bool
    ) -> SyftSuccess:
        """Enable/Disable Registration for Data Scientist or Guest Users."""
        flags.CAN_REGISTER = enable

        settings = ServerSettingsUpdate(signup_enabled=enable)
<<<<<<< HEAD
        _ = self._update(context=context, settings=settings).unwrap()
=======
        self._update(context=context, settings=settings).unwrap()
>>>>>>> 23910624
        message = "enabled" if enable else "disabled"
        return SyftSuccess(
            message=f"Registration feature successfully {message}", value=message
        )

    # NOTE: This service is disabled until we bring back Eager Execution
    # @service_method(
    #     path="settings.enable_eager_execution",
    #     name="enable_eager_execution",
    #     roles=ADMIN_ROLE_LEVEL,
    #     warning=HighSideCRUDWarning(confirmation=True),
    # )
    def enable_eager_execution(
        self, context: AuthedServiceContext, enable: bool
    ) -> SyftSuccess:
        """Enable/Disable eager execution."""
        settings = ServerSettingsUpdate(eager_execution_enabled=enable)
        self._update(context=context, settings=settings).unwrap()
        message = "enabled" if enable else "disabled"
        return SyftSuccess(message=f"Eager execution {message}", value=message)

    @service_method(path="settings.set_email_rate_limit", name="set_email_rate_limit")
    def set_email_rate_limit(
        self, context: AuthedServiceContext, email_type: EMAIL_TYPES, daily_limit: int
    ) -> SyftSuccess:
        notifier_service = context.server.get_service("notifierservice")
        return notifier_service.set_email_rate_limit(context, email_type, daily_limit)

    @service_method(
        path="settings.allow_association_request_auto_approval",
        name="allow_association_request_auto_approval",
    )
    def allow_association_request_auto_approval(
        self, context: AuthedServiceContext, enable: bool
    ) -> SyftSuccess:
        new_settings = ServerSettingsUpdate(association_request_auto_approval=enable)
        self._update(context, settings=new_settings).unwrap()
        message = "enabled" if enable else "disabled"
        return SyftSuccess(
            message="Association request auto-approval successfully " + message
        )

    @service_method(
        path="settings.welcome_preview",
        name="welcome_preview",
    )
    def welcome_preview(
        self,
        context: AuthedServiceContext,
        markdown: str = "",
        html: str = "",
    ) -> MarkdownDescription | HTMLObject:
        if not markdown and not html or markdown and html:
            raise SyftException(
                public_message="Invalid markdown/html fields. You must set one of them."
            )

        welcome_msg = None
        if markdown:
            welcome_msg = MarkdownDescription(text=markdown)
        else:
            welcome_msg = HTMLObject(text=html)

        return welcome_msg

    @service_method(
        path="settings.welcome_customize",
        name="welcome_customize",
        unwrap_on_success=False,
    )
    def welcome_customize(
        self,
        context: AuthedServiceContext,
        markdown: str = "",
        html: str = "",
    ) -> SyftSuccess:
        if not markdown and not html or markdown and html:
            raise SyftException(
                public_message="Invalid markdown/html fields. You must set one of them."
            )

        welcome_msg = None
        if markdown:
            welcome_msg = MarkdownDescription(text=markdown)
        else:
            welcome_msg = HTMLObject(text=html)

        new_settings = ServerSettingsUpdate(welcome_markdown=welcome_msg)
        self._update(context=context, settings=new_settings).unwrap()

        return SyftSuccess(message="Welcome Markdown was successfully updated!")

    @service_method(
        path="settings.welcome_show",
        name="welcome_show",
        roles=GUEST_ROLE_LEVEL,
    )
    def welcome_show(
        self,
        context: AuthedServiceContext,
    ) -> HTMLObject | MarkdownDescription:
        all_settings = self.stash.get_all(
            context.server.signing_key.verify_key
        ).unwrap()
        user_service = context.server.get_service("userservice")
        role = user_service.get_role_for_credentials(context.credentials).unwrap()

        # check if the settings list is empty
        if len(all_settings) == 0:
            raise NotFoundException(public_message="Server settings not found")
        settings = all_settings[0]

        if settings.welcome_markdown:
            str_tmp = Template(settings.welcome_markdown.text)
            welcome_msg_class = type(settings.welcome_markdown)
            server_side_type = (
                "Low Side"
                if context.server.metadata.server_side_type
                == ServerSideType.LOW_SIDE.value
                else "High Side"
            )
            commands = ""
            if (
                role.value == ServiceRole.NONE.value
                or role.value == ServiceRole.GUEST.value
            ):
                commands = GUEST_COMMANDS
            elif role is not None and role.value == ServiceRole.DATA_SCIENTIST.value:
                commands = DS_COMMANDS
            elif role is not None and role.value >= ServiceRole.DATA_OWNER.value:
                commands = DO_COMMANDS

            command_list = f"""
            <ul style='padding-left: 1em;'>
                {commands}
            </ul>
            """
            result = str_tmp.safe_substitute(
                FONT_CSS=FONT_CSS,
                server_symbol=load_png_base64("small-syft-symbol-logo.png"),
                datasite_name=context.server.name,
                description=context.server.metadata.description,
                # server_url='http://testing:8080',
                server_type=context.server.metadata.server_type.capitalize(),
                server_side_type=server_side_type,
                server_version=context.server.metadata.syft_version,
                command_list=command_list,
            )
            return welcome_msg_class(text=result)
        raise SyftException(public_message="There's no welcome message")<|MERGE_RESOLUTION|>--- conflicted
+++ resolved
@@ -226,11 +226,7 @@
         flags.CAN_REGISTER = enable
 
         settings = ServerSettingsUpdate(signup_enabled=enable)
-<<<<<<< HEAD
-        _ = self._update(context=context, settings=settings).unwrap()
-=======
         self._update(context=context, settings=settings).unwrap()
->>>>>>> 23910624
         message = "enabled" if enable else "disabled"
         return SyftSuccess(
             message=f"Registration feature successfully {message}", value=message
