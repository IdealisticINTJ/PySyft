# stdlib

# stdlib
<<<<<<< HEAD
=======
from typing import Optional
from typing import Union
>>>>>>> 48e14be8
from typing import cast

# third party
from result import Err
from result import Ok
from result import Result

# relative
from ...abstract_node import AbstractNode
from ...serde.serializable import serializable
from ...store.document_store import DocumentStore
from ...util.experimental_flags import flags
from ..context import AuthedServiceContext
from ..context import UnauthedServiceContext
from ..response import SyftError
from ..response import SyftSuccess
from ..service import AbstractService
from ..service import service_method
from ..user.user_roles import ADMIN_ROLE_LEVEL
from ..warnings import HighSideCRUDWarning
from .settings import NodeSettingsUpdate
from .settings import NodeSettingsV2
from .settings_stash import SettingsStash


@serializable()
class SettingsService(AbstractService):
    store: DocumentStore
    stash: SettingsStash

    def __init__(self, store: DocumentStore) -> None:
        self.store = store
        self.stash = SettingsStash(store=store)

    @service_method(path="settings.get", name="get")
    def get(self, context: UnauthedServiceContext) -> Result[Ok, Err]:
        """Get Settings"""
        context.node = cast(AbstractNode, context.node)
        result = self.stash.get_all(context.node.signing_key.verify_key)
        if result.is_ok():
            settings = result.ok()
            # check if the settings list is empty
            if len(settings) == 0:
                return SyftError(message="No settings found")
            result = settings[0]
            return Ok(result)
        else:
            return SyftError(message=result.err())

    @service_method(path="settings.set", name="set")
    def set(
        self, context: AuthedServiceContext, settings: NodeSettingsV2
    ) -> Result[Ok, Err]:
        """Set a new the Node Settings"""
        print("Here!")
        result = self.stash.set(context.credentials, settings)
        if result.is_ok():
            return result
        else:
            return SyftError(message=result.err())

    @service_method(path="settings.update", name="update")
    def update(
        self, context: AuthedServiceContext, settings: NodeSettingsUpdate
    ) -> Result[Ok, Err]:
        result = self.stash.get_all(context.credentials)
        if result.is_ok():
            current_settings = result.ok()
            if len(current_settings) > 0:
                new_settings = current_settings[0].copy(
                    update=settings.to_dict(exclude_empty=True)
                )
                update_result = self.stash.update(context.credentials, new_settings)
                if update_result.is_ok():
                    return result
                else:
                    return SyftError(message=update_result.err())
            else:
                return SyftError(message="No settings found")
        else:
            return SyftError(message=result.err())

    @service_method(
        path="settings.enable_notifications",
        name="enable_notifications",
        roles=ADMIN_ROLE_LEVEL,
    )
    def enable_notifications(
        self,
        context: AuthedServiceContext,
        email_username: Optional[str] = None,
        email_password: Optional[str] = None,
        email_sender: Optional[str] = None,
        email_server: Optional[str] = None,
        email_port: Optional[int] = None,
    ) -> Union[SyftSuccess, SyftError]:
        context.node = cast(AbstractNode, context.node)
        notifier_service = context.node.get_service("notifierservice")
        return notifier_service.turn_on(
            context=context,
            email_username=email_username,
            email_password=email_password,
            email_sender=email_sender,
            email_server=email_server,
            email_port=email_port,
        )

    @service_method(
        path="settings.disable_notifications",
        name="disable_notifications",
        roles=ADMIN_ROLE_LEVEL,
    )
    def disable_notifications(
        self,
        context: AuthedServiceContext,
    ) -> Union[SyftSuccess, SyftError]:
        context.node = cast(AbstractNode, context.node)
        notifier_service = context.node.get_service("notifierservice")
        return notifier_service.turn_off(context=context)

    @service_method(
        path="settings.allow_guest_signup",
        name="allow_guest_signup",
        warning=HighSideCRUDWarning(confirmation=True),
    )
    def allow_guest_signup(
        self, context: AuthedServiceContext, enable: bool
    ) -> SyftSuccess | SyftError:
        """Enable/Disable Registration for Data Scientist or Guest Users."""
        flags.CAN_REGISTER = enable
        context.node = cast(AbstractNode, context.node)
        method = context.node.get_service_method(SettingsService.update)
        settings = NodeSettingsUpdate(signup_enabled=enable)

        result = method(context=context, settings=settings)

        if result.is_err():
            return SyftError(message=f"Failed to update settings: {result.err()}")

        message = "enabled" if enable else "disabled"
        return SyftSuccess(message=f"Registration feature successfully {message}")<|MERGE_RESOLUTION|>--- conflicted
+++ resolved
@@ -1,11 +1,6 @@
 # stdlib
 
 # stdlib
-<<<<<<< HEAD
-=======
-from typing import Optional
-from typing import Union
->>>>>>> 48e14be8
 from typing import cast
 
 # third party
@@ -96,12 +91,12 @@
     def enable_notifications(
         self,
         context: AuthedServiceContext,
-        email_username: Optional[str] = None,
-        email_password: Optional[str] = None,
-        email_sender: Optional[str] = None,
-        email_server: Optional[str] = None,
-        email_port: Optional[int] = None,
-    ) -> Union[SyftSuccess, SyftError]:
+        email_username: str | None = None,
+        email_password: str | None = None,
+        email_sender: str | None = None,
+        email_server: str | None = None,
+        email_port: str | None = None,
+    ) -> SyftSuccess | SyftError:
         context.node = cast(AbstractNode, context.node)
         notifier_service = context.node.get_service("notifierservice")
         return notifier_service.turn_on(
@@ -121,7 +116,7 @@
     def disable_notifications(
         self,
         context: AuthedServiceContext,
-    ) -> Union[SyftSuccess, SyftError]:
+    ) -> SyftSuccess | SyftError:
         context.node = cast(AbstractNode, context.node)
         notifier_service = context.node.get_service("notifierservice")
         return notifier_service.turn_off(context=context)
