--- conflicted
+++ resolved
@@ -306,17 +306,6 @@
         queue_result = worker.queue_stash.set_result(credentials, queue_item)
         if isinstance(queue_result, SyftError):
             raise Exception(message=f"{queue_result.err()}")
-<<<<<<< HEAD
-        worker_result = worker.job_stash.set_result(credentials, job_item)
-        if isinstance(worker_result, SyftError):
-            raise Exception(message=f"{worker_result.err()}")
-
-        p = multiprocessing.Process(
-            target=handle_message_multiprocessing,
-            args=(worker_settings, queue_item, credentials),
-        )
-        p.start()
-=======
 
         job_result = worker.job_stash.set_result(credentials, job_item)
         if isinstance(job_result, SyftError):
@@ -325,7 +314,6 @@
         if queue_config.thread_workers:
             # stdlib
             from threading import Thread
->>>>>>> 8f04d156
 
             p = Thread(
                 target=handle_message_multiprocessing,
