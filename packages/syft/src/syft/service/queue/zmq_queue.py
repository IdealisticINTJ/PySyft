# stdlib
<<<<<<< HEAD
# stdlib
from binascii import hexlify
=======
from collections import OrderedDict
>>>>>>> 8e6d948f
from collections import defaultdict
import itertools
import socketserver
import threading
import time
from time import sleep
import traceback
from typing import DefaultDict
from typing import Dict
from typing import List
from typing import Optional
from typing import Union

# third party
from zmq import Frame
from zmq import LINGER
from zmq.error import ContextTerminated
import zmq.green as zmq

# relative
from ...serde.deserialize import _deserialize
from ...serde.serializable import serializable
from ...serde.serialize import _serialize as serialize
from ...service.action.action_object import ActionObject
from ...service.context import AuthedServiceContext
from ...types.syft_migration import migrate
from ...types.syft_object import SYFT_OBJECT_VERSION_1
from ...types.syft_object import SYFT_OBJECT_VERSION_2
from ...types.syft_object import SYFT_OBJECT_VERSION_3
from ...types.syft_object import SyftObject
from ...types.transforms import drop
from ...types.transforms import make_set_default
from ...types.uid import UID
from ...util.util import get_queue_address
from ..response import SyftError
from ..response import SyftSuccess
<<<<<<< HEAD
from ..worker.worker_pool import ConsumerState
=======
from ..worker.worker_pool import WorkerStatus
>>>>>>> 8e6d948f
from ..worker.worker_stash import WorkerStash
from .base_queue import AbstractMessageHandler
from .base_queue import QueueClient
from .base_queue import QueueClientConfig
from .base_queue import QueueConfig
from .base_queue import QueueConsumer
from .base_queue import QueueProducer
from .queue_stash import ActionQueueItem
from .queue_stash import Status

HEARTBEAT_LIVENESS = 30  # second
HEARTBEAT_INTERVAL = 2500  # msec
HEARTBEAT_EXPIRY = HEARTBEAT_INTERVAL * HEARTBEAT_LIVENESS
RECONNECT_INTERVAL = 2
INTERVAL_INIT = 1
INTERVAL_MAX = 32
DEFAULT_THREAD_TIMEOUT = 5
POLLER_TIMEOUT = 2500


class QueueMsgProtocol:
    W_WORKER = b"MDPW01"
    W_READY = b"0x01"
    W_REQUEST = b"0x02"
    W_REPLY = b"0x03"
    W_HEARTBEAT = b"0x04"
    W_DISCONNECT = b"0x05"


MAX_RECURSION_NESTED_ACTIONOBJECTS = 5

lock = threading.Lock()


class Worker:
    def __init__(
        self,
        address: str,
        identity: bytes,
        service: Optional[str] = None,
        syft_worker_id: Optional[Union[UID, str]] = None,
    ):
        self.identity = identity
        self.address = address
        self.service = service
        self.expiry = time.time() + 1e-3 * HEARTBEAT_EXPIRY
        self.syft_worker_id = UID(syft_worker_id)


class Service:
    def __init__(self, name: str) -> None:
        self.name = name
        self.requests = []
        self.waiting = []  # List of waiting workers


@serializable()
class ZMQProducer(QueueProducer):
    INTERNAL_SERVICE_PREFIX = b"mmi."

    def __init__(
        self, queue_name: str, queue_stash, port: int, context: AuthedServiceContext
    ) -> None:
        self.port = port
        self.queue_stash = queue_stash
        self.queue_name = queue_name
        self.auth_context = context
        self.post_init()
        self._stop = False

    @property
    def address(self):
        return get_queue_address(self.port)

    def post_init(self):
        """Initialize producer state."""

        self.services = {}
        self.workers = {}
        self.waiting: List[Worker] = []
        self.heartbeat_at = time.time() + HEARTBEAT_INTERVAL
        self.context = zmq.Context(1)
        self.backend = self.context.socket(zmq.ROUTER)
        self.backend.setsockopt(LINGER, 1)
        self.poll_workers = zmq.Poller()
        self.poll_workers.register(self.backend, zmq.POLLIN)
        self.bind(f"tcp://*:{self.port}")
        self.thread = None

    def close(self):
        self._stop = True
        try:
            self.poll_workers.unregister(self.backend)
        except Exception as e:
            print("failed to unregister poller", e)
        self.backend.close()
        self.context.destroy()
        if self.thread is not None:
            self.thread.join(DEFAULT_THREAD_TIMEOUT)

    @property
    def action_service(self):
        return self.auth_context.node.get_service("ActionService")

    def contains_unresolved_action_objects(self, arg, recursion=0):
        """recursively check collections for unresolved action objects"""
        if isinstance(arg, UID):
            arg = self.action_service.get(self.auth_context, arg).ok()
            return self.contains_unresolved_action_objects(arg, recursion=recursion + 1)
        if isinstance(arg, ActionObject):
            if not arg.syft_resolved:
                res = self.action_service.get(self.auth_context, arg)
                if res.is_err():
                    return True
                arg = res.ok()
                if not arg.syft_resolved:
                    return True
            arg = arg.syft_action_data

        try:
            value = False
            if isinstance(arg, List):
                for elem in arg:
                    value = self.contains_unresolved_action_objects(
                        elem, recursion=recursion + 1
                    )
                    if value:
                        return True
            if isinstance(arg, Dict):
                for elem in arg.values():
                    value = self.contains_unresolved_action_objects(
                        elem, recursion=recursion + 1
                    )
                    if value:
                        return True
            return value
        except Exception as e:
            print(e)
            return True

    def unwrap_nested_actionobjects(self, data):
        """recursively unwraps nested action objects"""

        if isinstance(data, List):
            return [self.unwrap_nested_actionobjects(obj) for obj in data]
        if isinstance(data, Dict):
            return {
                key: self.unwrap_nested_actionobjects(obj) for key, obj in data.items()
            }
        if isinstance(data, ActionObject):
            return data.get()
        return data

    def preprocess_action_arg(self, arg):
        res = self.action_service.get(context=self.auth_context, uid=arg)
        if res.is_err():
            return arg
        action_object = res.ok()
        data = action_object.syft_action_data
        new_data = self.unwrap_nested_actionobjects(data)
        new_action_object = ActionObject.from_obj(new_data, id=action_object.id)
        res = self.action_service.set(
            context=self.auth_context, action_object=new_action_object
        )

    def read_items(self):
        while True:
            if self._stop:
                break
            sleep(1)

            # Items to be queued
            items_to_queue = self.queue_stash.get_by_status(
                self.queue_stash.partition.root_verify_key,
                status=Status.CREATED,
            ).ok()

            # Queue Items that are in the processing state
            items_processing = self.queue_stash.get_by_status(
                self.queue_stash.partition.root_verify_key,
                status=Status.PROCESSING,
            ).ok()

            for item in itertools.chain(items_to_queue, items_processing):
                if item.status == Status.CREATED:
                    if isinstance(item, ActionQueueItem):
                        action = item.kwargs["action"]
                        if self.contains_unresolved_action_objects(
                            action.args
                        ) or self.contains_unresolved_action_objects(action.kwargs):
                            continue
                        for arg in action.args:
                            self.preprocess_action_arg(arg)
                        for _, arg in action.kwargs.items():
                            self.preprocess_action_arg(arg)

                    msg_bytes = serialize(item, to_bytes=True)
                    worker_pool = item.worker_pool.resolve_with_context(
                        self.auth_context
                    )
                    worker_pool = worker_pool.ok()
                    service_name = worker_pool.name
                    service: Service = self.services.get(service_name)

                    # Skip adding message if corresponding service/pool
                    # is not registered.
                    if service is None:
                        continue

                    # append request message to the corresponding service
                    # This list is processed in dispatch method.

                    # TODO: Logic to evaluate the CAN RUN Condition
                    service.requests.append(msg_bytes)
                    item.status = Status.PROCESSING
                    res = self.queue_stash.update(item.syft_client_verify_key, item)
                    if not res.is_ok():
                        print(f"Failed to update queue item: {item}")
                elif item.status == Status.PROCESSING:
                    # Evaluate Retry condition here
                    # If job running and timeout or job status is KILL
                    # or heartbeat fails
                    # or container id doesn't exists, kill process or container
                    # else decrease retry count and mark status as CREATED.
                    pass

    def run(self):
        self.thread = threading.Thread(target=self._run)
        self.thread.start()

        self.producer_thread = threading.Thread(target=self.read_items)
        self.producer_thread.start()

    def send(self, worker: bytes, message: bytes):
        message.insert(0, worker)
        with lock:
            self.backend.send_multipart(message)

    def bind(self, endpoint):
        """Bind producer to endpoint."""
        self.backend.bind(endpoint)
        print("I: MDP producer/0.1.1 is active at %s", endpoint)

    def send_heartbeats(self):
        """Send heartbeats to idle workers if it's time"""
        if time.time() > self.heartbeat_at:
            for worker in self.waiting:
                self.send_to_worker(worker, QueueMsgProtocol.W_HEARTBEAT, None, None)
            self.heartbeat_at = time.time() + HEARTBEAT_INTERVAL

    def purge_workers(self):
        """Look for & kill expired workers.

        Workers are oldest to most recent, so we stop at the first alive worker.
        """
        while len(self.waiting) > 0:
            w = self.waiting[0]
            if w.expiry < time.time():
                self.delete_worker(w, False)
                self.waiting.pop(0)
            else:
                break

    def worker_waiting(self, worker: Worker):
        """This worker is now waiting for work."""
        # Queue to broker and service waiting lists
        self.waiting.append(worker)
        worker.service.waiting.append(worker)
        worker.expiry = time.time() + 1e-3 * HEARTBEAT_EXPIRY
        self.dispatch(worker.service, None)

    def dispatch(self, service: Service, msg: bytes):
        """Dispatch requests to waiting workers as possible"""
        if msg is not None:  # Queue message if any
            service.requests.append(msg)

        self.purge_workers()
        while service.waiting and service.requests:
            # One worker consuming only one message at a time.
            msg = service.requests.pop(0)
            worker = service.waiting.pop(0)
            self.waiting.remove(worker)
            self.send_to_worker(worker, QueueMsgProtocol.W_REQUEST, None, msg)

    def send_to_worker(
        self,
        worker: Worker,
        command: QueueMsgProtocol,
        option: bytes,
        msg: Optional[Union[bytes, list]] = None,
    ):
        """Send message to worker.

        If message is provided, sends that message.
        """

        if msg is None:
            msg = []
        elif not isinstance(msg, list):
            msg = [msg]

        # Stack routing and protocol envelopes to start of message
        # and routing envelope
        if option is not None:
            msg = [option] + msg
        msg = [worker.address, b"", QueueMsgProtocol.W_WORKER, command] + msg

        print("I: sending %r to worker", command)
        with lock:
            self.backend.send_multipart(msg)

    def _run(self):
        while True:
            if self._stop:
                return

            for _, service in self.services.items():
                self.dispatch(service, None)

            items = self.poll_workers.poll(HEARTBEAT_INTERVAL)

            if items:
                msg = self.backend.recv_multipart()

                address = msg.pop(0)
                empty = msg.pop(0)  # noqa: F841
                header = msg.pop(0)

                if header == QueueMsgProtocol.W_WORKER:
                    self.process_worker(address, msg)
                else:
                    print("E: Invalid message.")

            self.purge_workers()
            self.send_heartbeats()

    def require_worker(self, address):
        """Finds the worker (creates if necessary)."""
        identity = hexlify(address)
        worker = self.workers.get(identity)
        if worker is None:
            worker = Worker(identity=identity, address=address)
            self.workers[identity] = worker
            print("I: registering new worker: %s", identity)
        return worker

    def process_worker(self, address: bytes, msg: List[bytes]):
        command = msg.pop(0)

        worker_ready = hexlify(address) in self.workers

        worker = self.require_worker(address)

        if QueueMsgProtocol.W_READY == command:
            service_name = msg.pop(0).decode()
            syft_worker_id = msg.pop(0).decode()
            if worker_ready:
                # Not first command in session or Reserved service name
                self.delete_worker(worker, True)
            else:
                # Attach worker to service and mark as idle
                if service_name not in self.services:
                    service = Service(service_name)
                    self.services[service_name] = service
                else:
                    service = self.services.get(service_name)
                worker.service = service
                worker.syft_worker_id = syft_worker_id
                print(
                    f"New Worker Added: <{worker.identity}> for Service: {service.name}"
                )
                self.worker_waiting(worker)

        elif QueueMsgProtocol.W_HEARTBEAT == command:
            if worker_ready:
                worker.expiry = time.time() + 1e-3 * HEARTBEAT_EXPIRY
            else:
                # extract the syft worker id and worker pool name from the message
                # Get the corresponding worker pool and worker
                # update the status to be unhealthy
                self.delete_worker(worker, True)
        elif QueueMsgProtocol.W_DISCONNECT == command:
            self.delete_worker(worker, False)
        else:
            print("E: Invalid message....")

    def delete_worker(self, worker, disconnect):
        """Deletes worker from all data structures, and deletes worker."""
        assert worker is not None
        if disconnect:
            self.send_to_worker(worker, QueueMsgProtocol.W_DISCONNECT, None, None)

        if worker.service is not None and worker in worker.service.waiting:
            worker.service.waiting.remove(worker)
        self.workers.pop(worker.identity)

    @property
    def alive(self):
        return not self.backend.closed


@serializable(attrs=["_subscriber"])
class ZMQConsumer(QueueConsumer):
    def __init__(
        self,
        message_handler: AbstractMessageHandler,
        address: str,
        queue_name: str,
<<<<<<< HEAD
        service_name: str,
        syft_worker_id: Optional[UID] = None,
        worker_stash: Optional[WorkerStash] = None,
        verbose: bool = False,
=======
        worker_stash: Optional[WorkerStash] = None,
        syft_worker_id: Optional[UID] = None,
>>>>>>> 8e6d948f
    ) -> None:
        self.address = address
        self.message_handler = message_handler
        self.service_name = service_name
        self.queue_name = queue_name
<<<<<<< HEAD
        self.context = zmq.Context()
        self.poller = zmq.Poller()
        self.worker = None
        self.verbose = verbose
        self.id = UID()
        self._stop = False
        self.syft_worker_id = syft_worker_id
        self.worker_stash = worker_stash
        self.post_init()
=======
        self.job_id = None
        self.is_reconnecting = False
        self.post_init()
        self.id = UID()
        self._stop = False
        self.worker_stash: Optional[WorkerStash] = worker_stash
        self.syft_worker_id = syft_worker_id
>>>>>>> 8e6d948f

    def reconnect_to_producer(self):
        """Connect or reconnect to producer"""
        if self.worker:
            self.poller.unregister(self.worker)
            self.worker.close()
        self.worker = self.context.socket(zmq.DEALER)
        self.worker.linger = 0
        self.worker.connect(self.address)
        self.poller.register(self.worker, zmq.POLLIN)

        if self.verbose:
            print(f"I: <{self.id}> connecting to broker at {self.address}")

        # Register queue with the producer
        self.send_to_producer(
            QueueMsgProtocol.W_READY,
            self.service_name.encode(),
            [str(self.syft_worker_id).encode()],
        )

        # If liveness hits zero, queue is considered disconnected
        self.liveness = HEARTBEAT_LIVENESS
        self.heartbeat_at = time.time() + HEARTBEAT_INTERVAL

    def post_init(self):
        self.reconnect_to_producer()
        self.thread = None

    def close(self):
        self._stop = True
        if self.thread is not None:
            self.thread.join(timeout=DEFAULT_THREAD_TIMEOUT)
        try:
            self.poller.unregister(self.worker)
        except Exception as e:
            print("failed to unregister poller", e)
        finally:
            self.worker.close()
            self.ctx.destroy()

<<<<<<< HEAD
    def send_to_producer(
        self,
        command: str,
        option: Optional[bytes] = None,
        msg: Optional[Union[bytes, list]] = None,
    ):
        """Send message to producer.

        If no msg is provided, creates one internally
        """
        if msg is None:
            msg = []
        elif not isinstance(msg, list):
            msg = [msg]

        if option:
            msg = [option] + msg

        msg = [b"", QueueMsgProtocol.W_WORKER, command] + msg
        if self.verbose:
            print("I: sending %s to broker", command)
        with lock:
            self.worker.send_multipart(msg)
=======
    def associate_job(self, message: Frame):
        try:
            queue_item = _deserialize(message, from_bytes=True)
            self._set_worker_job(queue_item.job_id)
        except Exception as e:
            print("Could not associate job", e)

    def clear_job(self):
        self._set_worker_job(None)

    def _set_worker_job(self, job_id: Optional[UID]):
        if self.worker_stash is not None:
            res = self.worker_stash.get_by_uid(
                self.worker_stash.partition.root_verify_key, self.syft_worker_id
            )

            if res.is_err():
                print(res)
                return  # log/report?
            # stdlib
            worker_obj = res.ok()
            worker_obj.job_id = job_id
            if job_id is None:
                worker_obj.status = WorkerStatus.PENDING
            else:
                worker_obj.status = WorkerStatus.RUNNING

            res = self.worker_stash.update(
                self.worker_stash.partition.root_verify_key, obj=worker_obj
            )
            if res.is_err():
                print(res)
>>>>>>> 8e6d948f

    def _run(self):
        """Send reply, if any, to producer and wait for next request."""
        try:
            while True:
                if self._stop:
                    return

                try:
                    items = self.poller.poll(POLLER_TIMEOUT)
                except Exception as e:
                    if isinstance(e, ContextTerminated) or self._stop:
                        return
                    else:
                        print(e, traceback.format_exc())
                        continue

                if items:
                    # Message format:
                    # [b"", "<header>", "<command>", "<queue_name>", "<actual_msg_bytes>"]
                    msg = self.worker.recv_multipart()
                    if self.verbose:
                        print("I: received message from producer: ")
                    self.liveness = HEARTBEAT_LIVENESS

                    if len(msg) < 3:
                        print(f"Invalid message frame. {msg}")
                        continue

                    empty = msg.pop(0)  # noqa: F841
                    header = msg.pop(0)  # noqa: F841

                    command = msg.pop(0)

                    if command == QueueMsgProtocol.W_REQUEST:
                        # Call Message Handler
                        try:
<<<<<<< HEAD
                            message = msg.pop()
                            self.message_handler.handle_message(
                                message=message,
                                syft_worker_id=self.syft_worker_id,
=======
                            self.associate_job(message)
                            self.message_handler.handle_message(
                                message=message, worker_id=self.syft_worker_id
>>>>>>> 8e6d948f
                            )
                        except Exception as e:
                            print(
                                f"ERROR HANDLING MESSAGE: {e}, {traceback.format_exc()}"
                            )
                        finally:
                            self.clear_job()
<<<<<<< HEAD
                    elif command == QueueMsgProtocol.W_HEARTBEAT:
                        pass
                    elif command == QueueMsgProtocol.W_DISCONNECT:
                        self.reconnect_to_producer()
                    else:
                        print("E: invalid input message: ")
=======
                    # process heartbeat
                    elif len(frames) == 1 and frames[0] == PPP_HEARTBEAT:
                        liveness = HEARTBEAT_LIVENESS
                    # process wrong message
                    interval = INTERVAL_INIT
                # process silence
                else:
                    liveness -= 1
                    if liveness == 0:
                        print(
                            f"Heartbeat failure, worker can't reach queue, reconnecting in {interval}s"
                        )
                        time.sleep(interval)

                        if interval < INTERVAL_MAX:
                            interval *= 2
                        self.poller.unregister(self.worker)
                        self.worker.setsockopt(zmq.LINGER, 1)
                        self.worker.close()
                        self.create_socket()
                        liveness = HEARTBEAT_LIVENESS
                # send heartbeat
                if time.time() > heartbeat_at:
                    heartbeat_at = time.time() + HEARTBEAT_INTERVAL
                    if not self._stop:
                        self.worker.send(PPP_HEARTBEAT)
            except zmq.ZMQError as e:
                if e.errno == zmq.ETERM:
                    print("Subscriber connection Terminated")
>>>>>>> 8e6d948f
                else:
                    self.liveness -= 1
                    if self.liveness == 0:
                        if self.verbose:
                            print("W: disconnected from broker - retrying...")
                        try:
                            time.sleep(RECONNECT_INTERVAL)
                        except Exception as e:
                            print(e, traceback.format_exc())
                            break
                        self.reconnect_to_producer()

                # Send HEARTBEAT if it's time
                if time.time() > self.heartbeat_at:
                    # TODO: Also send service name and syft worker id during HEARTBEATS
                    # to the producer.
                    self.send_to_producer(QueueMsgProtocol.W_HEARTBEAT)
                    self.heartbeat_at = time.time() + HEARTBEAT_INTERVAL

        except zmq.ZMQError as e:
            if e.errno == zmq.ETERM:
                print("Consumer connection Terminated")
            else:
                raise e

        print("W: interrupt received, killing worker...")

    def run(self):
        self.thread = threading.Thread(target=self._run)
        self.thread.start()

    def associate_job(self, message: Frame):
        try:
            queue_item = _deserialize(message, from_bytes=True)
            self._set_worker_job(queue_item.job_id)
        except Exception as e:
            print("Could not associate job", e)

    def clear_job(self):
        self._set_worker_job(None)

    def _set_worker_job(self, job_id: Optional[UID]):
        if self.worker_stash is not None:
            res = self.worker_stash.get_by_uid(
                self.worker_stash.partition.root_verify_key, self.syft_worker_id
            )

            if res.is_err():
                print(res)
                return  # log/report?

            worker_obj = res.ok()
            worker_obj.job_id = job_id

            if job_id is None:
                worker_obj.consumer_state = ConsumerState.IDLE
            else:
                worker_obj.consumer_state = ConsumerState.CONSUMING

            res = self.worker_stash.update(
                self.worker_stash.partition.root_verify_key, obj=worker_obj
            )
            if res.is_err():
                print(res)

    @property
    def alive(self):
        return not self.worker.closed and self.liveness


@serializable()
class ZMQClientConfigV1(SyftObject, QueueClientConfig):
    __canonical_name__ = "ZMQClientConfig"
    __version__ = SYFT_OBJECT_VERSION_1

    id: Optional[UID]
    hostname: str = "127.0.0.1"


class ZMQClientConfigV2(SyftObject, QueueClientConfig):
    __canonical_name__ = "ZMQClientConfig"
    __version__ = SYFT_OBJECT_VERSION_2

    id: Optional[UID]
    hostname: str = "127.0.0.1"
    queue_port: Optional[int] = None
    # TODO: setting this to false until we can fix the ZMQ
    # port issue causing tests to randomly fail
    create_producer: bool = False
    n_consumers: int = 0


@serializable()
class ZMQClientConfig(SyftObject, QueueClientConfig):
    __canonical_name__ = "ZMQClientConfig"
    __version__ = SYFT_OBJECT_VERSION_3

    id: Optional[UID]
    hostname: str = "127.0.0.1"
    queue_port: Optional[int] = None
    # TODO: setting this to false until we can fix the ZMQ
    # port issue causing tests to randomly fail
    create_producer: bool = False
    n_consumers: int = 0
    consumer_service: Optional[str]


@migrate(ZMQClientConfig, ZMQClientConfigV1)
def downgrade_zmqclientconfig_v2_to_v1():
    return [
        drop(["queue_port", "create_producer", "n_consumers"]),
    ]


@migrate(ZMQClientConfigV1, ZMQClientConfig)
def upgrade_zmqclientconfig_v1_to_v2():
    return [
        make_set_default("queue_port", None),
        make_set_default("create_producer", False),
        make_set_default("n_consumers", 0),
    ]


@serializable(attrs=["host"])
class ZMQClient(QueueClient):
    """ZMQ Client for creating producers and consumers."""

    producers: Dict[str, ZMQProducer]
    consumers: DefaultDict[str, list[ZMQConsumer]]

    def __init__(self, config: ZMQClientConfig) -> None:
        self.host = config.hostname
        self.producers = {}
        self.consumers = defaultdict(list)
        self.config = config

    @staticmethod
    def _get_free_tcp_port(host: str):
        with socketserver.TCPServer((host, 0), None) as s:
            free_port = s.server_address[1]
        return free_port

    def add_producer(
        self,
        queue_name: str,
        port: Optional[int] = None,
        queue_stash=None,
        context=None,
    ) -> ZMQProducer:
        """Add a producer of a queue.

        A queue can have at most one producer attached to it.
        """

        if port is None:
            if self.config.queue_port is None:
                self.config.queue_port = self._get_free_tcp_port(self.host)
                port = self.config.queue_port
            else:
                port = self.config.queue_port

        producer = ZMQProducer(
            queue_name=queue_name, queue_stash=queue_stash, port=port, context=context
        )
        self.producers[queue_name] = producer
        return producer

    def add_consumer(
        self,
        queue_name: str,
        message_handler: AbstractMessageHandler,
<<<<<<< HEAD
        service_name: str,
        syft_worker_id: Optional[UID] = None,
=======
        worker_stash: Optional[WorkerStash] = None,
>>>>>>> 8e6d948f
        address: Optional[str] = None,
        syft_worker_id: Optional[UID] = None,
    ) -> ZMQConsumer:
        """Add a consumer to a queue

        A queue should have at least one producer attached to the group.

        """

        if address is None:
            address = get_queue_address(self.config.queue_port)

        consumer = ZMQConsumer(
            queue_name=queue_name,
            message_handler=message_handler,
            address=address,
<<<<<<< HEAD
            service_name=service_name,
=======
            worker_stash=worker_stash,
>>>>>>> 8e6d948f
            syft_worker_id=syft_worker_id,
        )
        self.consumers[queue_name].append(consumer)

        return consumer

    def send_message(
        self,
        message: bytes,
        queue_name: str,
        worker: Optional[bytes] = None,
    ) -> Union[SyftSuccess, SyftError]:
        producer = self.producers.get(queue_name)
        if producer is None:
            return SyftError(
                message=f"No producer attached for queue: {queue_name}. Please add a producer for it."
            )
        try:
            producer.send(message=message, worker=worker)
        except Exception as e:
            # stdlib
            return SyftError(
                message=f"Failed to send message to: {queue_name} with error: {e}"
            )
        return SyftSuccess(
            message=f"Successfully queued message to : {queue_name}",
        )

    def close(self) -> Union[SyftError, SyftSuccess]:
        try:
            for _, consumers in self.consumers.items():
                for consumer in consumers:
                    # make sure look is stopped
                    consumer.close()

            for _, producer in self.producers.items():
                # make sure loop is stopped
                producer.close()
                # close existing connection.
        except Exception as e:
            return SyftError(message=f"Failed to close connection: {e}")

        return SyftSuccess(message="All connections closed.")

    def purge_queue(self, queue_name: str) -> Union[SyftError, SyftSuccess]:
        if queue_name not in self.producers:
            return SyftError(message=f"No producer running for : {queue_name}")

        producer = self.producers[queue_name]

        # close existing connection.
        producer.close()

        # add a new connection
        self.add_producer(queue_name=queue_name, address=producer.address)

        return SyftSuccess(message=f"Queue: {queue_name} successfully purged")

    def purge_all(self) -> Union[SyftError, SyftSuccess]:
        for queue_name in self.producers:
            self.purge_queue(queue_name=queue_name)

        return SyftSuccess(message="Successfully purged all queues.")


@serializable()
class ZMQQueueConfig(QueueConfig):
    def __init__(
        self, client_type=None, client_config=None, thread_workers: bool = False
    ):
        self.client_type = client_type or ZMQClient
        self.client_config: ZMQClientConfig = client_config or ZMQClientConfig()
        self.thread_workers = thread_workers<|MERGE_RESOLUTION|>--- conflicted
+++ resolved
@@ -1,10 +1,6 @@
 # stdlib
-<<<<<<< HEAD
 # stdlib
 from binascii import hexlify
-=======
-from collections import OrderedDict
->>>>>>> 8e6d948f
 from collections import defaultdict
 import itertools
 import socketserver
@@ -41,11 +37,7 @@
 from ...util.util import get_queue_address
 from ..response import SyftError
 from ..response import SyftSuccess
-<<<<<<< HEAD
 from ..worker.worker_pool import ConsumerState
-=======
-from ..worker.worker_pool import WorkerStatus
->>>>>>> 8e6d948f
 from ..worker.worker_stash import WorkerStash
 from .base_queue import AbstractMessageHandler
 from .base_queue import QueueClient
@@ -454,21 +446,15 @@
         message_handler: AbstractMessageHandler,
         address: str,
         queue_name: str,
-<<<<<<< HEAD
         service_name: str,
         syft_worker_id: Optional[UID] = None,
         worker_stash: Optional[WorkerStash] = None,
         verbose: bool = False,
-=======
-        worker_stash: Optional[WorkerStash] = None,
-        syft_worker_id: Optional[UID] = None,
->>>>>>> 8e6d948f
     ) -> None:
         self.address = address
         self.message_handler = message_handler
         self.service_name = service_name
         self.queue_name = queue_name
-<<<<<<< HEAD
         self.context = zmq.Context()
         self.poller = zmq.Poller()
         self.worker = None
@@ -478,15 +464,6 @@
         self.syft_worker_id = syft_worker_id
         self.worker_stash = worker_stash
         self.post_init()
-=======
-        self.job_id = None
-        self.is_reconnecting = False
-        self.post_init()
-        self.id = UID()
-        self._stop = False
-        self.worker_stash: Optional[WorkerStash] = worker_stash
-        self.syft_worker_id = syft_worker_id
->>>>>>> 8e6d948f
 
     def reconnect_to_producer(self):
         """Connect or reconnect to producer"""
@@ -528,7 +505,6 @@
             self.worker.close()
             self.ctx.destroy()
 
-<<<<<<< HEAD
     def send_to_producer(
         self,
         command: str,
@@ -552,40 +528,6 @@
             print("I: sending %s to broker", command)
         with lock:
             self.worker.send_multipart(msg)
-=======
-    def associate_job(self, message: Frame):
-        try:
-            queue_item = _deserialize(message, from_bytes=True)
-            self._set_worker_job(queue_item.job_id)
-        except Exception as e:
-            print("Could not associate job", e)
-
-    def clear_job(self):
-        self._set_worker_job(None)
-
-    def _set_worker_job(self, job_id: Optional[UID]):
-        if self.worker_stash is not None:
-            res = self.worker_stash.get_by_uid(
-                self.worker_stash.partition.root_verify_key, self.syft_worker_id
-            )
-
-            if res.is_err():
-                print(res)
-                return  # log/report?
-            # stdlib
-            worker_obj = res.ok()
-            worker_obj.job_id = job_id
-            if job_id is None:
-                worker_obj.status = WorkerStatus.PENDING
-            else:
-                worker_obj.status = WorkerStatus.RUNNING
-
-            res = self.worker_stash.update(
-                self.worker_stash.partition.root_verify_key, obj=worker_obj
-            )
-            if res.is_err():
-                print(res)
->>>>>>> 8e6d948f
 
     def _run(self):
         """Send reply, if any, to producer and wait for next request."""
@@ -623,16 +565,10 @@
                     if command == QueueMsgProtocol.W_REQUEST:
                         # Call Message Handler
                         try:
-<<<<<<< HEAD
                             message = msg.pop()
                             self.message_handler.handle_message(
                                 message=message,
                                 syft_worker_id=self.syft_worker_id,
-=======
-                            self.associate_job(message)
-                            self.message_handler.handle_message(
-                                message=message, worker_id=self.syft_worker_id
->>>>>>> 8e6d948f
                             )
                         except Exception as e:
                             print(
@@ -640,44 +576,12 @@
                             )
                         finally:
                             self.clear_job()
-<<<<<<< HEAD
                     elif command == QueueMsgProtocol.W_HEARTBEAT:
                         pass
                     elif command == QueueMsgProtocol.W_DISCONNECT:
                         self.reconnect_to_producer()
                     else:
                         print("E: invalid input message: ")
-=======
-                    # process heartbeat
-                    elif len(frames) == 1 and frames[0] == PPP_HEARTBEAT:
-                        liveness = HEARTBEAT_LIVENESS
-                    # process wrong message
-                    interval = INTERVAL_INIT
-                # process silence
-                else:
-                    liveness -= 1
-                    if liveness == 0:
-                        print(
-                            f"Heartbeat failure, worker can't reach queue, reconnecting in {interval}s"
-                        )
-                        time.sleep(interval)
-
-                        if interval < INTERVAL_MAX:
-                            interval *= 2
-                        self.poller.unregister(self.worker)
-                        self.worker.setsockopt(zmq.LINGER, 1)
-                        self.worker.close()
-                        self.create_socket()
-                        liveness = HEARTBEAT_LIVENESS
-                # send heartbeat
-                if time.time() > heartbeat_at:
-                    heartbeat_at = time.time() + HEARTBEAT_INTERVAL
-                    if not self._stop:
-                        self.worker.send(PPP_HEARTBEAT)
-            except zmq.ZMQError as e:
-                if e.errno == zmq.ETERM:
-                    print("Subscriber connection Terminated")
->>>>>>> 8e6d948f
                 else:
                     self.liveness -= 1
                     if self.liveness == 0:
@@ -849,12 +753,7 @@
         self,
         queue_name: str,
         message_handler: AbstractMessageHandler,
-<<<<<<< HEAD
         service_name: str,
-        syft_worker_id: Optional[UID] = None,
-=======
-        worker_stash: Optional[WorkerStash] = None,
->>>>>>> 8e6d948f
         address: Optional[str] = None,
         syft_worker_id: Optional[UID] = None,
     ) -> ZMQConsumer:
@@ -871,11 +770,7 @@
             queue_name=queue_name,
             message_handler=message_handler,
             address=address,
-<<<<<<< HEAD
             service_name=service_name,
-=======
-            worker_stash=worker_stash,
->>>>>>> 8e6d948f
             syft_worker_id=syft_worker_id,
         )
         self.consumers[queue_name].append(consumer)
