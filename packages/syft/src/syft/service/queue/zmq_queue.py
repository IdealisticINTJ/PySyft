# stdlib
from binascii import hexlify
from collections import defaultdict
from collections.abc import Callable
import itertools
import socketserver
import threading
import time
from time import sleep
from typing import Any
<<<<<<< HEAD
=======
from typing import DefaultDict
from typing import Dict
from typing import List
from typing import Optional
from typing import Type
from typing import Union
>>>>>>> 22ec57c6

# third party
from loguru import logger
from pydantic import field_validator
from zmq import Frame
from zmq import LINGER
from zmq.error import ContextTerminated
import zmq.green as zmq

# relative
from ...serde.deserialize import _deserialize
from ...serde.serializable import serializable
from ...serde.serialize import _serialize as serialize
from ...service.action.action_object import ActionObject
from ...service.context import AuthedServiceContext
from ...types.base import SyftBaseModel
from ...types.syft_object import SYFT_OBJECT_VERSION_3
from ...types.syft_object import SyftObject
from ...types.uid import UID
from ...util.util import get_queue_address
from ..response import SyftError
from ..response import SyftSuccess
from ..service import AbstractService
from ..worker.worker_pool import ConsumerState
from ..worker.worker_stash import WorkerStash
from .base_queue import AbstractMessageHandler
from .base_queue import QueueClient
from .base_queue import QueueClientConfig
from .base_queue import QueueConfig
from .base_queue import QueueConsumer
from .base_queue import QueueProducer
from .queue_stash import ActionQueueItem
from .queue_stash import QueueStash
from .queue_stash import Status

# Producer/Consumer heartbeat interval (in seconds)
HEARTBEAT_INTERVAL_SEC = 2

# Thread join timeout (in seconds)
THREAD_TIMEOUT_SEC = 5

# Max duration (in ms) to wait for ZMQ poller to return
ZMQ_POLLER_TIMEOUT_MSEC = 1000

# Duration (in seconds) after which a worker without a heartbeat will be marked as expired
WORKER_TIMEOUT_SEC = 60

# Duration (in seconds) after which producer without a heartbeat will be marked as expired
PRODUCER_TIMEOUT_SEC = 60

# Lock for working on ZMQ socket
ZMQ_SOCKET_LOCK = threading.Lock()


class QueueMsgProtocol:
    W_WORKER = b"MDPW01"
    W_READY = b"0x01"
    W_REQUEST = b"0x02"
    W_REPLY = b"0x03"
    W_HEARTBEAT = b"0x04"
    W_DISCONNECT = b"0x05"


MAX_RECURSION_NESTED_ACTIONOBJECTS = 5


class Timeout:
    def __init__(self, offset_sec: float):
        self.__offset = float(offset_sec)
        self.__next_ts: float = 0.0

        self.reset()

    @property
    def next_ts(self) -> float:
        return self.__next_ts

    def reset(self) -> None:
        self.__next_ts = self.now() + self.__offset

    def has_expired(self) -> bool:
        return self.now() >= self.__next_ts

    @staticmethod
    def now() -> float:
        return time.time()


class Service:
    def __init__(self, name: str) -> None:
        self.name = name
        self.requests: list[bytes] = []
        self.waiting: list[Worker] = []  # List of waiting workers


class Worker(SyftBaseModel):
    address: bytes
    identity: bytes
    service: Service | None = None
    syft_worker_id: UID | None = None
    expiry_t: Timeout = Timeout(WORKER_TIMEOUT_SEC)

    # TODO[pydantic]: We couldn't refactor the `validator`, please replace it by `field_validator` manually.
    # Check https://docs.pydantic.dev/dev-v2/migration/#changes-to-validators for more information.
    @field_validator("syft_worker_id", mode="before")
    @classmethod
    def set_syft_worker_id(cls, v: Any) -> Any:
        if isinstance(v, str):
            return UID(v)
        return v

    def has_expired(self) -> bool:
        return self.expiry_t.has_expired()

    def get_expiry(self) -> float:
        return self.expiry_t.next_ts

    def reset_expiry(self) -> None:
        self.expiry_t.reset()


@serializable()
class ZMQProducer(QueueProducer):
    INTERNAL_SERVICE_PREFIX = b"mmi."

    def __init__(
        self,
        queue_name: str,
        queue_stash: QueueStash,
        worker_stash: WorkerStash,
        port: int,
        context: AuthedServiceContext,
    ) -> None:
        self.id = UID().short()
        self.port = port
        self.queue_stash = queue_stash
        self.worker_stash = worker_stash
        self.queue_name = queue_name
        self.auth_context = context
        self._stop = threading.Event()
        self.post_init()

    @property
    def address(self) -> str:
        return get_queue_address(self.port)

    def post_init(self) -> None:
        """Initialize producer state."""

        self.services: dict[str, Service] = {}
        self.workers: dict[bytes, Worker] = {}
        self.waiting: list[Worker] = []
        self.heartbeat_t = Timeout(HEARTBEAT_INTERVAL_SEC)
        self.context = zmq.Context(1)
        self.socket = self.context.socket(zmq.ROUTER)
        self.socket.setsockopt(LINGER, 1)
        self.socket.setsockopt_string(zmq.IDENTITY, self.id)
        self.poll_workers = zmq.Poller()
        self.poll_workers.register(self.socket, zmq.POLLIN)
        self.bind(f"tcp://*:{self.port}")
        self.thread: threading.Thread | None = None
        self.producer_thread: threading.Thread | None = None

    def close(self) -> None:
        self._stop.set()

        try:
            self.poll_workers.unregister(self.socket)
        except Exception as e:
            logger.exception("Failed to unregister poller. {}", e)
        finally:
            if self.thread:
                self.thread.join(THREAD_TIMEOUT_SEC)
                self.thread = None

            if self.producer_thread:
                self.producer_thread.join(THREAD_TIMEOUT_SEC)
                self.producer_thread = None

            self.socket.close()
            self.context.destroy()

            self._stop.clear()

    @property
    def action_service(self) -> AbstractService:
        if self.auth_context.node is not None:
            return self.auth_context.node.get_service("ActionService")
        else:
            raise Exception(f"{self.auth_context} does not have a node.")

    def contains_unresolved_action_objects(self, arg: Any, recursion: int = 0) -> bool:
        """recursively check collections for unresolved action objects"""
        if isinstance(arg, UID):
            arg = self.action_service.get(self.auth_context, arg).ok()
            return self.contains_unresolved_action_objects(arg, recursion=recursion + 1)
        if isinstance(arg, ActionObject):
            if not arg.syft_resolved:
                res = self.action_service.get(self.auth_context, arg)
                if res.is_err():
                    return True
                arg = res.ok()
                if not arg.syft_resolved:
                    return True
            arg = arg.syft_action_data

        try:
            value = False
            if isinstance(arg, list):
                for elem in arg:
                    value = self.contains_unresolved_action_objects(
                        elem, recursion=recursion + 1
                    )
                    if value:
                        return True
            if isinstance(arg, dict):
                for elem in arg.values():
                    value = self.contains_unresolved_action_objects(
                        elem, recursion=recursion + 1
                    )
                    if value:
                        return True
            return value
        except Exception as e:
            logger.exception("Failed to resolve action objects. {}", e)
            return True

    def unwrap_nested_actionobjects(self, data: Any) -> Any:
        """recursively unwraps nested action objects"""

        if isinstance(data, list):
            return [self.unwrap_nested_actionobjects(obj) for obj in data]
        if isinstance(data, dict):
            return {
                key: self.unwrap_nested_actionobjects(obj) for key, obj in data.items()
            }
        if isinstance(data, ActionObject):
            res = self.action_service.get(self.auth_context, data.id)
            res = res.ok() if res.is_ok() else res.err()
            if not isinstance(res, ActionObject):
                return SyftError(message=f"{res}")
            else:
                nested_res = res.syft_action_data
                if isinstance(nested_res, ActionObject):
                    nested_res.syft_node_location = res.syft_node_location
                    nested_res.syft_client_verify_key = res.syft_client_verify_key
                return nested_res
        return data

    def preprocess_action_arg(self, arg: Any) -> None:
        res = self.action_service.get(context=self.auth_context, uid=arg)
        if res.is_err():
            return arg
        action_object = res.ok()
        data = action_object.syft_action_data
        new_data = self.unwrap_nested_actionobjects(data)
        new_action_object = ActionObject.from_obj(new_data, id=action_object.id)
        res = self.action_service.set(
            context=self.auth_context, action_object=new_action_object
        )

    def read_items(self) -> None:
        while True:
            if self._stop.is_set():
                break
            sleep(1)

            # Items to be queued
            items_to_queue = self.queue_stash.get_by_status(
                self.queue_stash.partition.root_verify_key,
                status=Status.CREATED,
            ).ok()

            items_to_queue = [] if items_to_queue is None else items_to_queue

            # Queue Items that are in the processing state
            items_processing = self.queue_stash.get_by_status(
                self.queue_stash.partition.root_verify_key,
                status=Status.PROCESSING,
            ).ok()

            items_processing = [] if items_processing is None else items_processing

            for item in itertools.chain(items_to_queue, items_processing):
                if item.status == Status.CREATED:
                    if isinstance(item, ActionQueueItem):
                        action = item.kwargs["action"]
                        if self.contains_unresolved_action_objects(
                            action.args
                        ) or self.contains_unresolved_action_objects(action.kwargs):
                            continue
                        for arg in action.args:
                            self.preprocess_action_arg(arg)
                        for _, arg in action.kwargs.items():
                            self.preprocess_action_arg(arg)

                    msg_bytes = serialize(item, to_bytes=True)
                    worker_pool = item.worker_pool.resolve_with_context(
                        self.auth_context
                    )
                    worker_pool = worker_pool.ok()
                    service_name = worker_pool.name
                    service: Service | None = self.services.get(service_name)

                    # Skip adding message if corresponding service/pool
                    # is not registered.
                    if service is None:
                        continue

                    # append request message to the corresponding service
                    # This list is processed in dispatch method.

                    # TODO: Logic to evaluate the CAN RUN Condition
                    service.requests.append(msg_bytes)
                    item.status = Status.PROCESSING
                    res = self.queue_stash.update(item.syft_client_verify_key, item)
                    if res.is_err():
                        logger.error(
                            "Failed to update queue item={} error={}",
                            item,
                            res.err(),
                        )
                elif item.status == Status.PROCESSING:
                    # Evaluate Retry condition here
                    # If job running and timeout or job status is KILL
                    # or heartbeat fails
                    # or container id doesn't exists, kill process or container
                    # else decrease retry count and mark status as CREATED.
                    pass

    def run(self) -> None:
        self.thread = threading.Thread(target=self._run)
        self.thread.start()

        self.producer_thread = threading.Thread(target=self.read_items)
        self.producer_thread.start()

    def send(self, worker: bytes, message: bytes | list[bytes]) -> None:
        worker_obj = self.require_worker(worker)
        self.send_to_worker(worker=worker_obj, msg=message)

    def bind(self, endpoint: str) -> None:
        """Bind producer to endpoint."""
        self.socket.bind(endpoint)
        logger.info("Producer endpoint: {}", endpoint)

    def send_heartbeats(self) -> None:
        """Send heartbeats to idle workers if it's time"""
        if self.heartbeat_t.has_expired():
            for worker in self.waiting:
                self.send_to_worker(worker, QueueMsgProtocol.W_HEARTBEAT, None, None)
            self.heartbeat_t.reset()

    def purge_workers(self) -> None:
        """Look for & kill expired workers.

        Workers are oldest to most recent, so we stop at the first alive worker.
        """
        # work on a copy of the iterator
        for worker in list(self.waiting):
            if worker.has_expired():
                logger.info(
                    "Deleting expired Worker id={} uid={} expiry={} now={}",
                    worker.identity,
                    worker.syft_worker_id,
                    worker.get_expiry(),
                    Timeout.now(),
                )
                self.delete_worker(worker, False)

    def update_consumer_state_for_worker(
        self, syft_worker_id: UID, consumer_state: ConsumerState
    ) -> None:
        if self.worker_stash is None:
            # TODO: fix the mypy issue
            logger.error(  # type: ignore[unreachable]
                f"Worker stash is not defined for ZMQProducer : {self.queue_name} - {self.id}"
            )
            return

        try:
            res = self.worker_stash.update_consumer_state(
                credentials=self.worker_stash.partition.root_verify_key,
                worker_uid=syft_worker_id,
                consumer_state=consumer_state,
            )
            if res.is_err():
                logger.error(
                    "Failed to update consumer state for worker id={} error={}",
                    syft_worker_id,
                    res.err(),
                )
        except Exception as e:
            logger.error(
                f"Failed to update consumer state for worker id: {syft_worker_id}. Error: {e}"
            )

    def worker_waiting(self, worker: Worker) -> None:
        """This worker is now waiting for work."""
        # Queue to broker and service waiting lists
        if worker not in self.waiting:
            self.waiting.append(worker)
        if worker.service is not None and worker not in worker.service.waiting:
            worker.service.waiting.append(worker)
        worker.reset_expiry()
        self.update_consumer_state_for_worker(worker.syft_worker_id, ConsumerState.IDLE)
        self.dispatch(worker.service, None)

    def dispatch(self, service: Service, msg: bytes) -> None:
        """Dispatch requests to waiting workers as possible"""
        if msg is not None:  # Queue message if any
            service.requests.append(msg)

        self.purge_workers()
        while service.waiting and service.requests:
            # One worker consuming only one message at a time.
            msg = service.requests.pop(0)
            worker = service.waiting.pop(0)
            self.waiting.remove(worker)
            self.send_to_worker(worker, QueueMsgProtocol.W_REQUEST, None, msg)

    def send_to_worker(
        self,
        worker: Worker,
        command: bytes = QueueMsgProtocol.W_REQUEST,
        option: bytes | None = None,
        msg: bytes | list | None = None,
    ) -> None:
        """Send message to worker.

        If message is provided, sends that message.
        """

        if msg is None:
            msg = []
        elif not isinstance(msg, list):
            msg = [msg]

        # Stack routing and protocol envelopes to start of message
        # and routing envelope
        if option is not None:
            msg = [option] + msg
        msg = [worker.address, b"", QueueMsgProtocol.W_WORKER, command] + msg

        logger.debug("Send: {}", msg)
        with ZMQ_SOCKET_LOCK:
            self.socket.send_multipart(msg)

    def _run(self) -> None:
        while True:
            if self._stop.is_set():
                return

            for _, service in self.services.items():
                self.dispatch(service, None)

            items = None

            try:
                items = self.poll_workers.poll(ZMQ_POLLER_TIMEOUT_MSEC)
            except Exception as e:
                logger.exception("Failed to poll items: {}", e)

            if items:
                msg = self.socket.recv_multipart()

                logger.debug("Recieve: {}", msg)

                address = msg.pop(0)
                empty = msg.pop(0)  # noqa: F841
                header = msg.pop(0)

                if header == QueueMsgProtocol.W_WORKER:
                    self.process_worker(address, msg)
                else:
                    logger.error("Invalid message header: {}", header)

            self.send_heartbeats()
            self.purge_workers()

    def require_worker(self, address: bytes) -> Worker:
        """Finds the worker (creates if necessary)."""
        identity = hexlify(address)
        worker = self.workers.get(identity)
        if worker is None:
            worker = Worker(identity=identity, address=address)
            self.workers[identity] = worker
        return worker

    def process_worker(self, address: bytes, msg: list[bytes]) -> None:
        command = msg.pop(0)

        worker_ready = hexlify(address) in self.workers

        worker = self.require_worker(address)

        if QueueMsgProtocol.W_READY == command:
            service_name = msg.pop(0).decode()
            syft_worker_id = msg.pop(0).decode()
            if worker_ready:
                # Not first command in session or Reserved service name
                # If worker was already present, then we disconnect it first
                # and wait for it to re-register itself to the producer. This ensures that
                # we always have a healthy worker in place that can talk to the producer.
                self.delete_worker(worker, True)
            else:
                # Attach worker to service and mark as idle
                if service_name in self.services:
                    service: Service | None = self.services.get(service_name)
                else:
                    service = Service(service_name)
                    self.services[service_name] = service
                if service is not None:
                    worker.service = service
                    logger.info(
                        "New Worker service={}, id={}, uid={}",
                        service.name,
                        worker.identity,
                        worker.syft_worker_id,
                    )
                else:
                    logger.info(
                        "New Worker service=None, id={}, uid={}",
                        worker.identity,
                        worker.syft_worker_id,
                    )
                worker.syft_worker_id = UID(syft_worker_id)
                self.worker_waiting(worker)

        elif QueueMsgProtocol.W_HEARTBEAT == command:
            if worker_ready:
                # If worker is ready then reset expiry
                # and add it to worker waiting list
                # if not already present
                self.worker_waiting(worker)
            else:
                # extract the syft worker id and worker pool name from the message
                # Get the corresponding worker pool and worker
                # update the status to be unhealthy
                self.delete_worker(worker, True)
        elif QueueMsgProtocol.W_DISCONNECT == command:
            self.delete_worker(worker, False)
        else:
            logger.error("Invalid command: {}", command)

    def delete_worker(self, worker: Worker, disconnect: bool) -> None:
        """Deletes worker from all data structures, and deletes worker."""
        if disconnect:
            self.send_to_worker(worker, QueueMsgProtocol.W_DISCONNECT, None, None)

        if worker.service and worker in worker.service.waiting:
            worker.service.waiting.remove(worker)

        if worker in self.waiting:
            self.waiting.remove(worker)

        self.workers.pop(worker.identity, None)

        self.update_consumer_state_for_worker(
            worker.syft_worker_id, ConsumerState.DETACHED
        )

    @property
    def alive(self) -> bool:
        return not self.socket.closed


@serializable(attrs=["_subscriber"])
class ZMQConsumer(QueueConsumer):
    def __init__(
        self,
        message_handler: AbstractMessageHandler,
        address: str,
        queue_name: str,
        service_name: str,
        syft_worker_id: UID | None = None,
        worker_stash: WorkerStash | None = None,
        verbose: bool = False,
    ) -> None:
        self.address = address
        self.message_handler = message_handler
        self.service_name = service_name
        self.queue_name = queue_name
        self.context = zmq.Context()
        self.poller = zmq.Poller()
        self.socket = None
        self.verbose = verbose
        self.id = UID().short()
        self._stop = threading.Event()
        self.syft_worker_id = syft_worker_id
        self.worker_stash = worker_stash
        self.post_init()

    def reconnect_to_producer(self) -> None:
        """Connect or reconnect to producer"""
        if self.socket:
            self.poller.unregister(self.socket)  # type: ignore[unreachable]
            self.socket.close()
        self.socket = self.context.socket(zmq.DEALER)
        self.socket.linger = 0
        self.socket.setsockopt_string(zmq.IDENTITY, self.id)
        self.socket.connect(self.address)
        self.poller.register(self.socket, zmq.POLLIN)

        logger.info("Connecting Worker id={} to broker addr={}", self.id, self.address)

        # Register queue with the producer
        self.send_to_producer(
            QueueMsgProtocol.W_READY,
            self.service_name.encode(),
            [str(self.syft_worker_id).encode()],
        )

    def post_init(self) -> None:
        self.thread: threading.Thread | None = None
        self.heartbeat_t = Timeout(HEARTBEAT_INTERVAL_SEC)
        self.producer_ping_t = Timeout(PRODUCER_TIMEOUT_SEC)
        self.reconnect_to_producer()

    def close(self) -> None:
        self._stop.set()
        try:
            self.poller.unregister(self.socket)
        except Exception as e:
            logger.exception("Failed to unregister worker. {}", e)
        finally:
            if self.thread is not None:
                self.thread.join(timeout=THREAD_TIMEOUT_SEC)
                self.thread = None
            self.socket.close()
            self.context.destroy()
            self._stop.clear()

    def send_to_producer(
        self,
        command: str,
        option: bytes | None = None,
        msg: bytes | list | None = None,
    ) -> None:
        """Send message to producer.

        If no msg is provided, creates one internally
        """
        if msg is None:
            msg = []
        elif not isinstance(msg, list):
            msg = [msg]

        if option:
            msg = [option] + msg

        msg = [b"", QueueMsgProtocol.W_WORKER, command] + msg
        logger.debug("Send: msg={}", msg)
        with ZMQ_SOCKET_LOCK:
            self.socket.send_multipart(msg)

    def _run(self) -> None:
        """Send reply, if any, to producer and wait for next request."""
        try:
            while True:
                if self._stop.is_set():
                    return

                try:
                    items = self.poller.poll(ZMQ_POLLER_TIMEOUT_MSEC)
                except ContextTerminated:
                    logger.info("Context terminated")
                    return
                except Exception as e:
                    logger.error("Poll error={}", e)
                    continue

                if items:
                    # Message format:
                    # [b"", "<header>", "<command>", "<queue_name>", "<actual_msg_bytes>"]
                    msg = self.socket.recv_multipart()

                    logger.debug("Recieve: {}", msg)

                    # mark as alive
                    self.set_producer_alive()

                    if len(msg) < 3:
                        logger.error("Invalid message: {}", msg)
                        continue

                    empty = msg.pop(0)  # noqa: F841
                    header = msg.pop(0)  # noqa: F841

                    command = msg.pop(0)

                    if command == QueueMsgProtocol.W_REQUEST:
                        # Call Message Handler
                        try:
                            message = msg.pop()
                            self.associate_job(message)
                            self.message_handler.handle_message(
                                message=message,
                                syft_worker_id=self.syft_worker_id,
                            )
                        except Exception as e:
                            logger.exception("Error while handling message. {}", e)
                        finally:
                            self.clear_job()
                    elif command == QueueMsgProtocol.W_HEARTBEAT:
                        self.set_producer_alive()
                    elif command == QueueMsgProtocol.W_DISCONNECT:
                        self.reconnect_to_producer()
                    else:
                        logger.error("Invalid command: {}", command)
                else:
                    if not self.is_producer_alive():
                        logger.info("Producer check-alive timed out. Reconnecting.")
                        self.reconnect_to_producer()
                        self.set_producer_alive()

                self.send_heartbeat()

        except zmq.ZMQError as e:
            if e.errno == zmq.ETERM:
                logger.info("Consumer connection terminated")
            else:
                logger.exception("Consumer error. {}", e)
                raise e

        logger.info("Worker finished")

    def set_producer_alive(self) -> None:
        self.producer_ping_t.reset()

    def is_producer_alive(self) -> bool:
        # producer timer is within timeout
        return not self.producer_ping_t.has_expired()

    def send_heartbeat(self) -> None:
        if self.heartbeat_t.has_expired() and self.is_producer_alive():
            self.send_to_producer(QueueMsgProtocol.W_HEARTBEAT)
            self.heartbeat_t.reset()

    def run(self) -> None:
        self.thread = threading.Thread(target=self._run)
        self.thread.start()

    def associate_job(self, message: Frame) -> None:
        try:
            queue_item = _deserialize(message, from_bytes=True)
            self._set_worker_job(queue_item.job_id)
        except Exception as e:
            logger.exception("Could not associate job. {}", e)

    def clear_job(self) -> None:
        self._set_worker_job(None)

    def _set_worker_job(self, job_id: UID | None) -> None:
        if self.worker_stash is not None:
            consumer_state = (
                ConsumerState.IDLE if job_id is None else ConsumerState.CONSUMING
            )
            res = self.worker_stash.update_consumer_state(
                credentials=self.worker_stash.partition.root_verify_key,
                worker_uid=self.syft_worker_id,
                consumer_state=consumer_state,
            )
            if res.is_err():
                logger.error(
                    f"Failed to update consumer state for {self.service_name}-{self.id}, error={res.err()}"
                )

    @property
    def alive(self) -> bool:
        return not self.socket.closed and self.is_producer_alive()


@serializable()
<<<<<<< HEAD
class ZMQClientConfigV1(SyftObject, QueueClientConfig):
    __canonical_name__ = "ZMQClientConfig"
    __version__ = SYFT_OBJECT_VERSION_1

    id: UID | None = None  # type: ignore[assignment]
    hostname: str = "127.0.0.1"


class ZMQClientConfigV2(SyftObject, QueueClientConfig):
    __canonical_name__ = "ZMQClientConfig"
    __version__ = SYFT_OBJECT_VERSION_2

    id: UID | None = None  # type: ignore[assignment]
    hostname: str = "127.0.0.1"
    queue_port: int | None = None
    # TODO: setting this to false until we can fix the ZMQ
    # port issue causing tests to randomly fail
    create_producer: bool = False
    n_consumers: int = 0


@serializable()
=======
>>>>>>> 22ec57c6
class ZMQClientConfig(SyftObject, QueueClientConfig):
    __canonical_name__ = "ZMQClientConfig"
    __version__ = SYFT_OBJECT_VERSION_3

    id: UID | None = None  # type: ignore[assignment]
    hostname: str = "127.0.0.1"
    queue_port: int | None = None
    # TODO: setting this to false until we can fix the ZMQ
    # port issue causing tests to randomly fail
    create_producer: bool = False
    n_consumers: int = 0
    consumer_service: str | None = None


@serializable(attrs=["host"])
class ZMQClient(QueueClient):
    """ZMQ Client for creating producers and consumers."""

    producers: dict[str, ZMQProducer]
    consumers: defaultdict[str, list[ZMQConsumer]]

    def __init__(self, config: ZMQClientConfig) -> None:
        self.host = config.hostname
        self.producers = {}
        self.consumers = defaultdict(list)
        self.config = config

    @staticmethod
    def _get_free_tcp_port(host: str) -> int:
        with socketserver.TCPServer((host, 0), None) as s:
            free_port = s.server_address[1]
        return free_port

    def add_producer(
        self,
        queue_name: str,
        port: int | None = None,
        queue_stash: QueueStash | None = None,
        worker_stash: WorkerStash | None = None,
        context: AuthedServiceContext | None = None,
    ) -> ZMQProducer:
        """Add a producer of a queue.

        A queue can have at most one producer attached to it.
        """

        if port is None:
            if self.config.queue_port is None:
                self.config.queue_port = self._get_free_tcp_port(self.host)
                port = self.config.queue_port
            else:
                port = self.config.queue_port

        producer = ZMQProducer(
            queue_name=queue_name,
            queue_stash=queue_stash,
            port=port,
            context=context,
            worker_stash=worker_stash,
        )
        self.producers[queue_name] = producer
        return producer

    def add_consumer(
        self,
        queue_name: str,
        message_handler: AbstractMessageHandler,
        service_name: str,
        address: str | None = None,
        worker_stash: WorkerStash | None = None,
        syft_worker_id: UID | None = None,
    ) -> ZMQConsumer:
        """Add a consumer to a queue

        A queue should have at least one producer attached to the group.

        """

        if address is None:
            address = get_queue_address(self.config.queue_port)

        consumer = ZMQConsumer(
            queue_name=queue_name,
            message_handler=message_handler,
            address=address,
            service_name=service_name,
            syft_worker_id=syft_worker_id,
            worker_stash=worker_stash,
        )
        self.consumers[queue_name].append(consumer)

        return consumer

    def send_message(
        self,
        message: bytes,
        queue_name: str,
        worker: bytes | None = None,
    ) -> SyftSuccess | SyftError:
        producer = self.producers.get(queue_name)
        if producer is None:
            return SyftError(
                message=f"No producer attached for queue: {queue_name}. Please add a producer for it."
            )
        try:
            producer.send(message=message, worker=worker)
        except Exception as e:
            # stdlib
            return SyftError(
                message=f"Failed to send message to: {queue_name} with error: {e}"
            )
        return SyftSuccess(
            message=f"Successfully queued message to : {queue_name}",
        )

    def close(self) -> SyftError | SyftSuccess:
        try:
            for _, consumers in self.consumers.items():
                for consumer in consumers:
                    # make sure look is stopped
                    consumer.close()

            for _, producer in self.producers.items():
                # make sure loop is stopped
                producer.close()
                # close existing connection.
        except Exception as e:
            return SyftError(message=f"Failed to close connection: {e}")

        return SyftSuccess(message="All connections closed.")

    def purge_queue(self, queue_name: str) -> SyftError | SyftSuccess:
        if queue_name not in self.producers:
            return SyftError(message=f"No producer running for : {queue_name}")

        producer = self.producers[queue_name]

        # close existing connection.
        producer.close()

        # add a new connection
        self.add_producer(queue_name=queue_name, address=producer.address)  # type: ignore

        return SyftSuccess(message=f"Queue: {queue_name} successfully purged")

    def purge_all(self) -> SyftError | SyftSuccess:
        for queue_name in self.producers:
            self.purge_queue(queue_name=queue_name)

        return SyftSuccess(message="Successfully purged all queues.")


@serializable()
class ZMQQueueConfig(QueueConfig):
    def __init__(
        self,
        client_type: type[ZMQClient] | None = None,
        client_config: ZMQClientConfig | None = None,
        thread_workers: bool = False,
    ):
        self.client_type = client_type or ZMQClient
        self.client_config: ZMQClientConfig = client_config or ZMQClientConfig()
        self.thread_workers = thread_workers<|MERGE_RESOLUTION|>--- conflicted
+++ resolved
@@ -1,22 +1,12 @@
 # stdlib
 from binascii import hexlify
 from collections import defaultdict
-from collections.abc import Callable
 import itertools
 import socketserver
 import threading
 import time
 from time import sleep
 from typing import Any
-<<<<<<< HEAD
-=======
-from typing import DefaultDict
-from typing import Dict
-from typing import List
-from typing import Optional
-from typing import Type
-from typing import Union
->>>>>>> 22ec57c6
 
 # third party
 from loguru import logger
@@ -791,31 +781,6 @@
 
 
 @serializable()
-<<<<<<< HEAD
-class ZMQClientConfigV1(SyftObject, QueueClientConfig):
-    __canonical_name__ = "ZMQClientConfig"
-    __version__ = SYFT_OBJECT_VERSION_1
-
-    id: UID | None = None  # type: ignore[assignment]
-    hostname: str = "127.0.0.1"
-
-
-class ZMQClientConfigV2(SyftObject, QueueClientConfig):
-    __canonical_name__ = "ZMQClientConfig"
-    __version__ = SYFT_OBJECT_VERSION_2
-
-    id: UID | None = None  # type: ignore[assignment]
-    hostname: str = "127.0.0.1"
-    queue_port: int | None = None
-    # TODO: setting this to false until we can fix the ZMQ
-    # port issue causing tests to randomly fail
-    create_producer: bool = False
-    n_consumers: int = 0
-
-
-@serializable()
-=======
->>>>>>> 22ec57c6
 class ZMQClientConfig(SyftObject, QueueClientConfig):
     __canonical_name__ = "ZMQClientConfig"
     __version__ = SYFT_OBJECT_VERSION_3
