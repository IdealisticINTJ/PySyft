--- conflicted
+++ resolved
@@ -114,30 +114,6 @@
 
 
 @serializable()
-<<<<<<< HEAD
-class VeilidNodeRoute(SyftObject, NodeRoute):
-    __canonical_name__ = "VeilidNodeRoute"
-    __version__ = SYFT_OBJECT_VERSION_1
-
-    vld_key: str
-    proxy_target_uid: UID | None = None
-    priority: int = 1
-
-    def __eq__(self, other: Any) -> bool:
-        if not isinstance(other, VeilidNodeRoute):
-            return False
-        return (
-            self.vld_key == other.vld_key
-            and self.proxy_target_uid == other.proxy_target_uid
-        )
-
-    def __hash__(self) -> int:
-        return hash(self.vld_key)
-
-
-@serializable()
-=======
->>>>>>> 553cad97
 class PythonNodeRoute(SyftObject, NodeRoute):
     __canonical_name__ = "PythonNodeRoute"
     __version__ = SYFT_OBJECT_VERSION_2
@@ -199,9 +175,12 @@
     priority: int = 1
 
     def __eq__(self, other: Any) -> bool:
-        if isinstance(other, VeilidNodeRoute):
-            return hash(self) == hash(other)
-        return self == other
+        if not isinstance(other, VeilidNodeRoute):
+            return False
+        return (
+            self.vld_key == other.vld_key
+            and self.proxy_target_uid == other.proxy_target_uid
+        )
 
     def __hash__(self) -> int:
         return hash(self.vld_key)
