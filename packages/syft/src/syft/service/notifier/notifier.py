--- conflicted
+++ resolved
@@ -178,7 +178,6 @@
     def app_enabled(self) -> bool:
         return self.notifiers_status[NOTIFIERS.APP]
 
-<<<<<<< HEAD
     def validate_email_credentials(
         self,
         username: str,
@@ -191,11 +190,6 @@
             port=port if port else self.email_port,
             username=username,
             password=password,
-=======
-    def valid_email_credentials(self, token: str) -> bool:
-        return self.notifiers[NOTIFIERS.EMAIL].check_credentials(
-            server="smtp.postmarkapp.com", port=587, token=token
->>>>>>> e92609d8
         )
 
     def send_notifications(
