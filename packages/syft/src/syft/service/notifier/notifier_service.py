# stdlib

# stdlib
from typing import cast

# third party
from pydantic import EmailStr
from result import Err
from result import Ok
from result import Result

# relative
from ...abstract_node import AbstractNode
from ...serde.serializable import serializable
from ...store.document_store import DocumentStore
from ..context import AuthedServiceContext
from ..notification.notifications import Notification
from ..response import SyftError
from ..response import SyftSuccess
from ..service import AbstractService
from .notifier import NotificationPreferences
from .notifier import NotifierSettings
from .notifier_enums import NOTIFIERS
from .notifier_stash import NotifierStash


@serializable()
class NotifierService(AbstractService):
    store: DocumentStore
    stash: NotifierStash  # Which stash should we use?

    def __init__(self, store: DocumentStore) -> None:
        self.store = store
        self.stash = NotifierStash(store=store)

    def settings(  # Maybe just notifier.settings
        self,
        context: AuthedServiceContext,
    ) -> NotifierSettings | SyftError:
        """Get Notifier Settings

        Args:
            context: The request context
        Returns:
            Union[NotifierSettings, SyftError]: Notifier Settings or SyftError
        """
        result = self.stash.get(credentials=context.credentials)
        if result.is_err():
            return SyftError(message="Error getting notifier settings")

        return result.ok()

    def user_settings(
        self,
        context: AuthedServiceContext,
    ) -> NotificationPreferences:
        context.node = cast(AbstractNode, context.node)
        user_service = context.node.get_service("userservice")
        user_view = user_service.get_current_user(context)
        notifications = user_view.notifications_enabled
        return NotificationPreferences(
            email=notifications[NOTIFIERS.EMAIL],
            sms=notifications[NOTIFIERS.SMS],
            slack=notifications[NOTIFIERS.SLACK],
            app=notifications[NOTIFIERS.APP],
        )

    def turn_on(
        self,
        context: AuthedServiceContext,
        email_username: str | None = None,
        email_password: str | None = None,
        email_sender: str | None = None,
        email_server: str | None = None,
        email_port: int | None = 587,
    ) -> SyftSuccess | SyftError:
        """Turn on email notifications.

        Args:
            email_username (Optional[str]): Email server username. Defaults to None.
            email_password (Optional[str]): Email email server password. Defaults to None.
            sender_email (Optional[str]): Email sender email. Defaults to None.
        Returns:
            Union[SyftSuccess, SyftError]: A union type representing the success or error response.

        Raises:
            None

        """

        result = self.stash.get(credentials=context.credentials)

        # 1 -  If something went wrong at db level, return the error
        if result.is_err():
            return SyftError(message=result.err())

        # 2 - If one of the credentials are set alone, return an error
        if (
            email_username
            and not email_password
            or email_password
            and not email_username
        ):
            return SyftError(message="You must provide both username and password")

        notifier = result.ok()

        # 3 - If notifier doesn't have a email server / port and the user didn't provide them, return an error
        if not (email_server and email_port) and not notifier.email_server:
            return SyftError(
                message="You must provide both server and port to enable notifications."
            )

        print("[LOG] Got notifier from db")
        # If no new credentials provided, check for existing ones
        if not (email_username and email_password):
            if not (notifier.email_username and notifier.email_password):
                return SyftError(
                    message="No valid token has been added to the domain."
                    + "You can add a pair of SMTP credentials via "
                    + "<client>.settings.enable_notifications(email=<>, password=<>)"
                )
            else:
                print("[LOG] No new credentials provided. Using existing ones.")
                email_password = notifier.email_password
                email_username = notifier.email_username
        print("[LOG] Validating credentials...")

        validation_result = notifier.validate_email_credentials(
            username=email_username,
            password=email_password,
            server=email_server if email_server else notifier.email_server,
            port=email_port if email_port else notifier.email_port,
        )

        if validation_result.is_err():
            return SyftError(
                message="Invalid SMTP credentials. Please check your username and password."
            )

        notifier.email_password = email_password
        notifier.email_username = email_username

        if email_server:
            notifier.email_server = email_server
        if email_port:
            notifier.email_port = email_port

        # Email sender verification
        if not email_sender and not notifier.email_sender:
            return SyftError(
                message="You must provide a sender email address to enable notifications."
            )

        if email_sender:
            try:
                EmailStr._validate(email_sender)
            except ValueError:
                return SyftError(
                    message="Invalid sender email address. Please check your email address."
                )
            notifier.email_sender = email_sender

        notifier.active = True
        print(
            "[LOG] Email credentials are valid. Updating the notifier settings in the db."
        )

        result = self.stash.update(credentials=context.credentials, settings=notifier)
        if result.is_err():
            return SyftError(message=result.err())
        return SyftSuccess(message="Notifications enabled successfully.")

    def turn_off(
        self,
        context: AuthedServiceContext,
    ) -> SyftSuccess | SyftError:
        """
        Turn off email notifications service.
        PySyft notifications will still work.
        """

        result = self.stash.get(credentials=context.credentials)

        if result.is_err():
            return SyftError(message=result.err())

        notifier = result.ok()
        notifier.active = False
        result = self.stash.update(credentials=context.credentials, settings=notifier)
        if result.is_err():
            return SyftError(message=result.err())
        return SyftSuccess(message="Notifications disabled succesfullly")

    def activate(
        self, context: AuthedServiceContext, notifier_type: NOTIFIERS = NOTIFIERS.EMAIL
    ) -> SyftSuccess | SyftError:
        """
        Activate email notifications for the authenticated user.
        This will only work if the domain owner has enabled notifications.
        """
        context.node = cast(AbstractNode, context.node)
        user_service = context.node.get_service("userservice")
        return user_service.enable_notifications(context, notifier_type=notifier_type)

    def deactivate(
        self, context: AuthedServiceContext, notifier_type: NOTIFIERS = NOTIFIERS.EMAIL
    ) -> SyftSuccess | SyftError:
        """Deactivate email notifications for the authenticated user
        This will only work if the domain owner has enabled notifications.
        """
        context.node = cast(AbstractNode, context.node)
        user_service = context.node.get_service("userservice")
        return user_service.disable_notifications(context, notifier_type=notifier_type)

    @staticmethod
    def init_notifier(
        node: AbstractNode,
<<<<<<< HEAD
        email_username: Optional[str] = None,
        email_password: Optional[str] = None,
        email_sender: Optional[str] = None,
        smtp_port: Optional[int] = None,
        smtp_host: Optional[str] = None,
=======
        email_username: str | None = None,
        email_password: str | None = None,
        email_sender: str | None = None,
        smtp_port: str | None = None,
        smtp_host: str | None = None,
>>>>>>> 77931ab2
    ) -> Result[Ok, Err]:
        """Initialize Notifier settings for a Node.
        If settings already exist, it will use the existing one.
        If not, it will create a new one.

        Args:
            node: Node to initialize the notifier
            active: If notifier should be active
            email_username: Email username to send notifications
            email_password: Email password to send notifications
        Raises:
            Exception: If something went wrong
        Returns:
            Union: SyftSuccess or SyftError
        """
        try:
            # Create a new NotifierStash since its a static method.
            notifier_stash = NotifierStash(store=node.document_store)
            result = notifier_stash.get(node.signing_key.verify_key)
            if result.is_err():
                raise Exception(f"Could not create notifier: {result}")

            # Get the notifier
            notifier = result.ok()
            # If notifier doesn't exist, create a new one

            if not notifier:
                notifier = NotifierSettings()
                notifier.active = False  # Default to False

            # TODO: this should be a method in NotifierSettings
            if email_username and email_password:
                validation_result = notifier.validate_email_credentials(
                    username=email_username,
                    password=email_password,
                    server=smtp_host,
                    port=smtp_port,
                )

                sender_not_set = not email_sender and not notifier.email_sender
                if validation_result.is_err() or sender_not_set:
                    print(
                        "Ops something went wrong while trying to setup your notification system.",
                        "Please check your credentials and configuration.",
                    )
                    notifier.active = False
                else:
                    notifier.email_password = email_password
                    notifier.email_username = email_username
                    notifier.email_sender = email_sender
                    notifier.email_server = smtp_host
                    notifier.email_port = int(smtp_port)
                    notifier.active = True

            notifier_stash.set(node.signing_key.verify_key, notifier)
            return Ok("Notifier initialized successfully")

        except Exception as e:
            raise Exception(f"Error initializing notifier. \n {e}")

    # This is not a public API.
    # This method is used by other services to dispatch notifications internally
    def dispatch_notification(
        self, context: AuthedServiceContext, notification: Notification
    ) -> SyftError:
        context.node = cast(AbstractNode, context.node)
        admin_key = context.node.get_service("userservice").admin_verify_key()
        notifier = self.stash.get(admin_key)
        if notifier.is_err():
            return SyftError(
                message="The mail service ran out of quota or some notifications failed to be delivered.\n"
                + "Please check the health of the mailing server."
            )

        notifier = notifier.ok()
        # If notifier is active
        if notifier.active:
            resp = notifier.send_notifications(
                context=context, notification=notification
            )
            if resp.is_err():
                return SyftError(message=resp.err())

        # If notifier isn't active, return None
        return SyftSuccess(message="Notifications dispatched successfully")<|MERGE_RESOLUTION|>--- conflicted
+++ resolved
@@ -216,19 +216,11 @@
     @staticmethod
     def init_notifier(
         node: AbstractNode,
-<<<<<<< HEAD
-        email_username: Optional[str] = None,
-        email_password: Optional[str] = None,
-        email_sender: Optional[str] = None,
-        smtp_port: Optional[int] = None,
-        smtp_host: Optional[str] = None,
-=======
         email_username: str | None = None,
         email_password: str | None = None,
         email_sender: str | None = None,
-        smtp_port: str | None = None,
+        smtp_port: int | None = None,
         smtp_host: str | None = None,
->>>>>>> 77931ab2
     ) -> Result[Ok, Err]:
         """Initialize Notifier settings for a Node.
         If settings already exist, it will use the existing one.
