--- conflicted
+++ resolved
@@ -5,12 +5,7 @@
 # relative
 from ...serde.serializable import serializable
 from ...server.credentials import SyftVerifyKey
-<<<<<<< HEAD
 from ...store.db.stash import ObjectStash
-=======
-from ...store.document_store import DocumentStore
-from ...store.document_store import NewBaseStash
->>>>>>> 755a4dbc
 from ...store.document_store import PartitionKey
 from ...store.document_store import PartitionSettings
 from ...store.document_store_errors import NotFoundException
@@ -25,63 +20,18 @@
 
 
 @instrument
-<<<<<<< HEAD
-@serializable(canonical_name="NotifierStashSQL", version=1)
+@serializable(canonical_name="NotifierSQLStash", version=1)
 class NotifierStash(ObjectStash[NotifierSettings]):
-=======
-@serializable(canonical_name="NotifierStash", version=1)
-class NotifierStash(NewBaseStash):
->>>>>>> 755a4dbc
-    object_type = NotifierSettings
     settings: PartitionSettings = PartitionSettings(
         name=NotifierSettings.__canonical_name__, object_type=NotifierSettings
     )
 
     # TODO: should this method behave like a singleton?
     @as_result(StashException, NotFoundException)
-    def get(self, credentials: SyftVerifyKey) -> NotifierSettings:
+    def get(self, credentials: SyftVerifyKey) -> NotifierSettings | None:
         """Get Settings"""
-<<<<<<< HEAD
         # actually get latest settings
-        results = self.get_all(credentials, limit=1)
-        match results:
-            case Ok(settings) if len(settings) > 0:
-                return Ok(settings[0])
-            case Ok(_):
-                return Ok(None)
-            case Err(e):
-                return Err(e)
-=======
-        settings: list[NotifierSettings] = self.get_all(credentials).unwrap()
-        if len(settings) == 0:
-            raise NotFoundException
-        return settings[0]
-
-    @as_result(StashException)
-    def set(
-        self,
-        credentials: SyftVerifyKey,
-        settings: NotifierSettings,
-        add_permissions: list[ActionObjectPermission] | None = None,
-        add_storage_permission: bool = True,
-        ignore_duplicates: bool = False,
-    ) -> NotifierSettings:
-        result = self.check_type(settings, self.object_type).unwrap()
-        # we dont use and_then logic here as it is hard because of the order of the arguments
-        return (
-            super().set(credentials=credentials, obj=result).unwrap()
-        )  # TODO check if result isInstance(Ok)
-
-    @as_result(StashException)
-    def update(
-        self,
-        credentials: SyftVerifyKey,
-        settings: NotifierSettings,
-        has_permission: bool = False,
-    ) -> NotifierSettings:
-        result = self.check_type(settings, self.object_type).unwrap()
-        # we dont use and_then logic here as it is hard because of the order of the arguments
-        return (
-            super().update(credentials=credentials, obj=result).unwrap()
-        )  # TODO check if result isInstance(Ok)
->>>>>>> 755a4dbc
+        result = self.get_all(credentials, limit=1).unwrap()
+        if len(result) > 0:
+            return result[0]
+        return None