# relative
from ...serde.serializable import serializable
from ...store.document_store import DocumentStore
from ...store.linked_obj import LinkedObject
from ...types.errors import SyftException
from ...types.uid import UID
from ...util.telemetry import instrument
from ..action.action_permissions import ActionObjectPermission
from ..action.action_permissions import ActionPermission
from ..context import AuthedServiceContext
from ..notification.email_templates import RequestEmailTemplate
from ..notification.email_templates import RequestUpdateEmailTemplate
from ..notification.notification_service import CreateNotification
from ..notification.notification_service import NotificationService
from ..notification.notifications import Notification
from ..notifier.notifier_enums import NOTIFIERS
from ..response import SyftError
from ..response import SyftSuccess
from ..service import AbstractService
from ..service import SERVICE_TO_TYPES
from ..service import TYPE_TO_SERVICE
from ..service import service_method
from ..user.user import UserView
from ..user.user_roles import ADMIN_ROLE_LEVEL
from ..user.user_roles import DATA_SCIENTIST_ROLE_LEVEL
from ..user.user_roles import GUEST_ROLE_LEVEL
from ..user.user_service import UserService
from .request import Change
from .request import Request
from .request import RequestInfo
from .request import RequestInfoFilter
from .request import RequestStatus
from .request import SubmitRequest
from .request_stash import RequestStash


@instrument
@serializable()
class RequestService(AbstractService):
    store: DocumentStore
    stash: RequestStash

    def __init__(self, store: DocumentStore) -> None:
        self.store = store
        self.stash = RequestStash(store=store)

    @service_method(path="request.submit", name="submit", roles=GUEST_ROLE_LEVEL)
    def submit(
        self,
        context: AuthedServiceContext,
        request: SubmitRequest,
        send_message: bool = True,
        reason: str | None = "",
    ) -> Request:
        """Submit a Request"""
        request = request.to(Request, context=context)

        self.stash.set(
            context.credentials,
            request,
            add_permissions=[
                ActionObjectPermission(
                    uid=request.id, permission=ActionPermission.ALL_READ
                ),
            ],
        ).unwrap()

        link = LinkedObject.with_context(request, context=context)

        admin_verify_key = context.node.get_service_method(UserService.admin_verify_key)

        root_verify_key = admin_verify_key()

        if send_message:
            subject_msg = f"Result to request {str(request.id)[:4]}...{str(request.id)[-3:]}\
                has been successfully deposited."
            message = CreateNotification(
                subject=subject_msg if not reason else reason,
                from_user_verify_key=context.credentials,
                to_user_verify_key=root_verify_key,
                linked_obj=link,
                notifier_types=[NOTIFIERS.EMAIL],
                email_template=RequestEmailTemplate,
            )
            # FIX: notificationservice unwrap
            method = context.node.get_service_method(NotificationService.send)
            result = method(context=context, notification=message)

<<<<<<< HEAD
            if not isinstance(result, Notification):
                raise SyftException(
                    public_message=f"Failed to send notification: {result.err()}"
                )

        return request
=======
                admin_verify_key = context.server.get_service_method(
                    UserService.admin_verify_key
                )

                root_verify_key = admin_verify_key()
                if send_message:
                    subject_msg = f"Result to request {str(request.id)[:4]}...{str(request.id)[-3:]}\
                        has been successfully deposited."
                    message = CreateNotification(
                        subject=subject_msg if not reason else reason,
                        from_user_verify_key=context.credentials,
                        to_user_verify_key=root_verify_key,
                        linked_obj=link,
                        notifier_types=[NOTIFIERS.EMAIL],
                        email_template=RequestEmailTemplate,
                    )
                    method = context.server.get_service_method(NotificationService.send)
                    result = method(context=context, notification=message)
                    if isinstance(result, Notification):
                        return request
                    else:
                        return SyftError(
                            message=f"Failed to send notification: {result.err()}"
                        )

                return request

            if result.is_err():
                return SyftError(message=str(result.err()))
            return result.ok()
        except Exception as e:
            print("Failed to submit Request", e)
            raise e
>>>>>>> fbc11879

    @service_method(
        path="request.get_by_uid", name="get_by_uid", roles=DATA_SCIENTIST_ROLE_LEVEL
    )
    def get_by_uid(self, context: AuthedServiceContext, uid: UID) -> Request:
        return self.stash.get_by_uid(context.credentials, uid).unwrap()

    @service_method(
        path="request.get_all", name="get_all", roles=DATA_SCIENTIST_ROLE_LEVEL
    )
    def get_all(self, context: AuthedServiceContext) -> list[Request]:
        return self.stash.get_all(context.credentials).unwrap()

    @service_method(path="request.get_all_info", name="get_all_info")
    def get_all_info(
        self,
        context: AuthedServiceContext,
        page_index: int | None = 0,
        page_size: int | None = 0,
    ) -> list[list[RequestInfo]] | list[RequestInfo]:
        """Get the information of all requests"""
        result = self.stash.get_all(context.credentials).unwrap()

<<<<<<< HEAD
        get_user_by_verify_key = context.node.get_service_method(
            UserService.get_by_verify_key
        )
        get_message = context.node.get_service_method(NotificationService.filter_by_obj)
=======
        result = self.stash.get_all(context.credentials)
        if result.is_err():
            return SyftError(message=result.err())

        method = context.server.get_service_method(UserService.get_by_verify_key)
        get_message = context.server.get_service_method(
            NotificationService.filter_by_obj
        )
>>>>>>> fbc11879

        requests: list[RequestInfo] = []
        for req in result:
            user = get_user_by_verify_key(req.requesting_user_verify_key).to(UserView)
            message = get_message(context=context, obj_uid=req.id)
            requests.append(RequestInfo(user=user, request=req, notification=message))
        if not page_size:
            return requests

        # If chunk size is defined, then split list into evenly sized chunks
        chunked_requests: list[list[RequestInfo]] = [
            requests[i : i + page_size] for i in range(0, len(requests), page_size)
        ]
        if page_index:
            return chunked_requests[page_index]
        else:
            return chunked_requests

    @service_method(path="request.add_changes", name="add_changes")
    def add_changes(
        self, context: AuthedServiceContext, uid: UID, changes: list[Change]
    ) -> Request:
        request = self.stash.get_by_uid(
            credentials=context.credentials, uid=uid
        ).unwrap()
        request.changes.extend(changes)
        return self.save(context=context, request=request)

    @service_method(path="request.filter_all_info", name="filter_all_info")
    def filter_all_info(
        self,
        context: AuthedServiceContext,
        request_filter: RequestInfoFilter,
        page_index: int | None = 0,
        page_size: int | None = 0,
    ) -> list[RequestInfo]:
        """Filter Request"""
        result = self.get_all_info(context)

        requests = list(
            filter(lambda res: (request_filter.name in res.user.name), result)
        )

        # TODO: Move chunking to a function?
        # If chunk size is defined, then split list into evenly sized chunks
        if page_size:
            requests = [
                requests[i : i + page_size] for i in range(0, len(requests), page_size)
            ]
            if page_index is not None:
                # Return the proper slice using chunk_index
                requests = requests[page_index]

        return requests

    @service_method(path="request.apply", name="apply", unwrap_on_success=False)
    def apply(
        self,
        context: AuthedServiceContext,
        uid: UID,
        **kwargs: dict,
    ) -> SyftSuccess:
        request: Request = self.stash.get_by_uid(context.credentials, uid).unwrap()

        context.extra_kwargs = kwargs
        result = request.apply(context=context).unwrap()

<<<<<<< HEAD
        # TODO: maybe unwrap?
        filter_by_obj = context.node.get_service_method(
            NotificationService.filter_by_obj
        )
        request_notification = filter_by_obj(context=context, obj_uid=uid)
=======
            filter_by_obj = context.server.get_service_method(
                NotificationService.filter_by_obj
            )
            request_notification = filter_by_obj(context=context, obj_uid=uid)

            link = LinkedObject.with_context(request, context=context)
            if not request.get_status(context) == RequestStatus.PENDING:
                if request_notification is not None and not isinstance(
                    request_notification, SyftError
                ):
                    mark_as_read = context.server.get_service_method(
                        NotificationService.mark_as_read
                    )
                    mark_as_read(context=context, uid=request_notification.id)

                    notification = CreateNotification(
                        subject=f"Your request ({str(uid)[:4]}) has been approved!",
                        from_user_verify_key=context.credentials,
                        to_user_verify_key=request.requesting_user_verify_key,
                        linked_obj=link,
                        notifier_types=[NOTIFIERS.EMAIL],
                        email_template=RequestUpdateEmailTemplate,
                    )
                    send_notification = context.server.get_service_method(
                        NotificationService.send
                    )
                    send_notification(context=context, notification=notification)

            # TODO: check whereever we're return SyftError encapsulate it in Result.
            if hasattr(result, "value"):
                return result.value
            return result
        return request.value

    @service_method(path="request.undo", name="undo")
    def undo(
        self, context: AuthedServiceContext, uid: UID, reason: str
    ) -> SyftSuccess | SyftError:
        result = self.stash.get_by_uid(credentials=context.credentials, uid=uid)
        if result.is_err():
            return SyftError(
                message=f"Failed to update request: {uid} with error: {result.err()}"
            )
>>>>>>> fbc11879

        link = LinkedObject.with_context(request, context=context)

        if not request.get_status(context) == RequestStatus.PENDING:
            if request_notification is not None and not isinstance(
                request_notification, SyftError
            ):
                mark_as_read = context.node.get_service_method(
                    NotificationService.mark_as_read
                )
                mark_as_read(context=context, uid=request_notification.id)

                notification = CreateNotification(
                    subject=f"Your request ({str(uid)[:4]}) has been approved!",
                    from_user_verify_key=context.credentials,
                    to_user_verify_key=request.requesting_user_verify_key,
                    linked_obj=link,
                    notifier_types=[NOTIFIERS.EMAIL],
                    email_template=RequestUpdateEmailTemplate,
                )
                send_notification = context.node.get_service_method(
                    NotificationService.send
                )
                send_notification(context=context, notification=notification)

        return result

    @service_method(path="request.undo", name="undo", unwrap_on_success=False)
    def undo(self, context: AuthedServiceContext, uid: UID, reason: str) -> SyftSuccess:
        request = self.stash.get_by_uid(
            credentials=context.credentials, uid=uid
        ).unwrap()

        context.extra_kwargs["reason"] = reason
        request.undo(context=context)

        link = LinkedObject.with_context(request, context=context)
        message_subject = f"Your request ({str(uid)[:4]}) has been denied. "

        notification = CreateNotification(
            subject=message_subject,
            from_user_verify_key=context.credentials,
            to_user_verify_key=request.requesting_user_verify_key,
            linked_obj=link,
            notifier_types=[NOTIFIERS.EMAIL],
            email_template=RequestUpdateEmailTemplate,
        )

        send_notification = context.server.get_service_method(NotificationService.send)
        send_notification(context=context, notification=notification)

        return SyftSuccess(message=f"Request {uid} successfully denied!")

    def save(self, context: AuthedServiceContext, request: Request) -> Request:
        return self.stash.update(context.credentials, request).unwrap()

    @service_method(
        path="request.delete_by_uid", name="delete_by_uid", unwrap_on_success=False
    )
    def delete_by_uid(self, context: AuthedServiceContext, uid: UID) -> SyftSuccess:
        """Delete the request with the given uid."""
        self.stash.delete_by_uid(context.credentials, uid).unwrap()
        return SyftSuccess(message=f"Request with id {uid} deleted.", value=uid)

    @service_method(
        path="request.set_tags",
        name="set_tags",
        roles=ADMIN_ROLE_LEVEL,
    )
    def set_tags(
        self,
        context: AuthedServiceContext,
        request: Request,
        tags: list[str],
    ) -> Request:
        request = self.stash.get_by_uid(context.credentials, request.id).unwrap()
        request.tags = tags
        return self.save(context, request)

    @service_method(path="request.get_by_usercode_id", name="get_by_usercode_id")
    def get_by_usercode_id(
        self, context: AuthedServiceContext, usercode_id: UID
    ) -> list[Request]:
        return self.stash.get_by_usercode_id(context.credentials, usercode_id).unwrap()


TYPE_TO_SERVICE[Request] = RequestService
SERVICE_TO_TYPES[RequestService].update({Request})<|MERGE_RESOLUTION|>--- conflicted
+++ resolved
@@ -67,8 +67,7 @@
 
         link = LinkedObject.with_context(request, context=context)
 
-        admin_verify_key = context.node.get_service_method(UserService.admin_verify_key)
-
+        admin_verify_key = context.server.get_service_method(UserService.admin_verify_key)
         root_verify_key = admin_verify_key()
 
         if send_message:
@@ -83,51 +82,15 @@
                 email_template=RequestEmailTemplate,
             )
             # FIX: notificationservice unwrap
-            method = context.node.get_service_method(NotificationService.send)
+            method = context.server.get_service_method(NotificationService.send)
             result = method(context=context, notification=message)
 
-<<<<<<< HEAD
             if not isinstance(result, Notification):
                 raise SyftException(
                     public_message=f"Failed to send notification: {result.err()}"
                 )
 
         return request
-=======
-                admin_verify_key = context.server.get_service_method(
-                    UserService.admin_verify_key
-                )
-
-                root_verify_key = admin_verify_key()
-                if send_message:
-                    subject_msg = f"Result to request {str(request.id)[:4]}...{str(request.id)[-3:]}\
-                        has been successfully deposited."
-                    message = CreateNotification(
-                        subject=subject_msg if not reason else reason,
-                        from_user_verify_key=context.credentials,
-                        to_user_verify_key=root_verify_key,
-                        linked_obj=link,
-                        notifier_types=[NOTIFIERS.EMAIL],
-                        email_template=RequestEmailTemplate,
-                    )
-                    method = context.server.get_service_method(NotificationService.send)
-                    result = method(context=context, notification=message)
-                    if isinstance(result, Notification):
-                        return request
-                    else:
-                        return SyftError(
-                            message=f"Failed to send notification: {result.err()}"
-                        )
-
-                return request
-
-            if result.is_err():
-                return SyftError(message=str(result.err()))
-            return result.ok()
-        except Exception as e:
-            print("Failed to submit Request", e)
-            raise e
->>>>>>> fbc11879
 
     @service_method(
         path="request.get_by_uid", name="get_by_uid", roles=DATA_SCIENTIST_ROLE_LEVEL
@@ -151,26 +114,15 @@
         """Get the information of all requests"""
         result = self.stash.get_all(context.credentials).unwrap()
 
-<<<<<<< HEAD
-        get_user_by_verify_key = context.node.get_service_method(
+        get_user_by_verify_key = context.server.get_service_method(
             UserService.get_by_verify_key
         )
-        get_message = context.node.get_service_method(NotificationService.filter_by_obj)
-=======
-        result = self.stash.get_all(context.credentials)
-        if result.is_err():
-            return SyftError(message=result.err())
-
-        method = context.server.get_service_method(UserService.get_by_verify_key)
-        get_message = context.server.get_service_method(
-            NotificationService.filter_by_obj
-        )
->>>>>>> fbc11879
+        get_message = context.server.get_service_method(NotificationService.filter_by_obj)
 
         requests: list[RequestInfo] = []
         for req in result:
             user = get_user_by_verify_key(req.requesting_user_verify_key).to(UserView)
-            message = get_message(context=context, obj_uid=req.id)
+            message = get_message(context=context, obj_uid=req.id).unwrap()
             requests.append(RequestInfo(user=user, request=req, notification=message))
         if not page_size:
             return requests
@@ -233,57 +185,10 @@
         context.extra_kwargs = kwargs
         result = request.apply(context=context).unwrap()
 
-<<<<<<< HEAD
-        # TODO: maybe unwrap?
-        filter_by_obj = context.node.get_service_method(
+        filter_by_obj = context.server.get_service_method(
             NotificationService.filter_by_obj
         )
-        request_notification = filter_by_obj(context=context, obj_uid=uid)
-=======
-            filter_by_obj = context.server.get_service_method(
-                NotificationService.filter_by_obj
-            )
-            request_notification = filter_by_obj(context=context, obj_uid=uid)
-
-            link = LinkedObject.with_context(request, context=context)
-            if not request.get_status(context) == RequestStatus.PENDING:
-                if request_notification is not None and not isinstance(
-                    request_notification, SyftError
-                ):
-                    mark_as_read = context.server.get_service_method(
-                        NotificationService.mark_as_read
-                    )
-                    mark_as_read(context=context, uid=request_notification.id)
-
-                    notification = CreateNotification(
-                        subject=f"Your request ({str(uid)[:4]}) has been approved!",
-                        from_user_verify_key=context.credentials,
-                        to_user_verify_key=request.requesting_user_verify_key,
-                        linked_obj=link,
-                        notifier_types=[NOTIFIERS.EMAIL],
-                        email_template=RequestUpdateEmailTemplate,
-                    )
-                    send_notification = context.server.get_service_method(
-                        NotificationService.send
-                    )
-                    send_notification(context=context, notification=notification)
-
-            # TODO: check whereever we're return SyftError encapsulate it in Result.
-            if hasattr(result, "value"):
-                return result.value
-            return result
-        return request.value
-
-    @service_method(path="request.undo", name="undo")
-    def undo(
-        self, context: AuthedServiceContext, uid: UID, reason: str
-    ) -> SyftSuccess | SyftError:
-        result = self.stash.get_by_uid(credentials=context.credentials, uid=uid)
-        if result.is_err():
-            return SyftError(
-                message=f"Failed to update request: {uid} with error: {result.err()}"
-            )
->>>>>>> fbc11879
+        request_notification = filter_by_obj(context=context, obj_uid=uid).unwrap()
 
         link = LinkedObject.with_context(request, context=context)
 
@@ -291,7 +196,7 @@
             if request_notification is not None and not isinstance(
                 request_notification, SyftError
             ):
-                mark_as_read = context.node.get_service_method(
+                mark_as_read = context.server.get_service_method(
                     NotificationService.mark_as_read
                 )
                 mark_as_read(context=context, uid=request_notification.id)
@@ -304,7 +209,8 @@
                     notifier_types=[NOTIFIERS.EMAIL],
                     email_template=RequestUpdateEmailTemplate,
                 )
-                send_notification = context.node.get_service_method(
+
+                send_notification = context.server.get_service_method(
                     NotificationService.send
                 )
                 send_notification(context=context, notification=notification)
