# stdlib
from enum import Enum
import hashlib
import inspect
from typing import Any
from typing import Callable
from typing import List
from typing import Optional
from typing import Type
from typing import Union

# third party
from result import Err
from result import Ok
from result import Result
from typing_extensions import Self

# relative
from ...client.api import APIRegistry
from ...external import OBLV
from ...node.credentials import SyftVerifyKey
from ...serde.serializable import serializable
from ...serde.serialize import _serialize
from ...store.linked_obj import LinkedObject
from ...types.datetime import DateTime
from ...types.syft_object import SYFT_OBJECT_VERSION_1
from ...types.syft_object import SyftObject
from ...types.transforms import TransformContext
from ...types.transforms import add_node_uid_for_key
from ...types.transforms import generate_id
from ...types.transforms import transform
from ...types.uid import LineageID
from ...types.uid import UID
from ...util.markdown import markdown_as_class_with_fields
from ..action.action_object import ActionObject
from ..action.action_service import ActionService
from ..action.action_store import ActionObjectPermission
from ..action.action_store import ActionPermission
from ..code.user_code import UserCode
from ..code.user_code import UserCodeStatus
from ..context import AuthedServiceContext
from ..context import ChangeContext
from ..message.messages import Message
from ..response import SyftError
from ..response import SyftSuccess
from ..user.user import UserView


@serializable()
class RequestStatus(Enum):
    PENDING = 0
    REJECTED = 1
    APPROVED = 2


@serializable()
class Change(SyftObject):
    __canonical_name__ = "Change"
    __version__ = SYFT_OBJECT_VERSION_1

    linked_obj: Optional[LinkedObject]

    def is_type(self, type_: type) -> bool:
        return self.linked_obj and type_ == self.linked_obj.object_type


@serializable()
class ChangeStatus(SyftObject):
    __canonical_name__ = "ChangeStatus"
    __version__ = SYFT_OBJECT_VERSION_1

    id: Optional[UID]
    change_id: UID
    applied: bool = False

    @classmethod
    def from_change(cls, change: Change, applied: bool) -> Self:
        return cls(change_id=change.id, applied=applied)


@serializable()
class ActionStoreChange(Change):
    __canonical_name__ = "ActionStoreChange"
    __version__ = SYFT_OBJECT_VERSION_1

    linked_obj: LinkedObject
    apply_permission_type: ActionPermission

    __attr_repr_cols__ = ["linked_obj", "apply_permission_type"]

    def _run(
        self, context: ChangeContext, apply: bool
    ) -> Result[SyftSuccess, SyftError]:
        try:
            action_service = context.node.get_service(ActionService)
            action_store = action_service.store

            # can we ever have a lineage ID in the store?
            obj_uid = self.linked_obj.object_uid
            obj_uid = obj_uid.id if isinstance(obj_uid, LineageID) else obj_uid

            owner_permission = ActionObjectPermission(
                uid=obj_uid,
                credentials=context.approving_user_credentials,
                permission=self.apply_permission_type,
            )
            if action_store.has_permission(permission=owner_permission):
                requesting_permission = ActionObjectPermission(
                    uid=obj_uid,
                    credentials=context.requesting_user_credentials,
                    permission=self.apply_permission_type,
                )
                if apply:
                    action_store.add_permission(requesting_permission)
                else:
                    action_store.remove_permission(requesting_permission)
            else:
                return Err(
                    SyftError(
                        message=f"No permission for approving_user_credentials {context.approving_user_credentials}"
                    )
                )
            return Ok(SyftSuccess(message=f"{type(self)} Success"))
        except Exception as e:
            print(f"failed to apply {type(self)}")
            return Err(SyftError(message=str(e)))

    def apply(self, context: ChangeContext) -> Result[SyftSuccess, SyftError]:
        return self._run(context=context, apply=True)

    def revert(self, context: ChangeContext) -> Result[SyftSuccess, SyftError]:
        return self._run(context=context, apply=False)


@serializable()
class Request(SyftObject):
    __canonical_name__ = "Request"
    __version__ = SYFT_OBJECT_VERSION_1

    requesting_user_verify_key: SyftVerifyKey
    approving_user_verify_key: Optional[SyftVerifyKey]
    request_time: DateTime
    approval_time: Optional[DateTime]
    node_uid: UID
    request_hash: str
    changes: List[Change]
    history: List[ChangeStatus] = []

    __attr_searchable__ = [
        "requesting_user_verify_key",
        "approving_user_verify_key",
    ]
    __attr_unique__ = ["request_hash"]
    __attr_repr_cols__ = ["request_time", "status", "changes"]
    __attr_custom_repr__ = [
        "request_time",
        "approval_time",
        "status",
        "changes",
        "requesting_user_verify_key",
    ]

    @property
    def status(self) -> RequestStatus:
        if len(self.history) == 0:
            return RequestStatus.PENDING

        change_applied_map = {}
        for change_status in self.history:
            # only store the last change
            change_applied_map[change_status.id] = change_status.applied

        all_changes_applied = all(change_applied_map.values()) and (
            len(change_applied_map) == len(self.changes)
        )

        request_status = (
            RequestStatus.APPROVED if all_changes_applied else RequestStatus.REJECTED
        )

        return request_status

    def approve(self):
        api = APIRegistry.api_for(
            self.node_uid,
            self.syft_client_verify_key,
        )
        return api.services.request.apply(self.id)

    def approve_with_client(self, client):
        return client.api.services.request.apply(self.id)

    def apply(self, context: AuthedServiceContext) -> Result[SyftSuccess, SyftError]:
        change_context = ChangeContext.from_service(context)
        change_context.requesting_user_credentials = self.requesting_user_verify_key
        for change in self.changes:
            # by default change status is not applied
            change_status = ChangeStatus(change_id=change.id, applied=False)
            result = change.apply(context=change_context)
            if result.is_err():
                # add to history and save history to request
                self.history.append(change_status)
                self.save(context=context)
                return result

            # If no error, then change successfully applied.
            change_status.applied = True
            self.history.append(change_status)

        self.save(context=context)
        return Ok(SyftSuccess(message=f"Request {self.id} changes applied"))

    def save(self, context: AuthedServiceContext) -> Result[SyftSuccess, SyftError]:
        # relative
        from .request_service import RequestService

        save_method = context.node.get_service_method(RequestService.save)
        return save_method(context=context, request=self)

    def revert(self, context: AuthedServiceContext) -> Result[SyftSuccess, SyftError]:
        change_context = ChangeContext.from_service(context)
        change_context.requesting_user_credentials = self.requesting_user_verify_key
        for change in self.changes:
            result = change.revert(context=change_context)
            if result.is_err():
                return result
        return Ok(SyftSuccess(message=f"Request {self.id} changes reverted"))

    def accept_by_depositing_result(self, result: Any, force: bool = False):
        # this code is extremely brittle because its a work around that relies on
        # the type of request being very specifically tied to code which needs approving
        change = self.changes[0]
        if not change.is_type(UserCode):
            raise Exception(
                f"accept_by_depositing_result can only be run on {UserCode} not "
                f"{change.linked_obj.object_type}"
            )
        if not type(change) == UserCodeStatusChange:
            raise Exception(
                f"accept_by_depositing_result can only be run on {UserCodeStatusChange} not "
                f"{type(change)}"
            )

<<<<<<< HEAD
        # stdlib

        api = APIRegistry.api_for(self.node_uid)
=======
        api = APIRegistry.api_for(self.node_uid, self.syft_client_verify_key)
>>>>>>> 988ee243
        if not api:
            raise Exception(f"Login to {self.node_uid} first.")

        is_approved = change.approved

        permission_request = self.approve()
        if not permission_request:
            return permission_request

        code = change.linked_obj.resolve
        state = code.output_policy

        # This weird order is due to the fact that state is None before calling approve
        # we could fix it in a future release
        if is_approved:
            if not force:
                return SyftError(
                    message="Already approved, if you want to force updating the result use force=True"
                )
            action_obj_id = state.output_history[0].outputs[0]
            action_object = ActionObject.from_obj(result, id=action_obj_id)
            result = api.services.action.save(action_object)
            if not result:
                return result
            return SyftSuccess(message="Request submitted for updating result.")

        action_object = ActionObject.from_obj(result)
        result = api.services.action.save(action_object)
        if not result:
            return result
        ctx = AuthedServiceContext(credentials=api.signing_key.verify_key)

        state.apply_output(context=ctx, outputs=action_object)
        policy_state_mutation = ObjectMutation(
            linked_obj=change.linked_obj,
            attr_name="output_policy",
            match_type=True,
            value=state,
        )

        action_object_link = LinkedObject.from_obj(
            action_object, node_uid=self.node_uid
        )
        permission_change = ActionStoreChange(
            linked_obj=action_object_link, apply_permission_type=ActionPermission.READ
        )

        submit_request = SubmitRequest(
            changes=[policy_state_mutation, permission_change],
            requesting_user_verify_key=self.requesting_user_verify_key,
        )

        new_request = api.services.request.submit(submit_request)
        if not new_request:
            return new_request
        new_request_result = api.services.request.apply(new_request.id)
        if not new_request_result:
            return new_request_result
        result = api.services.request.apply(self.id)
        return result


@serializable()
class RequestInfo(SyftObject):
    # version
    __canonical_name__ = "RequestInfo"
    __version__ = SYFT_OBJECT_VERSION_1

    user: UserView
    request: Request
    message: Message


@serializable()
class RequestInfoFilter(SyftObject):
    # version
    __canonical_name__ = "RequestInfoFilter"
    __version__ = SYFT_OBJECT_VERSION_1

    name: Optional[str]


@serializable()
class SubmitRequest(SyftObject):
    __canonical_name__ = "SubmitRequest"
    __version__ = SYFT_OBJECT_VERSION_1

    changes: List[Change]
    requesting_user_verify_key: Optional[SyftVerifyKey]


def hash_changes(context: TransformContext) -> TransformContext:
    request_time = context.output["request_time"]
    key = context.output["requesting_user_verify_key"]
    changes = context.output["changes"]

    time_hash = hashlib.sha256(
        _serialize(request_time.utc_timestamp, to_bytes=True)
    ).digest()
    key_hash = hashlib.sha256(bytes(key.verify_key)).digest()
    changes_hash = hashlib.sha256(_serialize(changes, to_bytes=True)).digest()
    final_hash = hashlib.sha256((time_hash + key_hash + changes_hash)).hexdigest()

    context.output["request_hash"] = final_hash
    return context


def add_request_time(context: TransformContext) -> TransformContext:
    context.output["request_time"] = DateTime.now()
    return context


def check_requesting_user_verify_key(context: TransformContext) -> TransformContext:
    if context.obj.requesting_user_verify_key and context.node.is_root(
        context.credentials
    ):
        context.output[
            "requesting_user_verify_key"
        ] = context.obj.requesting_user_verify_key
    else:
        context.output["requesting_user_verify_key"] = context.credentials
    return context


@transform(SubmitRequest, Request)
def submit_request_to_request() -> List[Callable]:
    return [
        generate_id,
        add_node_uid_for_key("node_uid"),
        add_request_time,
        check_requesting_user_verify_key,
        hash_changes,
    ]


@serializable()
class ObjectMutation(Change):
    __canonical_name__ = "ObjectMutation"
    __version__ = SYFT_OBJECT_VERSION_1

    linked_obj: Optional[LinkedObject]
    attr_name: str
    value: Optional[Any]
    match_type: bool

    __attr_repr_cols__ = ["linked_obj", "attr_name"]

    def mutate(self, obj: Any) -> Any:
        # check if attribute is a property setter first
        # this seems necessary for pydantic types
        attr = getattr(type(obj), self.attr_name, None)
        if inspect.isdatadescriptor(attr):
            attr.fset(obj, self.value)
        else:
            setattr(obj, self.attr_name, self.value)
        return obj

    def _run(
        self, context: ChangeContext, apply: bool
    ) -> Result[SyftSuccess, SyftError]:
        try:
            obj = self.linked_obj.resolve_with_context(context)
            if obj.is_err():
                return SyftError(message=obj.err())
            obj = obj.ok()
            if apply:
                obj = self.mutate(obj)
                self.linked_obj.update_with_context(context, obj)
            else:
                raise NotImplementedError
            return Ok(SyftSuccess(message=f"{type(self)} Success"))
        except Exception as e:
            print(f"failed to apply {type(self)}. {e}")
            return Err(SyftError(message=e))

    def apply(self, context: ChangeContext) -> Result[SyftSuccess, SyftError]:
        return self._run(context=context, apply=True)


def type_for_field(object_type: type, attr_name: str) -> Optional[type]:
    field_type = None
    try:
        field_type = object_type.__dict__["__annotations__"][attr_name]
    except Exception:  # nosec
        try:
            field_type = object_type.__fields__.get(attr_name, None).type_
        except Exception:  # nosec
            pass
    return field_type


@serializable()
class EnumMutation(ObjectMutation):
    __canonical_name__ = "EnumMutation"
    __version__ = SYFT_OBJECT_VERSION_1

    enum_type: Type[Enum]
    value: Optional[Enum]
    match_type: bool = True

    __attr_repr_cols__ = ["linked_obj", "attr_name", "value"]

    @property
    def valid(self) -> Union[SyftSuccess, SyftError]:
        if self.match_type and not isinstance(self.value, self.enum_type):
            return SyftError(
                message=f"{type(self.value)} must be of type: {self.enum_type}"
            )
        return SyftSuccess(message=f"{type(self)} valid")

    @staticmethod
    def from_obj(
        linked_obj: LinkedObject, attr_name: str, value: Optional[Enum] = None
    ) -> Self:
        enum_type = type_for_field(linked_obj.object_type, attr_name)
        return EnumMutation(
            linked_obj=linked_obj,
            attr_name=attr_name,
            enum_type=enum_type,
            value=value,
            match_type=True,
        )

    def _run(
        self, context: ChangeContext, apply: bool
    ) -> Result[SyftSuccess, SyftError]:
        try:
            valid = self.valid
            if not valid:
                return Err(valid)
            obj = self.linked_obj.resolve_with_context(context)
            if obj.is_err():
                return SyftError(message=obj.err())
            obj = obj.ok()
            if apply:
                obj = self.mutate(obj)

                self.linked_obj.update_with_context(context, obj)
            else:
                raise NotImplementedError
            return Ok(SyftSuccess(message=f"{type(self)} Success"))
        except Exception as e:
            print(f"failed to apply {type(self)}. {e}")
            return Err(SyftError(message=e))

    def apply(self, context: ChangeContext) -> Result[SyftSuccess, SyftError]:
        return self._run(context=context, apply=True)

    def revert(self, context: ChangeContext) -> Result[SyftSuccess, SyftError]:
        return self._run(context=context, apply=False)

    @property
    def link(self) -> Optional[SyftObject]:
        if self.linked_obj:
            return self.linked_obj.resolve
        return None


@serializable()
class UserCodeStatusChange(Change):
    __canonical_name__ = "UserCodeStatusChange"
    __version__ = SYFT_OBJECT_VERSION_1

    value: UserCodeStatus
    linked_obj: LinkedObject
    match_type: bool = True
    __attr_repr_cols__ = [
        "link.service_func_name",
        "link.input_policy",
        "link.output_policy",
    ]

    def _repr_markdown_(self) -> str:
        link = self.link
        input_policy = (
            link.input_policy._repr_markdown_(wrap_as_python=False, indent=1)
            if link.input_policy is not None
            else None
        )
        output_policy = (
            link.input_policy._repr_markdown_(wrap_as_python=False, indent=1)
            if link.output_policy is not None
            else None
        )
        repr_dict = {
            "function": link.service_func_name,
            "input_policy": f"\n{input_policy}",
            "output_policy": f"\n{output_policy}",
        }
        return markdown_as_class_with_fields(self, repr_dict)

    @property
    def approved(self) -> bool:
        return self.linked_obj.resolve.status.approved

    @property
    def valid(self) -> Union[SyftSuccess, SyftError]:
        if self.match_type and not isinstance(self.value, UserCodeStatus):
            return SyftError(
                message=f"{type(self.value)} must be of type: {UserCodeStatus}"
            )
        return SyftSuccess(message=f"{type(self)} valid")

    def mutate(self, obj: UserCode, context: ChangeContext) -> Any:
        res = obj.status.mutate(
            value=self.value,
            node_name=context.node.name,
            verify_key=context.node.signing_key.verify_key,
        )
        if res.is_ok():
            obj.status = res.ok()
            return Ok(obj)
        return res

    def _run(
        self, context: ChangeContext, apply: bool
    ) -> Result[SyftSuccess, SyftError]:
        try:
            valid = self.valid
            if not valid:
                return Err(valid)
            obj = self.linked_obj.resolve_with_context(context)
            if obj.is_err():
                return SyftError(message=obj.err())
            obj = obj.ok()
            if apply:
                res = self.mutate(obj, context)

                if res.is_err():
                    return res
                res = res.ok()
                if OBLV:
                    # relative
                    from ...external.oblv.oblv_service import check_enclave_transfer

                    enclave_res = check_enclave_transfer(
                        user_code=res, value=self.value, context=context
                    )
                else:
                    enclave_res = Ok()

                if enclave_res.is_err():
                    return enclave_res
                self.linked_obj.update_with_context(context, res)
            else:
                raise NotImplementedError
            return Ok(SyftSuccess(message=f"{type(self)} Success"))
        except Exception as e:
            print(f"failed to apply {type(self)}. {e}")
            return Err(SyftError(message=str(e)))

    def apply(self, context: ChangeContext) -> Result[SyftSuccess, SyftError]:
        return self._run(context=context, apply=True)

    def revert(self, context: ChangeContext) -> Result[SyftSuccess, SyftError]:
        return self._run(context=context, apply=False)

    @property
    def link(self) -> Optional[SyftObject]:
        if self.linked_obj:
            return self.linked_obj.resolve
        return None<|MERGE_RESOLUTION|>--- conflicted
+++ resolved
@@ -241,13 +241,7 @@
                 f"{type(change)}"
             )
 
-<<<<<<< HEAD
-        # stdlib
-
-        api = APIRegistry.api_for(self.node_uid)
-=======
         api = APIRegistry.api_for(self.node_uid, self.syft_client_verify_key)
->>>>>>> 988ee243
         if not api:
             raise Exception(f"Login to {self.node_uid} first.")
 
