--- conflicted
+++ resolved
@@ -160,64 +160,35 @@
                 uid_blob = action_obj.private.syft_blob_storage_entry_id
             else:
                 uid_blob = action_obj.syft_blob_storage_entry_id
-            requesting_permission_blob_obj = ActionObjectPermission(
-                uid=uid_blob,
-                credentials=context.requesting_user_credentials,
-                permission=self.apply_permission_type,
+            requesting_permission_blob_obj = (
+                ActionObjectPermission(
+                    uid=uid_blob,
+                    credentials=context.requesting_user_credentials,
+                    permission=self.apply_permission_type,
+                )
+                if uid_blob
+                else None
             )
             if apply:
                 logger.debug(
                     "ADDING PERMISSION", requesting_permission_action_obj, id_action
                 )
-<<<<<<< HEAD
                 action_store.add_permission(requesting_permission_action_obj)
-                blob_storage_service.stash.add_permission(
-                    requesting_permission_blob_obj
-                )
-=======
-                if isinstance(action_obj, TwinObject):
-                    uid_blob = action_obj.private.syft_blob_storage_entry_id
-                else:
-                    uid_blob = action_obj.syft_blob_storage_entry_id
-                requesting_permission_blob_obj = (
-                    ActionObjectPermission(
-                        uid=uid_blob,
-                        credentials=context.requesting_user_credentials,
-                        permission=self.apply_permission_type,
+                (
+                    blob_storage_service.stash.add_permission(
+                        requesting_permission_blob_obj
                     )
-                    if uid_blob
+                    if requesting_permission_blob_obj
                     else None
                 )
-                if apply:
-                    logger.debug(
-                        "ADDING PERMISSION", requesting_permission_action_obj, id_action
-                    )
-                    action_store.add_permission(requesting_permission_action_obj)
-                    (
-                        blob_storage_service.stash.add_permission(
-                            requesting_permission_blob_obj
-                        )
-                        if requesting_permission_blob_obj
-                        else None
-                    )
-                else:
-                    if action_store.has_permission(requesting_permission_action_obj):
-                        action_store.remove_permission(requesting_permission_action_obj)
-                    if (
-                        requesting_permission_blob_obj
-                        and blob_storage_service.stash.has_permission(
-                            requesting_permission_blob_obj
-                        )
-                    ):
-                        blob_storage_service.stash.remove_permission(
-                            requesting_permission_blob_obj
-                        )
->>>>>>> 91ea0bfd
             else:
                 if action_store.has_permission(requesting_permission_action_obj):
                     action_store.remove_permission(requesting_permission_action_obj)
-                if blob_storage_service.stash.has_permission(
+                if (
                     requesting_permission_blob_obj
+                    and blob_storage_service.stash.has_permission(
+                        requesting_permission_blob_obj
+                    )
                 ):
                     blob_storage_service.stash.remove_permission(
                         requesting_permission_blob_obj
