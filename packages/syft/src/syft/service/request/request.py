--- conflicted
+++ resolved
@@ -80,13 +80,8 @@
 
     linked_obj: Optional[LinkedObject]
 
-<<<<<<< HEAD
     def change_object_is_type(self, type_: type) -> bool:
         return self.linked_obj and type_ == self.linked_obj.object_type
-=======
-    def is_type(self, type_: type) -> bool:
-        return (self.linked_obj is not None) and (type_ == self.linked_obj.object_type)
->>>>>>> 8b418b10
 
 
 @serializable()
@@ -667,7 +662,6 @@
 
         return job
 
-<<<<<<< HEAD
     def _is_action_object_from_job(self, action_object: ActionObject) -> Optional[Job]:
         api = APIRegistry.api_for(self.node_uid, self.syft_client_verify_key)
         job_service = api.services.job
@@ -676,12 +670,9 @@
             if job.result and job.result.id == action_object.id:
                 return job
 
-    def accept_by_depositing_result(self, result: Any, force: bool = False):
-=======
     def accept_by_depositing_result(
         self, result: Any, force: bool = False
     ) -> Union[SyftError, SyftSuccess]:
->>>>>>> 8b418b10
         # this code is extremely brittle because its a work around that relies on
         # the type of request being very specifically tied to code which needs approving
 
@@ -712,7 +703,6 @@
                 resolved=True,
             )
 
-<<<<<<< HEAD
         user_code_status_change: UserCodeStatusChange = self.changes[0]
         if not user_code_status_change.change_object_is_type(UserCodeStatusCollection):
             raise TypeError(
@@ -720,20 +710,6 @@
                 f"{user_code_status_change.linked_obj.object_type}"
             )
         if not type(user_code_status_change) == UserCodeStatusChange:
-=======
-        change = self.changes[0]
-        if not change.is_type(UserCode):
-            if change.linked_obj is not None:
-                raise TypeError(
-                    f"accept_by_depositing_result can only be run on {UserCode} not "
-                    f"{change.linked_obj.object_type}"
-                )
-            else:
-                raise TypeError(
-                    f"accept_by_depositing_result can only be run on {UserCode}"
-                )
-        if not type(change) == UserCodeStatusChange:
->>>>>>> 8b418b10
             raise TypeError(
                 f"accept_by_depositing_result can only be run on {UserCodeStatusChange} not "
                 f"{type(user_code_status_change)}"
@@ -1148,91 +1124,50 @@
     ]
 
     @property
-<<<<<<< HEAD
     def code(self) -> UserCode:
         return self.linked_user_code.resolve
 
     @property
     def codes(self) -> List[UserCode]:
-        def recursive_code(node):
-=======
-    def code(self) -> Optional[SyftObject]:
-        return self.link
-
-    @property
-    def codes(self) -> List:
         def recursive_code(node: Any) -> List:
->>>>>>> 8b418b10
             codes = []
             for _, (obj, new_node) in node.items():
                 codes.append(obj.resolve)
                 codes.extend(recursive_code(new_node))
             return codes
 
-<<<<<<< HEAD
         codes = [self.code]
         codes.extend(recursive_code(self.code.nested_codes))
-=======
-        codes = [self.link]
-        if self.link is not None:
-            codes.extend(recursive_code(self.link.nested_codes))
-
->>>>>>> 8b418b10
         return codes
 
     def nested_repr(self, node: Optional[Any] = None, level: int = 0) -> str:
         msg = ""
-<<<<<<< HEAD
         if node is None:
             node = self.code.nested_codes
-=======
-        if node is None and self.link is not None:
-            node = self.link.nested_codes
-        if node is None:
-            return msg
->>>>>>> 8b418b10
+
         for service_func_name, (_, new_node) in node.items():
             msg = "├──" + "──" * level + f"{service_func_name}<br>"
             msg += self.nested_repr(node=new_node, level=level + 1)
         return msg
 
-<<<<<<< HEAD
-    def __repr_syft_nested__(self):
-        msg = f"Request to change <b>{self.code.service_func_name}</b> (Pool Id: <b>{self.code.worker_pool_name}</b>) "
+    def __repr_syft_nested__(self) -> str:
+        msg = (
+            f"Request to change <b>{self.link.service_func_name}</b> "
+            f"(Pool Id: <b>{self.link.worker_pool_name}</b>) "
+        )
         msg += "to permission <b>RequestStatus.APPROVED</b>"
         if self.nested_solved:
-            if self.code.nested_codes == {}:
+            if self.link.nested_codes == {}:
                 msg += ". No nested requests"
-=======
-    def __repr_syft_nested__(self) -> str:
-        if self.link is not None:
-            msg = (
-                f"Request to change <b>{self.link.service_func_name}</b> "
-                f"(Pool Id: <b>{self.link.worker_pool_name}</b>) "
-            )
-            msg += "to permission <b>RequestStatus.APPROVED</b>"
-            if self.nested_solved:
-                if self.link.nested_codes == {}:
-                    msg += ". No nested requests"
-                else:
-                    msg += ".<br><br>This change requests the following nested functions calls:<br>"
-                    msg += self.nested_repr()
->>>>>>> 8b418b10
             else:
-                msg += ". Nested Requests not resolved"
+                msg += ".<br><br>This change requests the following nested functions calls:<br>"
+                msg += self.nested_repr()
         else:
-            msg = f"LinkedObject of {self} is None."
+            msg += ". Nested Requests not resolved"
         return msg
 
     def _repr_markdown_(self) -> str:
-<<<<<<< HEAD
         code = self.code
-=======
-        link = self.link
-        if link is None:
-            return f"{self}'s linked object is None"
-
->>>>>>> 8b418b10
         input_policy_type = (
             code.input_policy_type.__canonical_name__
             if code.input_policy_type is not None
@@ -1278,18 +1213,14 @@
 
     #     return approved_nested_codes
 
-<<<<<<< HEAD
     def mutate(
         self,
         status: UserCodeStatusCollection,
         context: ChangeContext,
         undo: bool,
     ) -> Union[UserCodeStatusCollection, SyftError]:
-=======
-    def mutate(self, obj: UserCode, context: ChangeContext, undo: bool) -> Any:
         if context.node is None:
             return SyftError(message=f"context {context}'s node is None")
->>>>>>> 8b418b10
         reason: str = context.extra_kwargs.get("reason", "")
 
         if not undo:
