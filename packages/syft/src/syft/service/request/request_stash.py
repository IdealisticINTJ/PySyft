--- conflicted
+++ resolved
@@ -24,13 +24,8 @@
 
 
 @instrument
-<<<<<<< HEAD
-@serializable()
+@serializable(canonical_name="RequestStash", version=1)
 class RequestStash(NewBaseUIDStoreStash):
-=======
-@serializable(canonical_name="RequestStash", version=1)
-class RequestStash(BaseUIDStoreStash):
->>>>>>> d0e0ea41
     object_type = Request
     settings: PartitionSettings = PartitionSettings(
         name=Request.__canonical_name__, object_type=Request
