# stdlib
from collections import defaultdict
import logging
from typing import Any

# third party
from result import Err
from result import Ok
from result import Result

# relative
from ...client.api import NodeIdentity
from ...serde.serializable import serializable
from ...store.document_store import BaseStash
from ...store.document_store import DocumentStore
from ...store.linked_obj import LinkedObject
from ...types.datetime import DateTime
from ...types.syft_object import SyftObject
from ...types.syncable_object import SyncableSyftObject
from ...types.uid import UID
from ...util.telemetry import instrument
from ..action.action_object import ActionObject
from ..action.action_permissions import ActionObjectPermission
from ..action.action_permissions import ActionPermission
from ..action.action_permissions import StoragePermission
from ..api.api import TwinAPIEndpoint
from ..api.api_service import APIService
from ..code.user_code import UserCodeStatusCollection
from ..context import AuthedServiceContext
from ..job.job_stash import Job
from ..response import SyftError
from ..response import SyftSuccess
from ..service import AbstractService
from ..service import TYPE_TO_SERVICE
from ..service import service_method
from ..user.user_roles import ADMIN_ROLE_LEVEL
from .sync_stash import SyncStash
from .sync_state import SyncState

logger = logging.getLogger(__name__)


def get_store(context: AuthedServiceContext, item: SyncableSyftObject) -> Any:
    if isinstance(item, ActionObject):
        service = context.node.get_service("actionservice")  # type: ignore
        return service.store  # type: ignore
    service = context.node.get_service(TYPE_TO_SERVICE[type(item)])  # type: ignore
    return service.stash.partition


@instrument
@serializable()
class SyncService(AbstractService):
    store: DocumentStore
    stash: SyncStash

    def __init__(self, store: DocumentStore):
        self.store = store
        self.stash = SyncStash(store=store)

    def add_actionobject_read_permissions(
        self,
        context: AuthedServiceContext,
        action_object: ActionObject,
        new_permissions: list[ActionObjectPermission],
    ) -> None:
        store_to = context.node.get_service("actionservice").store  # type: ignore
        for permission in new_permissions:
            if permission.permission == ActionPermission.READ:
                store_to.add_permission(permission)
<<<<<<< HEAD
                if blob_id is not None:
=======

        blob_id = action_object.syft_blob_storage_entry_id
        if blob_id:
            store_to_blob = context.node.get_service(
                "blobstorageservice"
            ).stash.partition  # type: ignore
            for permission in new_permissions:
                if permission.permission == ActionPermission.READ:
>>>>>>> e2bd35e3
                    permission_blob = ActionObjectPermission(
                        uid=blob_id,
                        permission=permission.permission,
                        credentials=permission.credentials,
                    )
                    store_to_blob.add_permission(permission_blob)

    def set_obj_ids(self, context: AuthedServiceContext, x: Any) -> None:
        if hasattr(x, "__dict__") and isinstance(x, SyftObject):
            for val in x.__dict__.values():
                if isinstance(val, list | tuple):
                    for v in val:
                        self.set_obj_ids(context, v)
                elif isinstance(val, dict):
                    for v in val.values():
                        self.set_obj_ids(context, v)
                else:
                    self.set_obj_ids(context, val)
            x.syft_node_location = context.node.id  # type: ignore
            x.syft_client_verify_key = context.credentials
            if hasattr(x, "node_uid"):
                x.node_uid = context.node.id  # type: ignore

    def transform_item(
        self,
        context: AuthedServiceContext,
        item: SyncableSyftObject,
    ) -> SyftObject:
        if isinstance(item, UserCodeStatusCollection):
            identity = NodeIdentity.from_node(context.node)
            res = {}
            for key in item.status_dict.keys():
                # todo, check if they are actually only two nodes
                res[identity] = item.status_dict[key]
            item.status_dict = res

        self.set_obj_ids(context, item)
        return item

    def get_stash_for_item(
        self, context: AuthedServiceContext, item: SyftObject
    ) -> BaseStash:
        services = list(context.node.service_path_map.values())  # type: ignore

        all_stashes = {}
        for serv in services:
            if (_stash := getattr(serv, "stash", None)) is not None:
                all_stashes[_stash.object_type] = _stash

        stash = all_stashes.get(type(item), None)
        return stash

    def add_permissions_for_item(
        self,
        context: AuthedServiceContext,
        item: SyftObject,
        new_permissions: list[ActionObjectPermission],
    ) -> None:
        if isinstance(item, ActionObject):
            raise ValueError("ActionObject permissions should be added separately")
        else:
            store = get_store(context, item)  # type: ignore
            for permission in new_permissions:
                if permission.permission == ActionPermission.READ:
                    store.add_permission(permission)

    def add_storage_permissions_for_item(
        self,
        context: AuthedServiceContext,
        item: SyftObject,
        new_permissions: list[StoragePermission],
    ) -> None:
        store = get_store(context, item)
        store.add_storage_permissions(new_permissions)

    def set_object(
        self, context: AuthedServiceContext, item: SyncableSyftObject
    ) -> Result[SyftObject, str]:
        stash = self.get_stash_for_item(context, item)
        creds = context.credentials

        exists = stash.get_by_uid(context.credentials, item.id).ok() is not None

        if isinstance(item, TwinAPIEndpoint):
            # we need the side effect of set function
            # to create an action object
            apiservice: APIService = context.node.get_service("apiservice")  # type: ignore

            res = apiservice.set(context=context, endpoint=item)
            if isinstance(res, SyftError):
                return Err(res.message)
            else:
                return Ok(item)

        if exists:
            res = stash.update(creds, item)
        else:
            # Storage permissions are added separately
            res = stash.set(
                creds,
                item,
                add_storage_permission=False,
            )

        return res

    @service_method(
        path="sync.sync_items",
        name="sync_items",
        roles=ADMIN_ROLE_LEVEL,
    )
    def sync_items(
        self,
        context: AuthedServiceContext,
        items: list[SyncableSyftObject],
        permissions: list[ActionObjectPermission],
        storage_permissions: list[StoragePermission],
        ignored_batches: dict[UID, int],
        unignored_batches: set[UID],
    ) -> SyftSuccess | SyftError:
        permissions_dict = defaultdict(list)
        for permission in permissions:
            permissions_dict[permission.uid].append(permission)

        storage_permissions_dict = defaultdict(list)
        for storage_permission in storage_permissions:
            storage_permissions_dict[storage_permission.uid].append(storage_permission)

        for item in items:
            new_permissions = permissions_dict[item.id.id]
            new_storage_permissions = storage_permissions_dict[item.id.id]
            if isinstance(item, ActionObject):
                self.add_actionobject_read_permissions(context, item, new_permissions)
                self.add_storage_permissions_for_item(
                    context, item, new_storage_permissions
                )
            else:
                item = self.transform_item(context, item)  # type: ignore[unreachable]
                res = self.set_object(context, item)

                if res.is_ok():
                    self.add_permissions_for_item(context, item, new_permissions)
                    self.add_storage_permissions_for_item(
                        context, item, new_storage_permissions
                    )
                else:
                    return SyftError(message=f"Failed to sync {res.err()}")

        res = self.build_current_state(
            context,
            new_items=items,
            new_ignored_batches=ignored_batches,
            new_unignored_batches=unignored_batches,
        )

        if res.is_err():
            return SyftError(message=res.message)
        else:
            new_state = res.ok()
            res = self.stash.set(context.credentials, new_state)
            if res.is_err():
                return SyftError(message=res.message)
            else:
                message = f"Synced {len(items)} items"
                if len(ignored_batches) > 0:
                    message += f", ignored {len(ignored_batches)} batches"
                if len(unignored_batches) > 0:
                    message += f", unignored {len(unignored_batches)} batches"
                return SyftSuccess(message=message)

    @service_method(
        path="sync.get_permissions",
        name="get_permissions",
        roles=ADMIN_ROLE_LEVEL,
    )
    def get_permissions(
        self,
        context: AuthedServiceContext,
        items: list[SyncableSyftObject],
    ) -> tuple[dict[UID, set[str]], dict[UID, set[str]]]:
        permissions = {}
        storage_permissions = {}

        for item in items:
            store = get_store(context, item)
            if store is not None:
                # TODO fix error handling
                uid = item.id.id
                item_permissions = store._get_permissions_for_uid(uid)
                if not item_permissions.is_err():
                    permissions[uid] = item_permissions.ok()

                # TODO fix error handling for storage permissions
                item_storage_permissions = store._get_storage_permissions_for_uid(uid)
                if not item_storage_permissions.is_err():
                    storage_permissions[uid] = item_storage_permissions.ok()
        return permissions, storage_permissions

    def _get_all_items_for_jobs(
        self,
        context: AuthedServiceContext,
    ) -> Result[tuple[list[SyncableSyftObject], dict[UID, str]], str]:
        """
        Returns all Jobs, along with their Logs, ExecutionOutputs and ActionObjects
        """
        items_for_jobs = []
        errors = {}

        job_service = context.node.get_service("jobservice")
        jobs = job_service.get_all(context)
        if isinstance(jobs, SyftError):
            return Err(jobs.message)

        for job in jobs:
            job_items_result = self._get_job_batch(context, job)
            if job_items_result.is_err():
                logger.info(
                    f"Job {job.id} could not be added to SyncState: {job_items_result.err()}"
                )
                errors[job.id] = job_items_result.err()
                continue
            items_for_jobs.extend(job_items_result.ok())

        return Ok((items_for_jobs, errors))

    def _get_job_batch(
        self, context: AuthedServiceContext, job: Job
    ) -> Result[list[SyncableSyftObject], str]:
        job_batch = [job]

        log_service = context.node.get_service("logservice")
        log = log_service.get(context, job.log_id)
        if isinstance(log, SyftError):
            return Err(log.message)
        job_batch.append(log)

        output_service = context.node.get_service("outputservice")
        output = output_service.get_by_job_id(context, job.id)
        if isinstance(output, SyftError):
            return Err(output.message)

        if output is not None:
            job_batch.append(output)
            job_result_ids = set(output.output_id_list)
        else:
            job_result_ids = set()

        if isinstance(job.result, ActionObject):
            job_result_ids.add(job.result.id.id)

        action_service = context.node.get_service("actionservice")
        for result_id in job_result_ids:
            action_object = action_service.get(context, result_id)
            if action_object.is_err():
                return action_object
            job_batch.append(action_object.ok())

        return Ok(job_batch)

    def get_all_syncable_items(
        self, context: AuthedServiceContext
    ) -> Result[tuple[list[SyncableSyftObject], dict[UID, str]], str]:
        all_items: list[SyncableSyftObject] = []

        # NOTE Jobs are handled separately
        services_to_sync = [
            "requestservice",
            "usercodeservice",
            "usercodestatusservice",
            "apiservice",
        ]

        for service_name in services_to_sync:
            service = context.node.get_service(service_name)
            items = service.get_all(context)
            if isinstance(items, SyftError):
                return Err(items.message)
            all_items.extend(items)

        # Gather jobs, logs, outputs and action objects
        items_for_jobs = self._get_all_items_for_jobs(context)
        if items_for_jobs.is_err():
            return items_for_jobs
        items_for_jobs, errors = items_for_jobs.ok()
        all_items.extend(items_for_jobs)

        return Ok((all_items, errors))

    def build_current_state(
        self,
        context: AuthedServiceContext,
        new_items: list[SyncableSyftObject] | None = None,
        new_ignored_batches: dict[UID, int] | None = None,
        new_unignored_batches: set[UID] | None = None,
    ) -> Result[SyncState, str]:
        new_items = new_items if new_items is not None else []
        new_ignored_batches = (
            new_ignored_batches if new_ignored_batches is not None else {}
        )
        unignored_batches: set[UID] = (
            new_unignored_batches if new_unignored_batches is not None else set()
        )
        objects_res = self.get_all_syncable_items(context)
        if objects_res.is_err():
            return objects_res

        objects, errors = objects_res.ok()
        permissions, storage_permissions = self.get_permissions(context, objects)

        previous_state = self.stash.get_latest(context=context)
        if previous_state.is_err():
            return previous_state
        previous_state = previous_state.ok()

        if previous_state is not None:
            previous_state_link = LinkedObject.from_obj(
                obj=previous_state,
                service_type=SyncService,
                node_uid=context.node.id,  # type: ignore
            )
            previous_ignored_batches = previous_state.ignored_batches
        else:
            previous_state_link = None
            previous_ignored_batches = {}

        ignored_batches = {
            **previous_ignored_batches,
            **new_ignored_batches,
        }

        ignored_batches = {
            k: v for k, v in ignored_batches.items() if k not in unignored_batches
        }

        object_sync_dates = (
            previous_state.object_sync_dates.copy() if previous_state else {}
        )
        for obj in new_items:
            object_sync_dates[obj.id.id] = DateTime.now()

        new_state = SyncState(
            node_uid=context.node.id,  # type: ignore
            node_name=context.node.name,  # type: ignore
            node_side_type=context.node.node_side_type,  # type: ignore
            previous_state_link=previous_state_link,
            permissions=permissions,
            storage_permissions=storage_permissions,
            ignored_batches=ignored_batches,
            object_sync_dates=object_sync_dates,
            errors=errors,
        )

        new_state.add_objects(objects, context)

        return Ok(new_state)

    @service_method(
        path="sync._get_state",
        name="_get_state",
        roles=ADMIN_ROLE_LEVEL,
    )
    def _get_state(self, context: AuthedServiceContext) -> SyncState | SyftError:
        res = self.build_current_state(context)
        if res.is_err():
            return SyftError(message=res.value)
        else:
            return res.ok()<|MERGE_RESOLUTION|>--- conflicted
+++ resolved
@@ -68,9 +68,6 @@
         for permission in new_permissions:
             if permission.permission == ActionPermission.READ:
                 store_to.add_permission(permission)
-<<<<<<< HEAD
-                if blob_id is not None:
-=======
 
         blob_id = action_object.syft_blob_storage_entry_id
         if blob_id:
@@ -79,7 +76,6 @@
             ).stash.partition  # type: ignore
             for permission in new_permissions:
                 if permission.permission == ActionPermission.READ:
->>>>>>> e2bd35e3
                     permission_blob = ActionObjectPermission(
                         uid=blob_id,
                         permission=permission.permission,
