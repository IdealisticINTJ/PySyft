# stdlib
from typing import Any
from typing import Dict
from typing import List
from typing import Optional
from typing import Tuple
from typing import Type

<<<<<<< HEAD
from rich.console import Console
from rich.panel import Panel
from rich.markdown import Markdown
from rich import box
from rich.console import Group
from rich.padding import Padding

from ...types.uid import UID, LineageID
from ..action.action_object import ActionObject
from ..code.user_code import UserCode
from ..job.job_stash import Job
from ..log.log import SyftLog
from ..project.project import Project
from ..request.request import Request, UserCodeStatusChange
=======
# relative
>>>>>>> 0400edc7
from ...types.syft_object import SYFT_OBJECT_VERSION_1
from ...types.syft_object import SyftObject
from ...types.uid import LineageID
from ...types.uid import UID
from ...util import options
from ...util.colors import SURFACE
from ...util.fonts import ITABLES_CSS
from ...util.fonts import fonts_css
from ..action.action_object import ActionObject
from ..code.user_code import UserCode
from ..job.job_stash import Job
from ..log.log import SyftLog
from ..project.project import Project
from ..request.request import Request
from ..request.request import UserCodeStatusChange
from ..response import SyftError
from .sync_state import SyncState

"""
How to check differences between two objects:
    * by default merge every attr
    * check if there is a custom implementation of the check function
    * check if there are exceptions we do not want to merge
    * check if there are some restrictions on the attr set
"""

sketchy_tab = "‎ " * 4

only_attr_dict = {
    SyftLog.__name__: ["stdout", "stderr"],
    Job.__name__: [
        "result",
        "resolved",
        "status",
        "log_id",
        "parent_job_id",
        "n_iters",
        "current_iter",
        "creation_time",
        "updated_at",
        "user_code_id",
    ],
    UserCode.__name__: [
        "raw_code",
        "input_policy_type",
        "input_policy_init_kwargs",
        "input_policy_state",
        "output_policy_type",
        "output_policy_init_kwargs",
        "output_policy_state",
        "parsed_code",
        # 'service_func_name', 'unique_func_name', 'input_kwargs',
        # 'user_unique_func_name', 'code_hash', 'signature',
        "status",
        "submit_time",
        "nested_codes",
        # enclave_metadata, uses_domain, 'worker_pool_name',
    ],
    Request.__name__: [
        "requesting_user_name",
        "requesting_user_email",
        "requesting_user_institution",
        "request_time",
        "updated_at",
        "request_hash",
        "changes",
        "history",
    ],
    Project.__name__: None,
    ActionObject.__name__: None,
}


class DiffAttr(SyftObject):
    # version
    __canonical_name__ = "DiffAttr"
    __version__ = SYFT_OBJECT_VERSION_1
    attr_name: str
    low_attr: Any
    high_attr: Any

    def __repr__(self):
        return f"""{self.attr_name}:
    Low Side value: {self.low_attr}
    High Side value: {self.high_attr}
    """

    def __repr_low_side__(self):
        return recursive_repr(self.low_attr)

    def __repr_high_side__(self):
        return recursive_repr(self.high_attr)


except_attrs_dict = {
    SyftLog.__name__: None,
    Job.__name__: None,
    UserCode.__name__: None,
    Request.__name__: None,
    Project.__name__: None,
    ActionObject.__name__: None,
}


class DiffList(DiffAttr):
    # version
    __canonical_name__ = "DiffList"
    __version__ = SYFT_OBJECT_VERSION_1
    diff_ids: List[int] = []
    new_low_ids: List[int] = []
    new_high_ids: List[int] = []


class DiffDict(DiffAttr):
    # version
    __canonical_name__ = "DiffDict"
    __version__ = SYFT_OBJECT_VERSION_1
    diff_keys: List[Any] = []
    new_low_keys: List[Any] = []
    new_high_keys: List[Any] = []


def check_linked_obj(low_linked_obj, high_linked_obj):
    check_id = low_linked_obj.id == high_linked_obj.id
    check_service_type = low_linked_obj.service_type == high_linked_obj.service_type
    check_object_type = low_linked_obj.object_type == high_linked_obj.object_type
    check_object_uid = low_linked_obj.object_uid == high_linked_obj.object_uid
    return check_id and check_service_type and check_object_type and check_object_uid


def check_change(low_change, high_change):
    check_value = low_change.value == high_change.value
    check_lo = check_linked_obj(low_change.linked_obj, high_change.linked_obj)
    check_ns = low_change.nested_solved == high_change.nested_solved
    check_mt = low_change.match_type == high_change.match_type
    return check_value and check_lo and check_ns and check_mt


def get_diff_dict(low_dict, high_dict, check_func=None):
    diff_keys = []

    low_dict_keys = set(low_dict.keys())
    high_dict_keys = set(high_dict.keys())

    common_keys = low_dict_keys & high_dict_keys
    new_low_keys = low_dict_keys - high_dict_keys
    new_high_keys = high_dict_keys - low_dict_keys

    for key in common_keys:
        if check_func:
            if not check_func(low_dict[key], high_dict[key]):
                diff_keys.append(key)
        elif low_dict[key] != high_dict[key]:
            diff_keys.append(key)

    return diff_keys, list(new_low_keys), list(new_high_keys)


def get_diff_list(low_list, high_list, check_func=None):
    diff_ids = []
    new_low_ids = []
    new_high_ids = []
    if len(low_list) != len(high_list):
        if len(low_list) > len(high_list):
            common_length = len(high_list)
            new_low_ids = list(range(common_length, len(low_list)))
        else:
            common_length = len(low_list)
            new_high_ids = list(range(common_length, len(high_list)))
    else:
        common_length = len(low_list)

    for i in range(common_length):
        if check_func:
            if not check_func(low_list[i], high_list[i]):
                diff_ids.append(i)
        elif low_list[i] != high_list[i]:
            diff_ids.append(i)

    return diff_ids, new_low_ids, new_high_ids


def get_diff_request(low_request, high_request):
    diff_attrs = []

    # Sanity check
    if low_request.id != high_request.id:
        raise Exception("Not the same id for low side and high side requests")

    basic_attrs = [
        "requesting_user_name",
        "requesting_user_email",
        "requesting_user_institution",
        "approving_user_verify_key",
        "request_time",
        "updated_at",
        "request_hash",
    ]

    for attr in basic_attrs:
        low_attr = getattr(low_request, attr)
        high_attr = getattr(high_request, attr)
        if low_attr != high_attr:
            diff_attr = DiffAttr(attr_name=attr, low_attr=low_attr, high_attr=high_attr)
            diff_attrs.append(diff_attr)

    change_diffs = get_diff_list(
        low_request.changes, high_request.changes, check_func=check_change
    )
    for l in change_diffs:
        if len(l) != 0:
            change_diff = DiffList(
                attr_name="change",
                low_attr=low_request.changes,
                high_attr=high_request.changes,
                diff_ids=change_diffs[0],
                new_low_ids=change_diffs[1],
                new_high_ids=change_diffs[2],
            )
            diff_attrs.append(change_diff)
            break

    # history_diffs = get_diff_list(low_request.history, high_request.history)
    # for l in history_diffs:
    #     if len(l) != 0:
    #         history_diff = DiffList(
    #             attr_name="history",
    #             low_attr=low_request.history,
    #             high_attr=high_request.history,
    #             diff_ids=history_diffs[0],
    #             new_low_ids=history_diffs[1],
    #             new_high_ids=history_diffs[2]
    #         )
    #         diff_attrs.append(history_diff)
    #         break

    return diff_attrs


def get_diff_user_code(low_code, high_code):
    diff_attrs = []

    # Sanity check
    if low_code.id != high_code.id:
        raise Exception("Not the same id for low side and high side requests")

    # Non basic attrs:
    # "nested_codes",
    # "status"

    basic_attrs = [
        "raw_code",
        "input_policy_type",
        "input_policy_init_kwargs",
        "input_policy_state",
        "output_policy_type",
        "output_policy_init_kwargs",
        "output_policy_state",
        "parsed_code",
        "service_func_name",
        "unique_func_name",
        "user_unique_func_name",
        "code_hash",
        "signature",
        "input_kwargs",
        # "enclave_metadata",
        "submit_time",
        "uses_domain",
        "worker_pool_name",
    ]

    for attr in basic_attrs:
        low_attr = getattr(low_code, attr)
        high_attr = getattr(high_code, attr)
        if low_attr != high_attr:
            diff_attr = DiffAttr(attr_name=attr, low_attr=low_attr, high_attr=high_attr)
            diff_attrs.append(diff_attr)

    low_status = list(low_code.status.status_dict.values())[0]
    high_status = list(high_code.status.status_dict.values())[0]

    if low_status != high_status:
        diff_attr = DiffAttr(
            attr_name="status", low_attr=low_status, high_attr=high_status
        )
        diff_attrs.append(diff_attr)

    return diff_attrs


def get_diff_log(low_log, high_log):
    diff_attrs = []

    # Sanity check
    if low_log.id != high_log.id:
        raise Exception("Not the same id for low side and high side requests")

    basic_attrs = ["stdout", "stderr"]

    for attr in basic_attrs:
        low_attr = getattr(low_log, attr)
        high_attr = getattr(high_log, attr)
        if low_attr != high_attr:
            diff_attr = DiffAttr(attr_name=attr, low_attr=low_attr, high_attr=high_attr)
            diff_attrs.append(diff_attr)

    return diff_attrs


def get_diff_job(low_job, high_job):
    diff_attrs = []

    # Sanity check
    if low_job.id != high_job.id:
        raise Exception("Not the same id for low side and high side requests")

    # Non basic attrs:
    # "nested_codes",
    # "status"

    basic_attrs = [
        "result",
        "resolved",
        "status",
        "log_id",
        "parent_job_id",
        "n_iters",
        "current_iter",
        "creation_time",
        "job_pid",
        "job_worker_id",
        "updated_at",
        "user_code_id",
    ]

    for attr in basic_attrs:
        low_attr = getattr(low_job, attr)
        high_attr = getattr(high_job, attr)
        if low_attr != high_attr:
            diff_attr = DiffAttr(attr_name=attr, low_attr=low_attr, high_attr=high_attr)
            diff_attrs.append(diff_attr)

    return diff_attrs


def get_diff_action_object(low_action_object, high_action_object):
    diff_attrs = []

    # Sanity check
    if low_action_object.id != high_action_object.id:
        raise Exception("Not the same id for low side and high side requests")

    # Non basic attrs:
    # "nested_codes",
    # "status"

    # basic_attrs = [
    #     "__attr_searchable__",
    #     "syft_action_data_cache",
    #     "syft_blob_storage_entry_id",
    #     "syft_pointer_type",
    #     "syft_parent_hashes",
    #     "syft_parent_op",
    #     "syft_parent_args",
    #     "syft_parent_kwargs",
    #     "syft_history_hash",
    #     "syft_internal_type",
    #     "syft_node_uid",
    #     "_syft_pre_hooks__",
    #     "_syft_post_hooks__",
    #     "syft_twin_type",
    #     "syft_action_data_type",
    #     "syft_action_data_repr_",
    #     "syft_action_data_str_",
    #     "syft_has_bool_attr",
    #     "syft_resolve_data",
    #     "syft_created_at",
    #     "syft_resolved",
    # ]

    # for attr in basic_attrs:
    #     low_attr = getattr(low_action_object, attr)
    #     high_attr = getattr(high_action_object, attr)
    #     if low_attr != high_attr:
    #         diff_attr = DiffAttr(attr_name=attr, low_attr=low_attr, high_attr=high_attr)
    #         diff_attrs.append(diff_attr)
    low_data = low_action_object.syft_action_data
    high_data = high_action_object.syft_action_data
    if low_data != high_data:
        diff_attr = DiffAttr(
            attr_name="syft_action_data", low_attr=low_data, high_attr=high_data
        )
        diff_attrs.append(diff_attr)
    return diff_attrs


func_dict = {  #
    SyftLog.__name__: get_diff_log,
    Job.__name__: get_diff_job,
    UserCode.__name__: get_diff_user_code,
    Request.__name__: get_diff_request,
    Project.__name__: None,
    ActionObject.__name__: get_diff_action_object,
    # UserCodeStatusChange.__name__: None,
}


def check_diff(low_obj, high_obj, obj_type):
    attrs_to_check = only_attr_dict[obj_type]
    for attr in attrs_to_check:
        low_attr = getattr(low_obj, attr)
        high_attr = getattr(high_obj, attr)

        # if isinstance(low_attr, SyftObject) and isinstance(high_attr, SyftObject)

        if low_attr != high_attr:
            return False

    return True


# relative
# check_dict_func = {
#     SyftLogV2.__name__: check_log,
#     Job.__name__: check_job,
#     UserCode.__name__: check_code,
#     Request.__name__: check_request,
#     Project.__name__: check_project
# }


class SyftString(SyftObject):
    # version
    __canonical_name__ = "SyftString"
    __version__ = SYFT_OBJECT_VERSION_1
    string: str


def recursive_repr(value_attr, no_tabs=0):
    new_no_tabs = no_tabs + 1 if no_tabs != 0 else 2
    if isinstance(value_attr, List):
        list_repr = "[\n"
        for elem in value_attr:
            list_repr += recursive_repr(elem, no_tabs=new_no_tabs) + "\n"
        list_repr += f"{sketchy_tab * (new_no_tabs-1)}]"
        return list_repr
    elif isinstance(value_attr, Dict):
        dict_repr = "[\n"
        for key, elem in value_attr.items:
            elem_repr = {recursive_repr(elem, no_tabs=new_no_tabs)}
            dict_repr += f"{sketchy_tab * no_tabs}{key}: {elem_repr}\n"
        dict_repr += f"{sketchy_tab * (new_no_tabs-1)}]"
        return
    elif isinstance(value_attr, UserCodeStatusChange):
        return f"{sketchy_tab*no_tabs}UserCodeStatusChange"
    # elif isinstance(value_attr, str):
    #     if len(value_attr.split(",")) > 1:
    #         repr_str = ""
    #         for sub_string in value_attr.split(","):
    #             repr_str += f"{sketchy_tab*(new_no_tabs-1)}{sub_string},\n"
    #         return repr_str[:-1]

    elif isinstance(value_attr, bytes):
        value_attr = value_attr[:10] + b"..."
    return f"{sketchy_tab*no_tabs}{value_attr}"


class Diff(SyftObject):  # StateTuple (compare 2 objects)
    # version
    __canonical_name__ = "Diff"
    __version__ = SYFT_OBJECT_VERSION_1
    low_obj: Optional[SyftObject] = None
    high_obj: Optional[SyftObject] = None
    obj_type: Type
    merge_state: str
    diff_list: List[DiffAttr] = []

    __repr_attrs__ = [
        # "object_type",
        "merge_state",
        "low_state",
        "high_state",
    ]

    @property
    def object_id(self):
        uid = self.low_obj.id if self.low_obj is not None else self.high_obj.id
        if isinstance(uid, LineageID):
            return uid.id
        return uid

    @property
    def object_type(self):
        return self.obj_type.__name__

    @property
    def low_state(self):
        if self.low_obj is None:
            return "n/a"
        if isinstance(self.low_obj, ActionObject):
            return self.low_obj.__repr__()
        if self.high_obj is None:
            attrs_str = ""
            attrs = getattr(self.low_obj, "__repr_attrs__", [])
            for attr in attrs:
                value = getattr(self.low_obj, attr)
                attrs_str += f"{sketchy_tab}{attr} = {recursive_repr(value)}\n"
            attrs_str = attrs_str[:-1]
            return f"class {self.object_type}:\n{attrs_str}"
        attr_text = f"class {self.object_type}:\n"
        for diff in self.diff_list:
            attr_text += (
                f"{sketchy_tab}{diff.attr_name}={diff.__repr_low_side__()}," + "\n"
            )

        if len(self.diff_list) > 0:
            attr_text = attr_text[:-2]

        return attr_text
        # return "DIFF"

    @property
    def high_state(self):
        if self.high_obj is None:
            return "n/a"

        if isinstance(self.high_obj, ActionObject):
            return self.high_obj.__repr__()

        if self.low_obj is None:
            attrs_str = ""
            attrs = getattr(self.high_obj, "__repr_attrs__", [])
            for attr in attrs:
                value = getattr(self.high_obj, attr)
                attrs_str += f"{sketchy_tab}{attr} = {recursive_repr(value)}\n"
            attrs_str = attrs_str[:-1]
            return f"class {self.object_type}:\n{attrs_str}"
        attr_text = f"class {self.object_type}:\n"
        for diff in self.diff_list:
            attr_text += (
                f"{sketchy_tab}{diff.attr_name}={diff.__repr_high_side__()}," + "\n"
            )
        if len(self.diff_list) > 0:
            attr_text = attr_text[:-2]

        return attr_text
        # return "DIFF"

    def get_obj(self):
        if self.merge_state == "NEW":
            return self.low_obj if self.low_obj is not None else self.high_obj
        else:
            return "Error"

    def _repr_html_(self) -> Any:
        if self.low_obj is None and self.high_obj is None:
            return SyftError(message="Something broke")

        if self.low_obj is None:
            if hasattr(self.high_obj, "_repr_html_"):
                obj_repr = self.high_obj._repr_html_()
            elif hasattr(self.high_obj, "_inner_repr"):
                obj_repr = self.high_obj._inner_repr()
            else:
                obj_repr = self.__repr__()
            return (
                f"""
    <style>
    {fonts_css}
    .syft-dataset {{color: {SURFACE[options.color_theme]};}}
    .syft-dataset h3,
    .syft-dataset p
        {{font-family: 'Open Sans';}}
        {ITABLES_CSS}
    </style>
    <div class='syft-diff'>
    <h3>{self.object_type} Diff (New {self.object_type}  on the High Side):</h3>
    """
                + obj_repr
            )

        if self.high_obj is None:
            if hasattr(self.low_obj, "_repr_html_"):
                obj_repr = self.low_obj._repr_html_()
            elif hasattr(self.low_obj, "_inner_repr"):
                obj_repr = self.low_obj._inner_repr()
            else:
                obj_repr = self.__repr__()
            return (
                f"""
    <style>
    {fonts_css}
    .syft-dataset {{color: {SURFACE[options.color_theme]};}}
    .syft-dataset h3,
    .syft-dataset p
        {{font-family: 'Open Sans';}}
        {ITABLES_CSS}
    </style>
    <div class='syft-diff'>
    <h3>{self.object_type} Diff (New {self.object_type}  on the Low Side):</h3>
    """
                + obj_repr
            )

        if self.merge_state == "SAME":
            attr_text = "No changes between low side and high side"
        else:
            attr_text = ""
            for diff in self.diff_list:
                attr_text += diff.__repr__() + "<br>"

            # stdlib
            import re

            res = [i.start() for i in re.finditer("\t", attr_text)]

            attr_text = attr_text.replace("\n", "<br>")
            # print("New lines", res)

        return f"""
        <style>
        {fonts_css}
        .syft-dataset {{color: {SURFACE[options.color_theme]};}}
        .syft-dataset h3,
        .syft-dataset p
            {{font-family: 'Open Sans';}}
            {ITABLES_CSS}
        </style>
        <div class='syft-diff'>
        <h3>{self.object_type} Diff</h3>
        {attr_text}
        """


def get_type(obj):
    if isinstance(obj, Project):
        return Project
    if isinstance(obj, Request):
        return Request
    if isinstance(obj, UserCode):
        return UserCode
    if isinstance(obj, Job):
        return Job
    if isinstance(obj, SyftLog):
        return SyftLog
    if isinstance(obj, ActionObject):
        return ActionObject
    raise NotImplementedError


def get_merge_state(low_obj, high_obj, obj_type):
    if low_obj is None and high_obj is None:
        return "Error"
    if low_obj is None or high_obj is None:
        return "NEW"
    # if check_diff(low_obj, high_obj, obj_type):
    #     return "SAME"
    override_func = func_dict.get(obj_type.__name__, None)
    if override_func:
        diffs = override_func(low_obj, high_obj)
        if len(diffs) == 0:
            return "SAME"

    return "DIFF"


class DiffState(SyftObject):
    __canonical_name__ = "DiffState"
    __version__ = SYFT_OBJECT_VERSION_1

    obj_uid_to_diff: Dict[UID, Diff] = {}
    dependencies: Dict[UID, List[UID]] = {}

    @classmethod
    def from_sync_state(
        cls: Type["DiffState"], low_state: SyncState, high_state: SyncState
    ) -> "DiffState":
        diff_state = cls()

        all_ids = set(low_state.objects.keys()) | set(high_state.objects.keys())

        for obj_id in all_ids:
            low_obj = low_state.objects.get(obj_id, None)
            high_obj = high_state.objects.get(obj_id, None)
            diff_state.add_obj(low_obj, high_obj)

        diff_state._init_dependencies(low_state, high_state)
        return diff_state

    def _init_dependencies(self, low_state: SyncState, high_state: SyncState) -> None:
        all_parents = set(low_state.dependencies.keys()) | set(
            high_state.dependencies.keys()
        )
        for parent in all_parents:
            low_deps = low_state.dependencies.get(parent, [])
            high_deps = high_state.dependencies.get(parent, [])
            self.dependencies[parent] = list(set(low_deps) | set(high_deps))

    @property
    def diffs(self) -> List[Diff]:
        # Returns a list of diffs, in depth-first order.
        return [diff for hierarchy in self.hierarchies for diff, _ in hierarchy]

    @property
    def hierarchies(self) -> List[List[Tuple[Diff, int]]]:
        # Returns a list of hierarchies, where each hierarchy is a list of tuples (Diff, level),
        # in depth-first order.

        # Each hierarchy only contains one root, at the first position
        # Example: [(Diff1, 0), (Diff2, 1), (Diff3, 2), (Diff4, 1)]
        # Diff1
        # -- Diff2
        # ---- Diff3
        # -- Diff4

        def _build_hierarchy_helper(uid, level=0):
            result = [(uid, level)]
            if uid in self.dependencies:
                for child_uid in self.dependencies[uid]:
                    result.extend(_build_hierarchy_helper(child_uid, level + 1))
            return result

        hierarchies = []
        all_ids = set(self.obj_uid_to_diff.keys())
        child_ids = {child for deps in self.dependencies.values() for child in deps}
        # Root ids are object ids with no parents
        root_ids = list(all_ids - child_ids)

        for root_uid in root_ids:
            uid_hierarchy = _build_hierarchy_helper(root_uid)
            diff_hierarchy = [
                (self.obj_uid_to_diff[uid], level) for uid, level in uid_hierarchy
            ]
            hierarchies.append(diff_hierarchy)

        return hierarchies

    def add_obj(self, low_obj, high_obj):
        if low_obj is None and high_obj is None:
            raise Exception("Both objects are None")
        obj_type = get_type(low_obj if low_obj is not None else high_obj)

        if low_obj is None or high_obj is None:
            diff = Diff(
                low_obj=low_obj,
                high_obj=high_obj,
                obj_type=obj_type,
                merge_state="NEW",
                diff_list=[],
            )
        else:
            override_func = func_dict.get(obj_type.__name__, None)
            diff_list = override_func(low_obj, high_obj)
            if len(diff_list) == 0:
                merge_state = "SAME"
            else:
                merge_state = "DIFF"
            diff = Diff(
                low_obj=low_obj,
                high_obj=high_obj,
                obj_type=obj_type,
                merge_state=merge_state,
                diff_list=diff_list,
            )
        self.obj_uid_to_diff[diff.object_id] = diff

    def objs_to_sync(self):
        objs = []
        for diff in self.diffs:
            if diff.merge_state == "NEW":
                objs.append(diff.get_obj())
        return objs


class ResolveState(SyftObject):
    __canonical_name__ = "SyncUpdate"
    __version__ = SYFT_OBJECT_VERSION_1

    create_objs: List[SyftObject] = []
    update_objs: List[SyftObject] = []
    delete_objs: List[SyftObject] = []

    def add(self, new_state: "ResolveState") -> None:
        self.create_objs.extend(new_state.create_objs)
        self.update_objs.extend(new_state.update_objs)
        self.delete_objs.extend(new_state.delete_objs)

    def __repr__(self):
        return (
            f"ResolveState(\n"
            f"  create_objs={self.create_objs},\n"
            f"  update_objs={self.update_objs},\n"
            f"  delete_objs={self.delete_objs}\n"
            f")"
        )


def display_diff_object(obj_state: Optional[str]) -> Panel:
    if obj_state is None:
        return Panel(Markdown("None"), box=box.ROUNDED, expand=False)
    return Panel(
        Markdown(f"```python\n{obj_state}\n```"), box=box.ROUNDED, expand=False
    )


def display_diff_hierarchy(diff_hierarchy: List[Tuple[Diff, int]]):
    console = Console()

    for diff, level in diff_hierarchy:
        title = (
            f"{diff.obj_type.__name__}({diff.object_id}) - State: {diff.merge_state}"
        )

        low_side_panel = display_diff_object(diff.low_state if diff.low_obj else None)
        low_side_panel.title = "Low side"
        low_side_panel.title_align = "left"
        high_side_panel = display_diff_object(
            diff.high_state if diff.high_obj else None
        )
        high_side_panel.title = "High side"
        high_side_panel.title_align = "left"

        grouped_panels = Group(low_side_panel, high_side_panel)

        diff_panel = Panel(
            grouped_panels,
            title=title,
            title_align="left",
            box=box.HEAVY_EDGE,
            expand=False,
            padding=(1, 2),
        )

        if level > 0:
            diff_panel = Padding(diff_panel, (0, 0, 0, 5 * level))
        # Printing the main Panel using Rich Console
        console.print(diff_panel)


def hierarchy_is_same(diff_hierarchy) -> bool:
    return all(item.merge_state == "SAME" for item, _ in diff_hierarchy)


def resolve_diff(diff: Diff, decision: str) -> ResolveState:
    resolved_diff_low = ResolveState()
    resolved_diff_high = ResolveState()

    # No diff, empty resolvestate
    if diff.merge_state == "SAME":
        return resolved_diff_low, resolved_diff_high

    elif diff.merge_state == "NEW":
        low_is_none = diff.low_obj is None
        high_is_none = diff.high_obj is None
        if low_is_none and high_is_none:
            raise ValueError(
                f"Diff {diff.id} has an incorrect state: both low and high objects are None"
            )

        # Create or delete new object, depending on decision
        if decision == "low" and high_is_none:
            # Move new low obj to high side
            resolved_diff_high.create_objs.append(diff.low_obj)
        elif decision == "low" and low_is_none:
            # Delete new object from high side
            resolved_diff_high.delete_objs.append(diff.high_obj)
        elif decision == "high" and low_is_none:
            # Move new high obj to low side
            resolved_diff_low.create_objs.append(diff.high_obj)
        elif decision == "high" and high_is_none:
            # Delete new object from low side
            resolved_diff_low.delete_objs.append(diff.low_obj)

    # Update object on high/low side, depending on decision
    elif diff.merge_state == "DIFF":
        if decision == "low":
            # update high side with low obj
            resolved_diff_high.update_objs.append(diff.low_obj)
        else:  # decision == high
            # update low side with high obj
            resolved_diff_low.update_objs.append(diff.high_obj)

    return resolved_diff_low, resolved_diff_high<|MERGE_RESOLUTION|>--- conflicted
+++ resolved
@@ -1,3 +1,11 @@
+"""
+How to check differences between two objects:
+    * by default merge every attr
+    * check if there is a custom implementation of the check function
+    * check if there are exceptions we do not want to merge
+    * check if there are some restrictions on the attr set
+"""
+
 # stdlib
 from typing import Any
 from typing import Dict
@@ -6,24 +14,15 @@
 from typing import Tuple
 from typing import Type
 
-<<<<<<< HEAD
+# third party
+from rich import box
 from rich.console import Console
+from rich.console import Group
+from rich.markdown import Markdown
+from rich.padding import Padding
 from rich.panel import Panel
-from rich.markdown import Markdown
-from rich import box
-from rich.console import Group
-from rich.padding import Padding
-
-from ...types.uid import UID, LineageID
-from ..action.action_object import ActionObject
-from ..code.user_code import UserCode
-from ..job.job_stash import Job
-from ..log.log import SyftLog
-from ..project.project import Project
-from ..request.request import Request, UserCodeStatusChange
-=======
+
 # relative
->>>>>>> 0400edc7
 from ...types.syft_object import SYFT_OBJECT_VERSION_1
 from ...types.syft_object import SyftObject
 from ...types.uid import LineageID
@@ -41,14 +40,6 @@
 from ..request.request import UserCodeStatusChange
 from ..response import SyftError
 from .sync_state import SyncState
-
-"""
-How to check differences between two objects:
-    * by default merge every attr
-    * check if there is a custom implementation of the check function
-    * check if there are exceptions we do not want to merge
-    * check if there are some restrictions on the attr set
-"""
 
 sketchy_tab = "‎ " * 4
 
@@ -233,8 +224,8 @@
     change_diffs = get_diff_list(
         low_request.changes, high_request.changes, check_func=check_change
     )
-    for l in change_diffs:
-        if len(l) != 0:
+    for d in change_diffs:
+        if len(d) != 0:
             change_diff = DiffList(
                 attr_name="change",
                 low_attr=low_request.changes,
@@ -635,11 +626,6 @@
             for diff in self.diff_list:
                 attr_text += diff.__repr__() + "<br>"
 
-            # stdlib
-            import re
-
-            res = [i.start() for i in re.finditer("\t", attr_text)]
-
             attr_text = attr_text.replace("\n", "<br>")
             # print("New lines", res)
 
