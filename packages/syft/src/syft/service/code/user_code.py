--- conflicted
+++ resolved
@@ -42,11 +42,7 @@
 from ...client.api import APIRegistry
 from ...client.api import ServerIdentity
 from ...client.api import generate_remote_function
-<<<<<<< HEAD
-from ...node.credentials import SyftVerifyKey
-=======
 from ...client.enclave_client import EnclaveMetadata
->>>>>>> d0e0ea41
 from ...serde.deserialize import _deserialize
 from ...serde.serializable import serializable
 from ...serde.serialize import _serialize
@@ -62,12 +58,9 @@
 from ...types.syft_object import SyftObject
 from ...types.syncable_object import SyncableSyftObject
 from ...types.transforms import TransformContext
-<<<<<<< HEAD
 from ...types.transforms import add_node_uid_for_key
-=======
 from ...types.transforms import add_server_uid_for_key
 from ...types.transforms import drop
->>>>>>> d0e0ea41
 from ...types.transforms import generate_id
 from ...types.transforms import transform
 from ...types.uid import UID
@@ -283,8 +276,6 @@
 
 
 @serializable()
-<<<<<<< HEAD
-=======
 class UserCodeV4(SyncableSyftObject):
     # version
     __canonical_name__ = "UserCode"
@@ -317,7 +308,6 @@
 
 
 @serializable()
->>>>>>> d0e0ea41
 class UserCode(SyncableSyftObject):
     # version
     __canonical_name__ = "UserCode"
@@ -2012,39 +2002,4 @@
                 if isinstance(user_code.output_policy_type, UserPolicy):
                     load_policy_code(user_code.output_policy_type)
     except Exception as e:
-<<<<<<< HEAD
-        raise Exception(f"Failed to load code: {user_code}: {e}")
-=======
-        raise Exception(f"Failed to load code: {user_code}: {e}")
-
-
-@migrate(UserCodeV4, UserCode)
-def migrate_usercode_v4_to_v5() -> list[Callable]:
-    return [
-        make_set_default("origin_server_side_type", ServerSideType.HIGH_SIDE),
-        make_set_default("l0_deny_reason", None),
-        drop("enclave_metadata"),
-    ]
-
-
-@migrate(UserCode, UserCodeV4)
-def migrate_usercode_v5_to_v4() -> list[Callable]:
-    return [
-        drop(["origin_server_side_type", "l0_deny_reason"]),
-        make_set_default("enclave_metadata", None),
-    ]
-
-
-@migrate(SubmitUserCodeV4, SubmitUserCode)
-def upgrade_submitusercode() -> list[Callable]:
-    return [
-        drop("enclave_metadata"),
-    ]
-
-
-@migrate(SubmitUserCode, SubmitUserCodeV4)
-def downgrade_submitusercode() -> list[Callable]:
-    return [
-        make_set_default("enclave_metadata", None),
-    ]
->>>>>>> d0e0ea41
+        raise Exception(f"Failed to load code: {user_code}: {e}")