# future
from __future__ import annotations

# stdlib
import ast
from enum import Enum
import hashlib
import inspect
from io import StringIO
import itertools
import sys
from typing import Any
from typing import Callable
from typing import Dict
from typing import List
from typing import Optional
from typing import Type
from typing import Union

# third party
from result import Err
from result import Ok
from result import Result

# relative
from ...abstract_node import NodeType
from ...client.api import NodeView
from ...enclave.metadata import EnclaveMetadata
from ...node.credentials import SyftVerifyKey
from ...serde.deserialize import _deserialize
from ...serde.serializable import serializable
from ...serde.serialize import _serialize
from ...store.document_store import PartitionKey
from ...types.syft_object import SYFT_OBJECT_VERSION_1
from ...types.syft_object import SyftHashableObject
from ...types.syft_object import SyftObject
from ...types.transforms import TransformContext
from ...types.transforms import add_node_uid_for_key
from ...types.transforms import generate_id
from ...types.transforms import transform
from ...types.uid import UID
from ...util.markdown import CodeMarkdown
from ...util.markdown import as_markdown_code
from ..context import AuthedServiceContext
from ..dataset.dataset import Asset
from ..policy.policy import CustomInputPolicy
from ..policy.policy import CustomOutputPolicy
from ..policy.policy import ExactMatch
from ..policy.policy import InputPolicy
from ..policy.policy import OutputPolicy
from ..policy.policy import Policy
from ..policy.policy import SingleExecutionExactOutput
from ..policy.policy import SubmitUserPolicy
from ..policy.policy import UserPolicy
from ..policy.policy import init_policy
from ..policy.policy import load_policy_code
from ..policy.policy_service import PolicyService
from ..response import SyftError
from .code_parse import GlobalsVisitor
from .unparse import unparse

UserVerifyKeyPartitionKey = PartitionKey(key="user_verify_key", type_=SyftVerifyKey)
CodeHashPartitionKey = PartitionKey(key="code_hash", type_=int)

PyCodeObject = Any


def extract_uids(kwargs: Dict[str, Any]) -> Dict[str, UID]:
    # relative
    from ...types.twin_object import TwinObject
    from ..action.action_object import ActionObject

    uid_kwargs = {}
    for k, v in kwargs.items():
        uid = v
        if isinstance(v, ActionObject):
            uid = v.id
        if isinstance(v, TwinObject):
            uid = v.id
        if isinstance(v, Asset):
            uid = v.action_id

        if not isinstance(uid, UID):
            raise Exception(f"Input {k} must have a UID not {type(v)}")

        uid_kwargs[k] = uid
    return uid_kwargs


@serializable()
class UserCodeStatus(Enum):
    SUBMITTED = "submitted"
    DENIED = "denied"
    EXECUTE = "execute"

    def __hash__(self) -> int:
        return hash(self.value)


# User Code status context for multiple approvals
# To make nested dicts hashable for mongodb
# as status is in attr_searchable
@serializable(attrs=["base_dict"])
class UserCodeStatusContext(SyftHashableObject):
    base_dict: Dict = {}

    def __init__(self, base_dict: Dict):
        self.base_dict = base_dict

    def __repr__(self):
        return str(self.base_dict)

    def __repr_syft_nested__(self):
        string = ""
        for node_view, status in self.base_dict.items():
            string += f"{node_view.node_name}: {status}<br>"
        return string

    @property
    def approved(self) -> bool:
        # approved for this node only
        statuses = set(self.base_dict.values())
        return len(statuses) == 1 and UserCodeStatus.EXECUTE in statuses

    def for_context(self, context: AuthedServiceContext) -> UserCodeStatus:
        if context.node.node_type.value == NodeType.ENCLAVE.value:
            keys = set(self.base_dict.values())
            if len(keys) == 1 and UserCodeStatus.EXECUTE in keys:
                return UserCodeStatus.EXECUTE
            elif UserCodeStatus.SUBMITTED in keys and UserCodeStatus.DENIED not in keys:
                return UserCodeStatus.SUBMITTED
            elif UserCodeStatus.DENIED in keys:
                return UserCodeStatus.DENIED
            else:
                return Exception(f"Invalid types in {keys} for Code Submission")

        elif context.node.node_type.value == NodeType.DOMAIN.value:
            node_view = NodeView(
                node_name=context.node.name,
                node_id=context.node.id,
                verify_key=context.node.signing_key.verify_key,
            )
            if node_view in self.base_dict:
                return self.base_dict[node_view]
            else:
                raise Exception(
                    f"Code Object does not contain {context.node.name} Domain's data"
                )
        else:
            raise Exception(
                f"Invalid Node Type for Code Submission:{context.node.node_type}"
            )

    def mutate(
        self, value: UserCodeStatus, node_name: str, node_id, verify_key: SyftVerifyKey
    ) -> Result[Ok, Err]:
        node_view = NodeView(
            node_name=node_name, node_id=node_id, verify_key=verify_key
        )
        base_dict = self.base_dict
        if node_view in base_dict:
            base_dict[node_view] = value
            self.base_dict = base_dict
            return Ok(self)
        else:
            return Err(
                "Cannot Modify Status as the Domain's data is not included in the request"
            )


@serializable()
class UserCode(SyftObject):
    # version
    __canonical_name__ = "UserCode"
    __version__ = SYFT_OBJECT_VERSION_1

    id: UID
    node_uid: Optional[UID]
    user_verify_key: SyftVerifyKey
    raw_code: str
    input_policy_type: Union[Type[InputPolicy], UserPolicy]
    input_policy_init_kwargs: Optional[Dict[Any, Any]] = None
    input_policy_state: bytes = b""
    output_policy_type: Union[Type[OutputPolicy], UserPolicy]
    output_policy_init_kwargs: Optional[Dict[Any, Any]] = None
    output_policy_state: bytes = b""
    parsed_code: str
    service_func_name: str
    unique_func_name: str
    user_unique_func_name: str
    code_hash: str
    signature: inspect.Signature
    status: UserCodeStatusContext
    input_kwargs: List[str]
    enclave_metadata: Optional[EnclaveMetadata] = None

    __attr_searchable__ = ["user_verify_key", "status", "service_func_name"]
    __attr_unique__ = ["code_hash", "user_unique_func_name"]
    __repr_attrs__ = ["status.approved", "service_func_name"]

    def __setattr__(self, key: str, value: Any) -> None:
        attr = getattr(type(self), key, None)
        if inspect.isdatadescriptor(attr):
            attr.fset(self, value)
        else:
            return super().__setattr__(key, value)

    def _coll_repr_(self) -> Dict[str, Any]:
        status = list(self.status.base_dict.values())[0].value
        if status == UserCodeStatus.SUBMITTED.value:
            badge_color = "badge-purple"
        elif status == UserCodeStatus.EXECUTE.value:
            badge_color = "badge-green"
        else:
            badge_color = "badge-red"
        status_badge = {"value": status, "type": badge_color}
        return {
            "Input Policy": self.input_policy_type.__canonical_name__,
            "Output Policy": self.output_policy_type.__canonical_name__,
            "Function name": self.service_func_name,
            "User verify key": {
                "value": str(self.user_verify_key),
                "type": "clipboard",
            },
            "Status": status_badge,
        }

    @property
    def input_policy(self) -> Optional[InputPolicy]:
        if not self.status.approved:
            return None

        if len(self.input_policy_state) == 0:
            input_policy = None
            if isinstance(self.input_policy_type, type) and issubclass(
                self.input_policy_type, InputPolicy
            ):
                # TODO: Tech Debt here
                node_view_workaround = False
                for k, _ in self.input_policy_init_kwargs.items():
                    if isinstance(k, NodeView):
                        node_view_workaround = True

                if node_view_workaround:
                    input_policy = self.input_policy_type(
                        init_kwargs=self.input_policy_init_kwargs
                    )
                else:
                    input_policy = self.input_policy_type(
                        **self.input_policy_init_kwargs
                    )
            elif isinstance(self.input_policy_type, UserPolicy):
                input_policy = init_policy(
                    self.input_policy_type, self.input_policy_init_kwargs
                )
            else:
                raise Exception(f"Invalid output_policy_type: {self.input_policy_type}")

            if input_policy is not None:
                input_blob = _serialize(input_policy, to_bytes=True)
                self.input_policy_state = input_blob
                return input_policy
            else:
                raise Exception("input_policy is None during init")
        try:
            return _deserialize(self.input_policy_state, from_bytes=True)
        except Exception as e:
            print(f"Failed to deserialize custom input policy state. {e}")
            return None

    @property
    def output_policy(self) -> Optional[OutputPolicy]:
        if not self.status.approved:
            return None

        if len(self.output_policy_state) == 0:
            output_policy = None
            if isinstance(self.output_policy_type, type) and issubclass(
                self.output_policy_type, OutputPolicy
            ):
                output_policy = self.output_policy_type(
                    **self.output_policy_init_kwargs
                )
            elif isinstance(self.output_policy_type, UserPolicy):
                output_policy = init_policy(
                    self.output_policy_type, self.output_policy_init_kwargs
                )
            else:
                raise Exception(
                    f"Invalid output_policy_type: {self.output_policy_type}"
                )

            if output_policy is not None:
                output_blob = _serialize(output_policy, to_bytes=True)
                self.output_policy_state = output_blob
                return output_policy
            else:
                raise Exception("output_policy is None during init")

        try:
            return _deserialize(self.output_policy_state, from_bytes=True)
        except Exception as e:
            print(f"Failed to deserialize custom output policy state. {e}")
            return None

    @input_policy.setter
    def input_policy(self, value: Any) -> None:
        if isinstance(value, InputPolicy):
            self.input_policy_state = _serialize(value, to_bytes=True)
        elif (isinstance(value, bytes) and len(value) == 0) or value is None:
            self.input_policy_state = b""
        else:
            raise Exception(f"You can't set {type(value)} as input_policy_state")

    @output_policy.setter
    def output_policy(self, value: Any) -> None:
        if isinstance(value, OutputPolicy):
            self.output_policy_state = _serialize(value, to_bytes=True)
        elif (isinstance(value, bytes) and len(value) == 0) or value is None:
            self.output_policy_state = b""
        else:
            raise Exception(f"You can't set {type(value)} as output_policy_state")

    @property
    def byte_code(self) -> Optional[PyCodeObject]:
        return compile_byte_code(self.parsed_code)

    @property
    def assets(self) -> List[Asset]:
        # relative
        from ...client.api import APIRegistry

        api = APIRegistry.api_for(self.node_uid, self.syft_client_verify_key)
        if api is None:
            return SyftError(message=f"You must login to {self.node_uid}")

<<<<<<< HEAD
        node_view = NodeView(
            node_name=api.node_name,
            node_id=api.node_uid,
            verify_key=api.signing_key.verify_key,
=======
        inputs = (
            uids
            for node_view, uids in self.input_policy_init_kwargs.items()
            if node_view.node_name == api.node_name
>>>>>>> c3b03500
        )
        all_assets = []
        for uid in itertools.chain.from_iterable(x.values() for x in inputs):
            if isinstance(uid, UID):
                assets = api.services.dataset.get_assets_by_action_id(uid)
                if not isinstance(assets, list):
                    return assets

                all_assets += assets
        return all_assets

    @property
    def unsafe_function(self) -> Optional[Callable]:
        print("WARNING: This code was submitted by a User and could be UNSAFE.")

        # 🟡 TODO: re-use the same infrastructure as the execute_byte_code function
        def wrapper(*args: Any, **kwargs: Any) -> Callable:
            try:
                filtered_kwargs = {}
                for k, v in kwargs.items():
                    filtered_kwargs[k] = debox_asset(v)
                # third party

                # remove the decorator
                inner_function = ast.parse(self.raw_code).body[0]
                inner_function.decorator_list = []
                # compile the function
                raw_byte_code = compile_byte_code(unparse(inner_function))
                # load it
                exec(raw_byte_code)  # nosec
                # execute it
                evil_string = f"{self.service_func_name}(**filtered_kwargs)"
                result = eval(evil_string, None, locals())  # nosec
                # return the results
                return result
            except Exception as e:
                print(f"Failed to run unsafe_function. {e}")

        return wrapper

    def _repr_markdown_(self):
        md = f"""class UserCode
    id: str = {self.id}
    status.approved: str = {self.status.approved}
    service_func_name: str = {self.service_func_name}
    code:

{self.raw_code}"""
        return as_markdown_code(md)

    @property
    def code(self) -> CodeMarkdown:
        return CodeMarkdown(self.raw_code)

    def show_code_cell(self):
        warning_message = """# WARNING: \n# Before you submit
# change the name of the function \n# for no duplicates\n\n"""

        # third party
        from IPython import get_ipython

        ip = get_ipython()
        ip.set_next_input(warning_message + self.raw_code)


@serializable(without=["local_function"])
class SubmitUserCode(SyftObject):
    # version
    __canonical_name__ = "SubmitUserCode"
    __version__ = SYFT_OBJECT_VERSION_1

    id: Optional[UID]
    code: str
    func_name: str
    signature: inspect.Signature
    input_policy_type: Union[SubmitUserPolicy, UID, Type[InputPolicy]]
    input_policy_init_kwargs: Optional[Dict[Any, Any]] = {}
    output_policy_type: Union[SubmitUserPolicy, UID, Type[OutputPolicy]]
    output_policy_init_kwargs: Optional[Dict[Any, Any]] = {}
    local_function: Optional[Callable]
    input_kwargs: List[str]
    enclave_metadata: Optional[EnclaveMetadata] = None

    __repr_attrs__ = ["func_name", "code"]

    @property
    def kwargs(self) -> List[str]:
        return self.input_policy_init_kwargs

    def __call__(self, *args: Any, **kwargs: Any) -> Any:
        # only run this on the client side
        if self.local_function:
            # filtered_args = []
            filtered_kwargs = {}
            # for arg in args:
            #     filtered_args.append(debox_asset(arg))
            for k, v in kwargs.items():
                filtered_kwargs[k] = debox_asset(v)

            return self.local_function(**filtered_kwargs)
        else:
            raise NotImplementedError


def debox_asset(arg: Any) -> Any:
    deboxed_arg = arg
    if isinstance(deboxed_arg, Asset):
        asset = deboxed_arg
        if asset.has_data_permission():
            return asset.data
        else:
            return asset.mock
    if hasattr(deboxed_arg, "syft_action_data"):
        deboxed_arg = deboxed_arg.syft_action_data
    return deboxed_arg


def syft_function_single_use(*args: Any, **kwargs: Any):
    return syft_function(
        input_policy=ExactMatch(*args, **kwargs),
        output_policy=SingleExecutionExactOutput(),
    )


def syft_function(
    input_policy: Union[InputPolicy, UID],
    output_policy: Optional[Union[OutputPolicy, UID]] = None,
) -> SubmitUserCode:
    if isinstance(input_policy, CustomInputPolicy):
        input_policy_type = SubmitUserPolicy.from_obj(input_policy)
    else:
        input_policy_type = type(input_policy)

    if output_policy is None:
        output_policy = SingleExecutionExactOutput()

    if isinstance(output_policy, CustomOutputPolicy):
        output_policy_type = SubmitUserPolicy.from_obj(output_policy)
    else:
        output_policy_type = type(output_policy)

    def decorator(f):
        print(
            f"Syft function '{f.__name__}' successfully created. "
            f"To add a code request, please create a project using `project = syft.Project(...)`, "
            f"then use command `project.create_code_request`."
        )
        return SubmitUserCode(
            code=inspect.getsource(f),
            func_name=f.__name__,
            signature=inspect.signature(f),
            input_policy_type=input_policy_type,
            input_policy_init_kwargs=input_policy.init_kwargs,
            output_policy_type=output_policy_type,
            output_policy_init_kwargs=output_policy.init_kwargs,
            local_function=f,
            input_kwargs=f.__code__.co_varnames[: f.__code__.co_argcount],
        )

    return decorator


def generate_unique_func_name(context: TransformContext) -> TransformContext:
    code_hash = context.output["code_hash"]
    service_func_name = context.output["func_name"]
    context.output["service_func_name"] = service_func_name
    func_name = f"user_func_{service_func_name}_{context.credentials}_{code_hash}"
    user_unique_func_name = f"user_func_{service_func_name}_{context.credentials}"
    context.output["unique_func_name"] = func_name
    context.output["user_unique_func_name"] = user_unique_func_name
    return context


def process_code(
    raw_code: str,
    func_name: str,
    original_func_name: str,
    input_kwargs: List[str],
) -> str:
    tree = ast.parse(raw_code)

    # check there are no globals
    v = GlobalsVisitor()
    v.visit(tree)

    f = tree.body[0]
    f.decorator_list = []

    keywords = [ast.keyword(arg=i, value=[ast.Name(id=i)]) for i in input_kwargs]
    call_stmt = ast.Assign(
        targets=[ast.Name(id="result")],
        value=ast.Call(
            func=ast.Name(id=original_func_name), args=[], keywords=keywords
        ),
        lineno=0,
    )

    return_stmt = ast.Return(value=ast.Name(id="result"))
    new_body = tree.body + [call_stmt, return_stmt]

    wrapper_function = ast.FunctionDef(
        name=func_name,
        args=f.args,
        body=new_body,
        decorator_list=[],
        returns=None,
        lineno=0,
    )

    return unparse(wrapper_function)


def new_check_code(context: TransformContext) -> TransformContext:
    # TODO remove this tech debt hack
    input_kwargs = context.output["input_policy_init_kwargs"]
    node_view_workaround = False
    for k in input_kwargs.keys():
        if isinstance(k, NodeView):
            node_view_workaround = True

    if not node_view_workaround:
        input_keys = list(input_kwargs.keys())
    else:
        input_keys = []
        for d in input_kwargs.values():
            input_keys += d.keys()

    processed_code = process_code(
        raw_code=context.output["raw_code"],
        func_name=context.output["unique_func_name"],
        original_func_name=context.output["service_func_name"],
        input_kwargs=input_keys,
    )
    context.output["parsed_code"] = processed_code

    return context


def compile_byte_code(parsed_code: str) -> Optional[PyCodeObject]:
    try:
        return compile(parsed_code, "<string>", "exec")
    except Exception as e:
        print("WARNING: to compile byte code", e)
    return None


def compile_code(context: TransformContext) -> TransformContext:
    byte_code = compile_byte_code(context.output["parsed_code"])
    if byte_code is None:
        raise Exception(
            "Unable to compile byte code from parsed code. "
            + context.output["parsed_code"]
        )
    return context


def hash_code(context: TransformContext) -> TransformContext:
    code = context.output["code"]
    del context.output["code"]
    context.output["raw_code"] = code
    code_hash = hashlib.sha256(code.encode("utf8")).hexdigest()
    context.output["code_hash"] = code_hash
    return context


def add_credentials_for_key(key: str) -> Callable:
    def add_credentials(context: TransformContext) -> TransformContext:
        context.output[key] = context.credentials
        return context

    return add_credentials


def check_policy(policy: Policy, context: TransformContext) -> TransformContext:
    policy_service = context.node.get_service(PolicyService)
    if isinstance(policy, SubmitUserPolicy):
        policy = policy.to(UserPolicy, context=context)
    elif isinstance(policy, UID):
        policy = policy_service.get_policy_by_uid(context, policy)
        if policy.is_ok():
            policy = policy.ok()

    return policy


def check_input_policy(context: TransformContext) -> TransformContext:
    ip = context.output["input_policy_type"]
    ip = check_policy(policy=ip, context=context)
    context.output["input_policy_type"] = ip
    return context


def check_output_policy(context: TransformContext) -> TransformContext:
    op = context.output["output_policy_type"]
    op = check_policy(policy=op, context=context)
    context.output["output_policy_type"] = op
    return context


def add_custom_status(context: TransformContext) -> TransformContext:
    input_keys = list(context.output["input_policy_init_kwargs"].keys())
    if context.node.node_type == NodeType.DOMAIN:
        node_view = NodeView(
            node_name=context.node.name,
            node_id=context.node.id,
            verify_key=context.node.signing_key.verify_key,
        )
        if node_view in input_keys or len(input_keys) == 0:
            context.output["status"] = UserCodeStatusContext(
                base_dict={node_view: UserCodeStatus.SUBMITTED}
            )
        else:
<<<<<<< HEAD
            raise NotImplementedError
    elif context.node.node_type.value == NodeType.ENCLAVE.value:
=======
            raise ValueError(f"Invalid input keys: {input_keys} for {node_view}")
    elif context.node.node_type == NodeType.ENCLAVE:
>>>>>>> c3b03500
        base_dict = {key: UserCodeStatus.SUBMITTED for key in input_keys}
        context.output["status"] = UserCodeStatusContext(base_dict=base_dict)
    else:
        raise NotImplementedError(
            f"Invalid node type:{context.node.node_type} for code submission"
        )
    return context


@transform(SubmitUserCode, UserCode)
def submit_user_code_to_user_code() -> List[Callable]:
    return [
        generate_id,
        hash_code,
        generate_unique_func_name,
        check_input_policy,
        check_output_policy,
        new_check_code,
        add_credentials_for_key("user_verify_key"),
        add_custom_status,
        add_node_uid_for_key("node_uid"),
    ]


@serializable()
class UserCodeExecutionResult(SyftObject):
    # version
    __canonical_name__ = "UserCodeExecutionResult"
    __version__ = SYFT_OBJECT_VERSION_1

    id: UID
    user_code_id: UID
    stdout: str
    stderr: str
    result: Any


def execute_byte_code(code_item: UserCode, kwargs: Dict[str, Any]) -> Any:
    stdout_ = sys.stdout
    stderr_ = sys.stderr

    try:
        stdout = StringIO()
        stderr = StringIO()

        sys.stdout = stdout
        sys.stderr = stderr

        # statisfy lint checker
        result = None

        exec(code_item.byte_code)  # nosec

        evil_string = f"{code_item.unique_func_name}(**kwargs)"
        result = eval(evil_string, None, locals())  # nosec

        # restore stdout and stderr
        sys.stdout = stdout_
        sys.stderr = stderr_

        return UserCodeExecutionResult(
            user_code_id=code_item.id,
            stdout=str(stdout.getvalue()),
            stderr=str(stderr.getvalue()),
            result=result,
        )

    except Exception as e:
        print("execute_byte_code failed", e, file=stderr_)
    finally:
        sys.stdout = stdout_
        sys.stderr = stderr_


def load_approved_policy_code(user_code_items: List[UserCode]) -> Any:
    """Reload the policy code in memory for user code that is approved."""
    try:
        for user_code in user_code_items:
            if user_code.status.approved:
                if isinstance(user_code.input_policy_type, UserPolicy):
                    load_policy_code(user_code.input_policy_type)
                if isinstance(user_code.output_policy_type, UserPolicy):
                    load_policy_code(user_code.output_policy_type)
    except Exception as e:
        raise Exception(f"Failed to load code: {user_code}: {e}")<|MERGE_RESOLUTION|>--- conflicted
+++ resolved
@@ -334,17 +334,10 @@
         if api is None:
             return SyftError(message=f"You must login to {self.node_uid}")
 
-<<<<<<< HEAD
-        node_view = NodeView(
-            node_name=api.node_name,
-            node_id=api.node_uid,
-            verify_key=api.signing_key.verify_key,
-=======
         inputs = (
             uids
             for node_view, uids in self.input_policy_init_kwargs.items()
             if node_view.node_name == api.node_name
->>>>>>> c3b03500
         )
         all_assets = []
         for uid in itertools.chain.from_iterable(x.values() for x in inputs):
@@ -657,13 +650,8 @@
                 base_dict={node_view: UserCodeStatus.SUBMITTED}
             )
         else:
-<<<<<<< HEAD
-            raise NotImplementedError
-    elif context.node.node_type.value == NodeType.ENCLAVE.value:
-=======
             raise ValueError(f"Invalid input keys: {input_keys} for {node_view}")
     elif context.node.node_type == NodeType.ENCLAVE:
->>>>>>> c3b03500
         base_dict = {key: UserCodeStatus.SUBMITTED for key in input_keys}
         context.output["status"] = UserCodeStatusContext(base_dict=base_dict)
     else:
