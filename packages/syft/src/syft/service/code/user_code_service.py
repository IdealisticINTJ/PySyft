--- conflicted
+++ resolved
@@ -213,23 +213,8 @@
                 return SyftError(message=code_result.err())
             code: UserCode = code_result.ok()
 
-<<<<<<< HEAD
-            # Check if the code is approved
-            if code_status.for_context(context) != UserCodeStatus.APPROVED:
-                if code_status.for_context(context) == UserCodeStatus.PENDING:
-                    string = ""
-                    for node_view, status in code_status.base_dict.items():
-                        string += f"Code status on node '{node_view.node_name}' is '{status.value}'. "
-                    return SyftNotReady(
-                        message=f"{type(code_item)} Your code is waiting for approval. {string}"
-                    )
-                return SyftError(
-                    message=f"{type(code_item)} Your code cannot be run: {code_status.for_context(context)}"
-                )
-=======
             if not code.status.approved:
                 return code.status.get_status_message()
->>>>>>> 81fb2564
 
             # Check if the user has permission to execute the code.
             if not (has_code_permission := self.has_code_permission(code, context)):
