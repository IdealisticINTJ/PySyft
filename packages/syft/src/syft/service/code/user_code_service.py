# stdlib
from typing import Any
from typing import Dict
from typing import List
from typing import Optional
from typing import Union

# third party
from result import Err
<<<<<<< HEAD
=======
from result import Ok
>>>>>>> e6ba9338
from result import OkErr
from result import Result

# relative
from ...abstract_node import NodeType
from ...client.enclave_client import EnclaveClient
from ...serde.serializable import serializable
from ...store.document_store import DocumentStore
from ...store.linked_obj import LinkedObject
from ...types.twin_object import TwinObject
from ...types.uid import UID
from ...util.telemetry import instrument
from ..action.action_object import ActionObject
from ..action.action_permissions import ActionObjectPermission
from ..action.action_permissions import ActionPermission
from ..context import AuthedServiceContext
from ..network.routes import route_to_connection
from ..queue.queue_stash import QueueItem
from ..request.request import SubmitRequest
from ..request.request import UserCodeStatusChange
from ..request.request_service import RequestService
from ..response import SyftError
from ..response import SyftSuccess
from ..service import AbstractService
from ..service import SERVICE_TO_TYPES
from ..service import TYPE_TO_SERVICE
from ..service import service_method
from ..user.user_roles import GUEST_ROLE_LEVEL
from .user_code import SubmitUserCode
from .user_code import UserCode
from .user_code import UserCodeStatus
from .user_code import load_approved_policy_code
from .user_code_stash import UserCodeStash


@instrument
@serializable()
class UserCodeService(AbstractService):
    store: DocumentStore
    stash: UserCodeStash

    def __init__(self, store: DocumentStore) -> None:
        self.store = store
        self.stash = UserCodeStash(store=store)

    @service_method(path="code.submit", name="submit", roles=GUEST_ROLE_LEVEL)
    def submit(
        self, context: AuthedServiceContext, code: SubmitUserCode
    ) -> Union[UserCode, SyftError]:
        """Add User Code"""
        result = self._submit(context=context, code=code)
        if result.is_err():
            return SyftError(message=str(result.err()))
        return SyftSuccess(message="User Code Submitted")

    def _submit(self, context: AuthedServiceContext, code: SubmitUserCode) -> Result:
        result = self.stash.set(context.credentials, code.to(UserCode, context=context))
        return result

    def _request_code_execution(
        self,
        context: AuthedServiceContext,
        code: SubmitUserCode,
        reason: Optional[str] = "",
    ):
        user_code: UserCode = code.to(UserCode, context=context)
        return self._request_code_execution_inner(context, user_code, reason)

    def _request_code_execution_inner(
        self,
        context: AuthedServiceContext,
        user_code: UserCode,
        reason: Optional[str] = "",
    ):
        if not all(
            x in user_code.input_owner_verify_keys for x in user_code.output_readers
        ):
            raise ValueError("outputs can only be distributed to input owners")
        result = self.stash.set(context.credentials, user_code)
        if result.is_err():
            return SyftError(message=str(result.err()))

        # Create a code history
        code_history_service = context.node.get_service("codehistoryservice")
        result = code_history_service.submit_version(context=context, code=user_code)
        if isinstance(result, SyftError):
            return result

        # Users that have access to the output also have access to the code item
        self.stash.add_permissions(
            [
                ActionObjectPermission(user_code.id, ActionPermission.READ, x)
                for x in user_code.output_readers
            ]
        )

        linked_obj = LinkedObject.from_obj(user_code, node_uid=context.node.id)

        CODE_EXECUTE = UserCodeStatusChange(
            value=UserCodeStatus.APPROVED, linked_obj=linked_obj
        )
        changes = [CODE_EXECUTE]

        request = SubmitRequest(changes=changes)
        method = context.node.get_service_method(RequestService.submit)
        result = method(context=context, request=request, reason=reason)

        # The Request service already returns either a SyftSuccess or SyftError
        return result

    @service_method(
        path="code.request_code_execution",
        name="request_code_execution",
        roles=GUEST_ROLE_LEVEL,
    )
    def request_code_execution(
        self,
        context: AuthedServiceContext,
        code: SubmitUserCode,
        reason: Optional[str] = "",
    ) -> Union[SyftSuccess, SyftError]:
        """Request Code execution on user code"""
        return self._request_code_execution(context=context, code=code, reason=reason)

    @service_method(path="code.get_all", name="get_all", roles=GUEST_ROLE_LEVEL)
    def get_all(
        self, context: AuthedServiceContext
    ) -> Union[List[UserCode], SyftError]:
        """Get a Dataset"""
        result = self.stash.get_all(context.credentials)
        if result.is_ok():
            return result.ok()
        return SyftError(message=result.err())

    @service_method(path="code.get_by_id", name="get_by_id")
    def get_by_uid(
        self, context: AuthedServiceContext, uid: UID
    ) -> Union[SyftSuccess, SyftError]:
        """Get a User Code Item"""
        result = self.stash.get_by_uid(context.credentials, uid=uid)
        if result.is_ok():
            user_code = result.ok()
            if user_code and user_code.input_policy_state:
                # TODO replace with LinkedObject Context
                user_code.node_uid = context.node.id
            return user_code
        return SyftError(message=result.err())

    @service_method(path="code.get_all_for_user", name="get_all_for_user")
    def get_all_for_user(
        self, context: AuthedServiceContext
    ) -> Union[SyftSuccess, SyftError]:
        """Get All User Code Items for User's VerifyKey"""
        # TODO: replace with incoming user context and key
        result = self.stash.get_all(context.credentials)
        if result.is_ok():
            return result.ok()
        return SyftError(message=result.err())

    def update_code_state(
        self, context: AuthedServiceContext, code_item: UserCode
    ) -> Union[SyftSuccess, SyftError]:
        result = self.stash.update(context.credentials, code_item)
        if result.is_ok():
            return SyftSuccess(message="Code State Updated")
        return SyftError(message="Unable to Update Code State")

    def load_user_code(self, context: AuthedServiceContext) -> None:
        result = self.stash.get_all(credentials=context.credentials)
        if result.is_ok():
            user_code_items = result.ok()
            load_approved_policy_code(user_code_items=user_code_items)

    @service_method(path="code.get_results", name="get_results", roles=GUEST_ROLE_LEVEL)
    def get_results(
        self, context: AuthedServiceContext, inp: Union[UID, UserCode]
    ) -> Union[List[UserCode], SyftError]:
        uid = inp.id if isinstance(inp, UserCode) else inp
        code_result = self.stash.get_by_uid(context.credentials, uid=uid)

        if code_result.is_err():
            return SyftError(message=code_result.err())
        code = code_result.ok()

        if code.is_enclave_code:
            # if the current node is not the enclave
            if not context.node.node_type == NodeType.ENCLAVE:
                connection = route_to_connection(code.enclave_metadata.route)
                enclave_client = EnclaveClient(
                    connection=connection,
                    credentials=context.node.signing_key,
                )
                outputs = enclave_client.code.get_results(code.id)
                if isinstance(outputs, list):
                    for output in outputs:
                        output.syft_action_data  # noqa: B018
                else:
                    outputs.syft_action_data  # noqa: B018
                return outputs

            # if the current node is the enclave
            else:
                if not code.status.approved:
                    return code.status.get_status_message()

                if (output_policy := code.output_policy) is None:
                    return SyftError(message=f"Output policy not approved {code}")

                if len(output_policy.output_history) > 0:
                    return resolve_outputs(
                        context=context, output_ids=output_policy.last_output_ids
                    )
                else:
                    return SyftError(message="No results available")
        else:
            return SyftError(message="Endpoint only supported for enclave code")

    def is_execution_allowed(self, code, context):
        if not code.status.approved:
            return code.status.get_status_message()
        # Check if the user has permission to execute the code.
        elif not (has_code_permission := self.has_code_permission(code, context)):
            return has_code_permission
        elif code.output_policy is None:
            return SyftError("Output policy not approved", code)
        else:
            return True

    @service_method(path="code.call", name="call", roles=GUEST_ROLE_LEVEL)
    def call(
        self, context: AuthedServiceContext, uid: UID, **kwargs: Any
    ) -> Union[SyftSuccess, SyftError]:
        """Call a User Code Function"""
        kwargs.pop("result_id", None)
        result = self._call(context, uid, **kwargs)
        if result.is_err():
            return SyftError(message=result.err())
        else:
            return result.ok()

    def _call(
        self,
        context: AuthedServiceContext,
        uid: UID,
        result_id: Optional[UID] = None,
        **kwargs: Any,
    ) -> Result[ActionObject, Err]:
        """Call a User Code Function"""
        try:
            # Unroll variables
            kwarg2id = map_kwargs_to_id(kwargs)

            # get code item
            code_result = self.stash.get_by_uid(context.credentials, uid=uid)
            if code_result.is_err():
                return code_result
            code: UserCode = code_result.ok()

            output_policy = code.output_policy
            if (
                can_execute := self.is_execution_allowed(code=code, context=context)
                is not True
            ):
                if not (is_valid := output_policy.valid):
                    if len(output_policy.output_history) > 0:
                        result = resolve_outputs(
                            context=context, output_ids=output_policy.last_output_ids
                        )
                        return Ok(result.as_empty())
                    else:
                        return is_valid.to_result()
                return can_execute.to_result()

            # Execute the code item
            action_service = context.node.get_service("actionservice")

            result_action_object: Result[
                Union[ActionObject, TwinObject], str
            ] = action_service._user_code_execute(
                context, code, kwarg2id, result_id=result_id
            )

            output_result = action_service.set_result_to_store(
                result_action_object, context, code.output_policy
            )

            if output_result.is_err():
                return output_result
            result = output_result.ok()

            # Apply Output Policy to the results and update the OutputPolicyState
            output_policy.apply_output(context=context, outputs=result)
            code.output_policy = output_policy
            if not (
                update_success := self.update_code_state(
                    context=context, code_item=code
                )
            ):
                return update_success.to_result()

            # TODO: remove?
            if not isinstance(result, TwinObject) and isinstance(
                result.syft_action_data, QueueItem
            ):
                return Ok(result.syft_action_data)

            if isinstance(result, TwinObject):
<<<<<<< HEAD
                return result.mock
            elif result.syft_action_data_type is Err:
                return result
=======
                return Ok(result.mock)
>>>>>>> e6ba9338
            else:
                return Ok(result.as_empty())
        except Exception as e:
            # stdlib
            import traceback

            return Err(value=f"Failed to run. {e}, {traceback.format_exc()}")

    def has_code_permission(self, code_item, context):
        if not (
            context.credentials == context.node.verify_key
            or context.credentials == code_item.user_verify_key
        ):
            return SyftError(
                message=f"Code Execution Permission: {context.credentials} denied"
            )
        return SyftSuccess(message="you have permission")


def resolve_outputs(
    context: AuthedServiceContext,
    output_ids: Optional[Union[List[UID], Dict[str, UID]]],
) -> Any:
    # relative
    from ...service.action.action_object import TwinMode

    if isinstance(output_ids, list):
        if len(output_ids) == 0:
            return None
        outputs = []
        for output_id in output_ids:
            action_service = context.node.get_service("actionservice")
            result = action_service.get(
                context, uid=output_id, twin_mode=TwinMode.PRIVATE
            )
            if isinstance(result, OkErr):
                result = result.value
            outputs.append(result)
        if len(outputs) == 1:
            return outputs[0]
        return outputs
    else:
        raise NotImplementedError


def map_kwargs_to_id(kwargs: Dict[str, Any]) -> Dict[str, Any]:
    # relative
    from ...types.twin_object import TwinObject
    from ..action.action_object import ActionObject
    from ..dataset.dataset import Asset

    filtered_kwargs = {}
    for k, v in kwargs.items():
        value = v
        if isinstance(v, ActionObject):
            value = v.id
        if isinstance(v, TwinObject):
            value = v.id
        if isinstance(v, Asset):
            value = v.action_id

        if not isinstance(value, UID):
            raise Exception(f"Input {k} must have a UID not {type(v)}")
        filtered_kwargs[k] = value
    return filtered_kwargs


TYPE_TO_SERVICE[UserCode] = UserCodeService
SERVICE_TO_TYPES[UserCodeService].update({UserCode})<|MERGE_RESOLUTION|>--- conflicted
+++ resolved
@@ -7,10 +7,7 @@
 
 # third party
 from result import Err
-<<<<<<< HEAD
-=======
 from result import Ok
->>>>>>> e6ba9338
 from result import OkErr
 from result import Result
 
@@ -38,6 +35,7 @@
 from ..service import SERVICE_TO_TYPES
 from ..service import TYPE_TO_SERVICE
 from ..service import service_method
+from ..user.user_roles import DATA_SCIENTIST_ROLE_LEVEL
 from ..user.user_roles import GUEST_ROLE_LEVEL
 from .user_code import SubmitUserCode
 from .user_code import UserCode
@@ -145,7 +143,9 @@
             return result.ok()
         return SyftError(message=result.err())
 
-    @service_method(path="code.get_by_id", name="get_by_id")
+    @service_method(
+        path="code.get_by_id", name="get_by_id", roles=DATA_SCIENTIST_ROLE_LEVEL
+    )
     def get_by_uid(
         self, context: AuthedServiceContext, uid: UID
     ) -> Union[SyftSuccess, SyftError]:
@@ -318,13 +318,10 @@
                 return Ok(result.syft_action_data)
 
             if isinstance(result, TwinObject):
-<<<<<<< HEAD
-                return result.mock
+                return Ok(result.mock)
             elif result.syft_action_data_type is Err:
-                return result
-=======
-                return Ok(result.mock)
->>>>>>> e6ba9338
+                # result contains the error but the request was handled correctly
+                return result.syft_action_data
             else:
                 return Ok(result.as_empty())
         except Exception as e:
