# stdlib
from typing import Any
<<<<<<< HEAD
from typing import Dict
from typing import List
from typing import Optional
from typing import TypeVar
from typing import Union
=======
>>>>>>> a15e8c33
from typing import cast

# third party
from result import Err
from result import Ok
from result import Result

# relative
from ...abstract_node import AbstractNode
from ...abstract_node import NodeType
from ...client.enclave_client import EnclaveClient
from ...serde.serializable import serializable
from ...store.document_store import DocumentStore
from ...store.linked_obj import LinkedObject
from ...types.twin_object import TwinObject
from ...types.uid import UID
from ...util.telemetry import instrument
from ..action.action_object import ActionObject
from ..action.action_permissions import ActionObjectPermission
from ..action.action_permissions import ActionPermission
from ..context import AuthedServiceContext
from ..network.routes import route_to_connection
from ..output.output_service import ExecutionOutput
from ..policy.policy import OutputPolicy
from ..request.request import Request
from ..request.request import SubmitRequest
from ..request.request import UserCodeStatusChange
from ..request.request_service import RequestService
from ..response import SyftError
from ..response import SyftNotReady
from ..response import SyftSuccess
from ..service import AbstractService
from ..service import SERVICE_TO_TYPES
from ..service import TYPE_TO_SERVICE
from ..service import service_method
from ..user.user_roles import ADMIN_ROLE_LEVEL
from ..user.user_roles import DATA_SCIENTIST_ROLE_LEVEL
from ..user.user_roles import GUEST_ROLE_LEVEL
from ..user.user_roles import ServiceRole
from .user_code import SubmitUserCode
from .user_code import UserCode
from .user_code import UserCodeStatus
from .user_code import load_approved_policy_code
from .user_code_stash import UserCodeStash


@instrument
@serializable()
class UserCodeService(AbstractService):
    store: DocumentStore
    stash: UserCodeStash

    def __init__(self, store: DocumentStore) -> None:
        self.store = store
        self.stash = UserCodeStash(store=store)

    @service_method(path="code.submit", name="submit", roles=GUEST_ROLE_LEVEL)
    def submit(
        self, context: AuthedServiceContext, code: UserCode | SubmitUserCode
    ) -> UserCode | SyftError:
        """Add User Code"""
        result = self._submit(context=context, code=code)
        if result.is_err():
            return SyftError(message=str(result.err()))
        return SyftSuccess(message="User Code Submitted")

    def _submit(
        self, context: AuthedServiceContext, code: UserCode | SubmitUserCode
    ) -> Result[UserCode, str]:
        if not isinstance(code, UserCode):
            code = code.to(UserCode, context=context)  # type: ignore[unreachable]

        result = self.stash.set(context.credentials, code)
        return result

    @service_method(path="code.delete", name="delete", roles=ADMIN_ROLE_LEVEL)
    def delete(
        self, context: AuthedServiceContext, uid: UID
    ) -> SyftSuccess | SyftError:
        """Delete User Code"""
        result = self.stash.delete_by_uid(context.credentials, uid)
        if result.is_err():
            return SyftError(message=str(result.err()))
        return SyftSuccess(message="User Code Deleted")

    @service_method(
        path="code.get_by_service_func_name",
        name="get_by_service_func_name",
        roles=GUEST_ROLE_LEVEL,
    )
    def get_by_service_name(
        self, context: AuthedServiceContext, service_func_name: str
    ) -> list[UserCode] | SyftError:
        result = self.stash.get_by_service_func_name(
            context.credentials, service_func_name=service_func_name
        )
        if result.is_err():
            return SyftError(message=str(result.err()))
        return result.ok()

    def _request_code_execution(
        self,
        context: AuthedServiceContext,
        code: SubmitUserCode,
        reason: str | None = "",
    ) -> Request | SyftError:
        user_code: UserCode = code.to(UserCode, context=context)
        return self._request_code_execution_inner(context, user_code, reason)

    def _request_code_execution_inner(
        self,
        context: AuthedServiceContext,
        user_code: UserCode,
        reason: str | None = "",
    ) -> Request | SyftError:
        if user_code.output_readers is None:
            return SyftError(
                message=f"there is no verified output readers for {user_code}"
            )
        if user_code.input_owner_verify_keys is None:
            return SyftError(
                message=f"there is no verified input owners for {user_code}"
            )
        if not all(
            x in user_code.input_owner_verify_keys for x in user_code.output_readers
        ):
            raise ValueError("outputs can only be distributed to input owners")

        # check if the code with the same name and content already exists in the stash

        find_results = self.stash.get_by_code_hash(
            context.credentials, code_hash=user_code.code_hash
        )
        if find_results.is_err():
            return SyftError(message=str(find_results.err()))
        find_results = find_results.ok()

        if find_results is not None:
            return SyftError(
                message="The code to be submitted (name and content) already exists"
            )

        context.node = cast(AbstractNode, context.node)

        worker_pool_service = context.node.get_service("SyftWorkerPoolService")
        pool_result = worker_pool_service._get_worker_pool(
            context,
            pool_name=user_code.worker_pool_name,
        )

        if isinstance(pool_result, SyftError):
            return pool_result

        result = self.stash.set(context.credentials, user_code)
        if result.is_err():
            return SyftError(message=str(result.err()))

        # Create a code history
        code_history_service = context.node.get_service("codehistoryservice")
        result = code_history_service.submit_version(context=context, code=user_code)
        if isinstance(result, SyftError):
            return result

        # Users that have access to the output also have access to the code item
        if user_code.output_readers is not None:
            self.stash.add_permissions(
                [
                    ActionObjectPermission(user_code.id, ActionPermission.READ, x)
                    for x in user_code.output_readers
                ]
            )

        code_link = LinkedObject.from_obj(user_code, node_uid=context.node.id)

        CODE_EXECUTE = UserCodeStatusChange(
            value=UserCodeStatus.APPROVED,
            linked_obj=user_code.status_link,
            linked_user_code=code_link,
        )
        changes = [CODE_EXECUTE]

        request = SubmitRequest(changes=changes)
        method = context.node.get_service_method(RequestService.submit)
        result = method(context=context, request=request, reason=reason)

        # The Request service already returns either a SyftSuccess or SyftError
        return result

    @service_method(
        path="code.request_code_execution",
        name="request_code_execution",
        roles=GUEST_ROLE_LEVEL,
    )
    def request_code_execution(
        self,
        context: AuthedServiceContext,
        code: SubmitUserCode,
        reason: str | None = "",
    ) -> SyftSuccess | SyftError:
        """Request Code execution on user code"""
        return self._request_code_execution(context=context, code=code, reason=reason)

    @service_method(path="code.get_all", name="get_all", roles=GUEST_ROLE_LEVEL)
    def get_all(self, context: AuthedServiceContext) -> list[UserCode] | SyftError:
        """Get a Dataset"""
        result = self.stash.get_all(context.credentials)
        if result.is_ok():
            return result.ok()
        return SyftError(message=result.err())

    @service_method(
        path="code.get_by_id", name="get_by_id", roles=DATA_SCIENTIST_ROLE_LEVEL
    )
    def get_by_uid(
        self, context: AuthedServiceContext, uid: UID
    ) -> UserCode | SyftError:
        """Get a User Code Item"""
        result = self.stash.get_by_uid(context.credentials, uid=uid)
        if result.is_ok():
            user_code = result.ok()
            if user_code and user_code.input_policy_state and context.node is not None:
                # TODO replace with LinkedObject Context
                user_code.node_uid = context.node.id
            return user_code
        return SyftError(message=result.err())

    @service_method(path="code.get_all_for_user", name="get_all_for_user")
    def get_all_for_user(
        self, context: AuthedServiceContext
    ) -> SyftSuccess | SyftError:
        """Get All User Code Items for User's VerifyKey"""
        # TODO: replace with incoming user context and key
        result = self.stash.get_all(context.credentials)
        if result.is_ok():
            return result.ok()
        return SyftError(message=result.err())

    def update_code_state(
        self, context: AuthedServiceContext, code_item: UserCode
    ) -> SyftSuccess | SyftError:
        result = self.stash.update(context.credentials, code_item)
        if result.is_ok():
            return SyftSuccess(message="Code State Updated")
        return SyftError(message="Unable to Update Code State")

    def load_user_code(self, context: AuthedServiceContext) -> None:
        result = self.stash.get_all(credentials=context.credentials)
        if result.is_ok():
            user_code_items = result.ok()
            load_approved_policy_code(user_code_items=user_code_items, context=context)

    @service_method(path="code.get_results", name="get_results", roles=GUEST_ROLE_LEVEL)
    def get_results(
        self, context: AuthedServiceContext, inp: UID | UserCode
    ) -> list[UserCode] | SyftError:
        context.node = cast(AbstractNode, context.node)
        uid = inp.id if isinstance(inp, UserCode) else inp
        code_result = self.stash.get_by_uid(context.credentials, uid=uid)

        if code_result.is_err():
            return SyftError(message=code_result.err())
        code = code_result.ok()

        if code.is_enclave_code:
            # if the current node is not the enclave
            if not context.node.node_type == NodeType.ENCLAVE:
                connection = route_to_connection(code.enclave_metadata.route)
                enclave_client = EnclaveClient(
                    connection=connection,
                    credentials=context.node.signing_key,
                )
                if enclave_client.code is None:
                    return SyftError(
                        message=f"{enclave_client} can't access the user code api"
                    )
                outputs = enclave_client.code.get_results(code.id)
                if isinstance(outputs, list):
                    for output in outputs:
                        output.syft_action_data  # noqa: B018
                else:
                    outputs.syft_action_data  # noqa: B018
                return outputs

            # if the current node is the enclave
            else:
                if not code.get_status(context.as_root_context()).approved:
                    return code.status.get_status_message()

                output_history = code.get_output_history(
                    context=context.as_root_context()
                )
                if isinstance(output_history, SyftError):
                    return output_history

                if len(output_history) > 0:
                    res = resolve_outputs(
                        context=context,
                        output_ids=output_history[-1].output_ids,
                    )
                    if res.is_err():
                        return res
                    res = delist_if_single(res.ok())
                    return Ok(res)
                else:
                    return SyftError(message="No results available")
        else:
            return SyftError(message="Endpoint only supported for enclave code")

    def is_execution_allowed(
        self,
        code: UserCode,
        context: AuthedServiceContext,
        output_policy: OutputPolicy | None,
    ) -> bool | SyftSuccess | SyftError | SyftNotReady:
        if not code.get_status(context).approved:
            return code.status.get_status_message()
        # Check if the user has permission to execute the code.
        elif not (has_code_permission := self.has_code_permission(code, context)):
            return has_code_permission
        elif not code.is_output_policy_approved(context):
            return SyftError("Output policy not approved", code)

        policy_is_valid = output_policy is not None and output_policy._is_valid(context)
        if not policy_is_valid:
            return policy_is_valid
        else:
            return True

    def is_execution_on_owned_args_allowed(
        self, context: AuthedServiceContext
    ) -> bool | SyftError:
        if context.role == ServiceRole.ADMIN:
            return True
        context.node = cast(AbstractNode, context.node)
        user_service = context.node.get_service("userservice")
        current_user = user_service.get_current_user(context=context)
        return current_user.mock_execution_permission

    def keep_owned_kwargs(
        self, kwargs: dict[str, Any], context: AuthedServiceContext
    ) -> dict[str, Any] | SyftError:
        """Return only the kwargs that are owned by the user"""
        context.node = cast(AbstractNode, context.node)

        action_service = context.node.get_service("actionservice")

        mock_kwargs = {}
        for k, v in kwargs.items():
            if isinstance(v, UID):
                # Jobs have UID kwargs instead of ActionObject
                v = action_service.get(context, uid=v)
                if v.is_ok():
                    v = v.ok()
            if (
                isinstance(v, ActionObject)
                and v.syft_client_verify_key == context.credentials
            ):
                mock_kwargs[k] = v
        return mock_kwargs

    def is_execution_on_owned_args(
        self, kwargs: dict[str, Any], context: AuthedServiceContext
    ) -> bool:
        return len(self.keep_owned_kwargs(kwargs, context)) == len(kwargs)

    @service_method(path="code.call", name="call", roles=GUEST_ROLE_LEVEL)
    def call(
        self, context: AuthedServiceContext, uid: UID, **kwargs: Any
    ) -> SyftSuccess | SyftError:
        """Call a User Code Function"""
        kwargs.pop("result_id", None)
        result = self._call(context, uid, **kwargs)
        if result.is_err():
            return SyftError(message=result.err())
        else:
            return result.ok()

    def _call(
        self,
        context: AuthedServiceContext,
        uid: UID,
        result_id: UID | None = None,
        **kwargs: Any,
    ) -> Result[ActionObject, Err]:
        """Call a User Code Function"""
        try:
            code_result = self.stash.get_by_uid(context.credentials, uid=uid)
            if code_result.is_err():
                return code_result
            code: UserCode = code_result.ok()

            # Set Permissions
            if self.is_execution_on_owned_args(kwargs, context):
                if self.is_execution_on_owned_args_allowed(context):
                    context.has_execute_permissions = True
                else:
                    return Err(
                        "You do not have the permissions for mock execution, please contact the admin"
                    )
            override_execution_permission = (
                context.has_execute_permissions or context.role == ServiceRole.ADMIN
            )

            # Override permissions bypasses the cache, since we do not check in/out policies
            skip_fill_cache = override_execution_permission
            # We do not read from output policy cache if there are mock arguments
            skip_read_cache = len(self.keep_owned_kwargs(kwargs, context)) > 0

            # Check output policy
            output_policy = code.get_output_policy(context)
            if not override_execution_permission:
                output_history = code.get_output_history(context=context)
                if isinstance(output_history, SyftError):
                    return Err(output_history.message)
                can_execute = self.is_execution_allowed(
                    code=code,
                    context=context,
                    output_policy=output_policy,
                )
                if not can_execute:
                    if not code.is_output_policy_approved(context):
                        return Err(
                            "Execution denied: Your code is waiting for approval"
                        )
                    if not (is_valid := output_policy._is_valid(context)):  # type: ignore
                        if len(output_history) > 0 and not skip_read_cache:
                            result: Result[ActionObject, str] = resolve_outputs(
                                context=context,
                                output_ids=output_history[-1].output_ids,
                            )
                            if result.is_err():
                                return result

                            res = delist_if_single(result.ok())
                            return Ok(res)
                        else:
                            return is_valid.to_result()
                    return can_execute.to_result()  # type: ignore

            # Execute the code item
            context.node = cast(AbstractNode, context.node)

            action_service = context.node.get_service("actionservice")

            kwarg2id = map_kwargs_to_id(kwargs)
            result_action_object: Result[ActionObject | TwinObject, str] = (
                action_service._user_code_execute(
                    context, code, kwarg2id, result_id=result_id
                )
            )
            if result_action_object.is_err():
                return result_action_object
            else:
                result_action_object = result_action_object.ok()

            output_result = action_service.set_result_to_store(
                result_action_object, context, code.get_output_policy(context)
            )

            if output_result.is_err():
                return output_result
            result = output_result.ok()

            # Apply Output Policy to the results and update the OutputPolicyState

            # this currently only works for nested syft_functions
            # and admins executing on high side (TODO, decide if we want to increment counter)
            if not skip_fill_cache and output_policy is not None:
                res = code.apply_output(
                    context=context, outputs=result, job_id=context.job_id
                )
                if isinstance(res, SyftError):
                    return Err(res.message)
            has_result_read_permission = context.extra_kwargs.get(
                "has_result_read_permission", False
            )
            if isinstance(result, TwinObject):
                if has_result_read_permission:
                    return Ok(result.private)
                else:
                    return Ok(result.mock)
            elif result.is_mock:
                return Ok(result)
            elif result.syft_action_data_type is Err:
                # result contains the error but the request was handled correctly
                return result.syft_action_data
            elif has_result_read_permission:
                return Ok(result)
            else:
                return Ok(result.as_empty())
        except Exception as e:
            # stdlib
            import traceback

            return Err(value=f"Failed to run. {e}, {traceback.format_exc()}")

    def has_code_permission(
        self, code_item: UserCode, context: AuthedServiceContext
    ) -> SyftSuccess | SyftError:
        context.node = cast(AbstractNode, context.node)
        if not (
            context.credentials == context.node.verify_key
            or context.credentials == code_item.user_verify_key
        ):
            return SyftError(
                message=f"Code Execution Permission: {context.credentials} denied"
            )
        return SyftSuccess(message="you have permission")

    @service_method(
        path="code.apply_output", name="apply_output", roles=GUEST_ROLE_LEVEL
    )
    def apply_output(
        self,
        context: AuthedServiceContext,
        user_code_id: UID,
        outputs: Any,
        job_id: UID | None = None,
    ) -> ExecutionOutput | SyftError:
        code_result = self.stash.get_by_uid(context.credentials, user_code_id)
        if code_result.is_err():
            return SyftError(message=code_result.err())

        code: UserCode = code_result.ok()
        if not code.get_status(context).approved:
            return SyftError(message="Code is not approved")

        res = code.apply_output(context=context, outputs=outputs, job_id=job_id)
        return res


def resolve_outputs(
    context: AuthedServiceContext,
<<<<<<< HEAD
    output_ids: List[UID],
) -> Result[List[ActionObject], str]:
=======
    output_ids: list[UID] | dict[str, UID] | None,
) -> Any:
>>>>>>> a15e8c33
    # relative
    from ...service.action.action_object import TwinMode

    if isinstance(output_ids, list):
        if len(output_ids) == 0:
            return None
        outputs = []
        for output_id in output_ids:
            if context.node is not None:
                action_service = context.node.get_service("actionservice")
                result = action_service.get(
                    context, uid=output_id, twin_mode=TwinMode.PRIVATE
                )
                if result.is_err():
                    return result
                outputs.append(result.ok())
        return Ok(outputs)
    else:
        raise NotImplementedError


<<<<<<< HEAD
T = TypeVar("T")


def delist_if_single(result: List[T]) -> Union[List[T], T]:
    if len(result) == 1:
        return result[0]
    return result


def map_kwargs_to_id(kwargs: Dict[str, Any]) -> Dict[str, Any]:
=======
def map_kwargs_to_id(kwargs: dict[str, Any]) -> dict[str, Any]:
>>>>>>> a15e8c33
    # relative
    from ...types.twin_object import TwinObject
    from ..action.action_object import ActionObject
    from ..dataset.dataset import Asset

    filtered_kwargs = {}
    for k, v in kwargs.items():
        value = v
        if isinstance(v, ActionObject):
            value = v.id
        if isinstance(v, TwinObject):
            value = v.id
        if isinstance(v, Asset):
            value = v.action_id

        if not isinstance(value, UID):
            raise Exception(f"Input {k} must have a UID not {type(v)}")
        filtered_kwargs[k] = value
    return filtered_kwargs


TYPE_TO_SERVICE[UserCode] = UserCodeService
SERVICE_TO_TYPES[UserCodeService].update({UserCode})<|MERGE_RESOLUTION|>--- conflicted
+++ resolved
@@ -1,13 +1,6 @@
 # stdlib
 from typing import Any
-<<<<<<< HEAD
-from typing import Dict
-from typing import List
-from typing import Optional
 from typing import TypeVar
-from typing import Union
-=======
->>>>>>> a15e8c33
 from typing import cast
 
 # third party
@@ -541,13 +534,8 @@
 
 def resolve_outputs(
     context: AuthedServiceContext,
-<<<<<<< HEAD
-    output_ids: List[UID],
-) -> Result[List[ActionObject], str]:
-=======
-    output_ids: list[UID] | dict[str, UID] | None,
-) -> Any:
->>>>>>> a15e8c33
+    output_ids: list[UID],
+) -> Result[list[ActionObject], str]:
     # relative
     from ...service.action.action_object import TwinMode
 
@@ -569,20 +557,16 @@
         raise NotImplementedError
 
 
-<<<<<<< HEAD
 T = TypeVar("T")
 
 
-def delist_if_single(result: List[T]) -> Union[List[T], T]:
+def delist_if_single(result: list[T]) -> T | list[T]:
     if len(result) == 1:
         return result[0]
     return result
 
 
-def map_kwargs_to_id(kwargs: Dict[str, Any]) -> Dict[str, Any]:
-=======
 def map_kwargs_to_id(kwargs: dict[str, Any]) -> dict[str, Any]:
->>>>>>> a15e8c33
     # relative
     from ...types.twin_object import TwinObject
     from ..action.action_object import ActionObject
