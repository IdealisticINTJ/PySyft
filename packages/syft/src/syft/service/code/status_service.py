--- conflicted
+++ resolved
@@ -23,12 +23,7 @@
 from .user_code import UserCodeStatusCollection
 
 
-<<<<<<< HEAD
-@serializable()
-=======
-@instrument
 @serializable(canonical_name="StatusStash", version=1)
->>>>>>> a97e1224
 class StatusStash(BaseUIDStoreStash):
     object_type = UserCodeStatusCollection
     settings: PartitionSettings = PartitionSettings(
@@ -49,12 +44,7 @@
         return self.query_one(credentials=credentials, qks=qks)
 
 
-<<<<<<< HEAD
-@serializable()
-=======
-@instrument
 @serializable(canonical_name="UserCodeStatusService", version=1)
->>>>>>> a97e1224
 class UserCodeStatusService(AbstractService):
     store: DocumentStore
     stash: StatusStash
