--- conflicted
+++ resolved
@@ -8,13 +8,8 @@
 
 
 @instrument
-<<<<<<< HEAD
-@serializable()
+@serializable(canonical_name="LogStash", version=1)
 class LogStash(NewBaseUIDStoreStash):
-=======
-@serializable(canonical_name="LogStash", version=1)
-class LogStash(BaseUIDStoreStash):
->>>>>>> d0e0ea41
     object_type = SyftLog
     settings: PartitionSettings = PartitionSettings(
         name=SyftLog.__canonical_name__, object_type=SyftLog
