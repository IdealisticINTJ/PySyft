# stdlib
from enum import Enum
from typing import Callable
from typing import List
from typing import Optional

# relative
from ...client.api import APIRegistry
from ...node.credentials import SyftVerifyKey
from ...serde.serializable import serializable
from ...store.linked_obj import LinkedObject
from ...types.datetime import DateTime
from ...types.syft_object import SYFT_OBJECT_VERSION_1
from ...types.syft_object import SyftObject
from ...types.transforms import TransformContext
from ...types.transforms import add_credentials_for_key
from ...types.transforms import add_node_uid_for_key
from ...types.transforms import generate_id
from ...types.transforms import transform
from ...types.uid import UID
from ...util import options
from ...util.colors import SURFACE


@serializable()
class NotificationStatus(Enum):
    UNREAD = 0
    READ = 1


@serializable()
class NotificationRequestStatus(Enum):
    NO_ACTION = 0


class NotificationExpiryStatus(Enum):
    AUTO = 0
    NEVER = 1


@serializable()
class ReplyNotification(SyftObject):
    __canonical_name__ = "ReplyNotification"
    __version__ = SYFT_OBJECT_VERSION_1

    text: str
    target_msg: UID
<<<<<<< HEAD
    id: Optional[UID] = None
    from_user_verify_key: Optional[SyftVerifyKey] = None
=======
    id: Optional[UID]  # type: ignore[assignment]
    from_user_verify_key: Optional[SyftVerifyKey]
>>>>>>> 07ce75e0


@serializable()
class Notification(SyftObject):
    __canonical_name__ = "Notification"
    __version__ = SYFT_OBJECT_VERSION_1

    subject: str
    node_uid: UID
    from_user_verify_key: SyftVerifyKey
    to_user_verify_key: SyftVerifyKey
    created_at: DateTime
    status: NotificationStatus = NotificationStatus.UNREAD
    linked_obj: Optional[LinkedObject] = None
    replies: Optional[List[ReplyNotification]] = []

    __attr_searchable__ = [
        "from_user_verify_key",
        "to_user_verify_key",
        "status",
    ]
    __repr_attrs__ = ["subject", "status", "created_at", "linked_obj"]

    def _repr_html_(self) -> str:
        return f"""
            <style>
            .syft-request {{color: {SURFACE[options.color_theme]}; line-height: 1;}}
            </style>
            <div class='syft-request'>
                <h3>Notification</h3>
                <p><strong>ID: </strong>{self.id}</p>
                <p><strong>Subject: </strong>{self.subject}</p>
                <p><strong>Status: </strong>{self.status.name}</p>
                <p><strong>Created at: </strong>{self.created_at}</p>
                <p><strong>Linked object: </strong>{self.linked_obj}</p>
                <p>
            </div>
        """

    @property
    def link(self) -> Optional[SyftObject]:
        if self.linked_obj:
            return self.linked_obj.resolve
        return None

    def _coll_repr_(self) -> dict[str, str]:
        linked_obj_name: str = ""
        linked_obj_uid: Optional[UID] = None
        if self.linked_obj is not None:
            linked_obj_name = self.linked_obj.object_type.__canonical_name__
            linked_obj_uid = self.linked_obj.object_uid
        return {
            "Subject": self.subject,
            "Status": self.determine_status().name.capitalize(),
            "Created At": str(self.created_at),
            "Linked object": f"{linked_obj_name} ({linked_obj_uid})",
        }

    def mark_read(self) -> None:
        api = APIRegistry.api_for(
            node_uid=self.node_uid, user_verify_key=self.syft_client_verify_key
        )
        if api is None:
            raise ValueError(
                f"Can't access Syft API. You must login to {self.node_uid}"
            )
        return api.services.notifications.mark_as_read(uid=self.id)

    def mark_unread(self) -> None:
        api = APIRegistry.api_for(
            self.node_uid, user_verify_key=self.syft_client_verify_key
        )
        if api is None:
            raise ValueError(
                f"Can't access Syft API. You must login to {self.node_uid}"
            )
        return api.services.notifications.mark_as_unread(uid=self.id)

    def determine_status(self) -> Enum:
        # relative
        from ..request.request import Request

        if self.linked_obj is not None and isinstance(self.linked_obj.resolve, Request):
            return self.linked_obj.resolve.status

        return NotificationRequestStatus.NO_ACTION


@serializable()
class CreateNotification(Notification):
    __canonical_name__ = "CreateNotification"
    __version__ = SYFT_OBJECT_VERSION_1

<<<<<<< HEAD
    id: Optional[UID] = None
    node_uid: Optional[UID] = None
    from_user_verify_key: Optional[SyftVerifyKey] = None
    created_at: Optional[DateTime] = None
=======
    id: Optional[UID]  # type: ignore[assignment]
    node_uid: Optional[UID]  # type: ignore[assignment]
    from_user_verify_key: Optional[SyftVerifyKey]  # type: ignore[assignment]
    created_at: Optional[DateTime]  # type: ignore[assignment]
>>>>>>> 07ce75e0


def add_msg_creation_time(context: TransformContext) -> TransformContext:
    if context.output is not None:
        context.output["created_at"] = DateTime.now()
    else:
        print("f{context}'s output is None. No trasformation happened.")
    return context


@transform(CreateNotification, Notification)
def createnotification_to_notification() -> list[Callable]:
    return [
        generate_id,
        add_msg_creation_time,
        add_credentials_for_key("from_user_verify_key"),
        add_node_uid_for_key("node_uid"),
    ]<|MERGE_RESOLUTION|>--- conflicted
+++ resolved
@@ -45,13 +45,8 @@
 
     text: str
     target_msg: UID
-<<<<<<< HEAD
-    id: Optional[UID] = None
+    id: Optional[UID] = None  # type: ignore[assignment]
     from_user_verify_key: Optional[SyftVerifyKey] = None
-=======
-    id: Optional[UID]  # type: ignore[assignment]
-    from_user_verify_key: Optional[SyftVerifyKey]
->>>>>>> 07ce75e0
 
 
 @serializable()
@@ -145,17 +140,10 @@
     __canonical_name__ = "CreateNotification"
     __version__ = SYFT_OBJECT_VERSION_1
 
-<<<<<<< HEAD
-    id: Optional[UID] = None
-    node_uid: Optional[UID] = None
-    from_user_verify_key: Optional[SyftVerifyKey] = None
-    created_at: Optional[DateTime] = None
-=======
-    id: Optional[UID]  # type: ignore[assignment]
-    node_uid: Optional[UID]  # type: ignore[assignment]
-    from_user_verify_key: Optional[SyftVerifyKey]  # type: ignore[assignment]
-    created_at: Optional[DateTime]  # type: ignore[assignment]
->>>>>>> 07ce75e0
+    id: Optional[UID] = None  # type: ignore[assignment]
+    node_uid: Optional[UID] = None  # type: ignore[assignment]
+    from_user_verify_key: Optional[SyftVerifyKey] = None  # type: ignore[assignment]
+    created_at: Optional[DateTime] = None  # type: ignore[assignment]
 
 
 def add_msg_creation_time(context: TransformContext) -> TransformContext:
