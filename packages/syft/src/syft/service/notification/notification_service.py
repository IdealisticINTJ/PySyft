# stdlib

# relative
from ...serde.serializable import serializable
from ...store.document_store import DocumentStore
from ...store.document_store_errors import StashException
from ...types.errors import SyftException
from ...types.result import as_result
from ...types.uid import UID
from ...util.telemetry import instrument
from ..action.action_permissions import ActionObjectREAD
from ..context import AuthedServiceContext
from ..notifier.notifier import NotifierSettings
from ..response import SyftError
from ..response import SyftSuccess
from ..service import AbstractService
from ..service import SERVICE_TO_TYPES
from ..service import TYPE_TO_SERVICE
from ..service import service_method
from ..user.user_roles import ADMIN_ROLE_LEVEL
from ..user.user_roles import DATA_SCIENTIST_ROLE_LEVEL
from ..user.user_roles import GUEST_ROLE_LEVEL
from .notification_stash import NotificationStash
from .notifications import CreateNotification
from .notifications import LinkedObject
from .notifications import Notification
from .notifications import NotificationStatus
from .notifications import ReplyNotification


@instrument
@serializable()
class NotificationService(AbstractService):
    store: DocumentStore
    stash: NotificationStash

    def __init__(self, store: DocumentStore) -> None:
        self.store = store
        self.stash = NotificationStash(store=store)

    @service_method(path="notifications.send", name="send")
    def send(
        self, context: AuthedServiceContext, notification: CreateNotification
    ) -> Notification:
        """Send a new notification"""
        new_notification = notification.to(Notification, context=context)

        # Add read permissions to person receiving this message
        permissions = [
            ActionObjectREAD(
                uid=new_notification.id, credentials=new_notification.to_user_verify_key
            )
        ]

        result = self.stash.set(
            context.credentials, new_notification, add_permissions=permissions
        ).unwrap()

        notifier_service = context.server.get_service("notifierservice")

        notifier_service.dispatch_notification(context, new_notification).unwrap()
        return result

    @service_method(path="notifications.reply", name="reply", roles=GUEST_ROLE_LEVEL)
    def reply(
        self,
        context: AuthedServiceContext,
        reply: ReplyNotification,
    ) -> ReplyNotification:
        msg = self.stash.get_by_uid(
            credentials=context.credentials, uid=reply.target_msg
        ).unwrap(
            public_message=f"The target notification id {reply.target_msg} was not found!"
        )
        reply.from_user_verify_key = context.credentials
        msg.replies.append(reply)
        return self.stash.update(credentials=context.credentials, obj=msg).unwrap(
            public_message="Couldn't add a new notification reply in the target notification"
        )

    @service_method(
        path="notifications.user_settings",
        name="user_settings",
    )
    def user_settings(
        self,
        context: AuthedServiceContext,
<<<<<<< HEAD
    ) -> NotifierSettings:
        notifier_service = context.node.get_service("notifierservice")
=======
    ) -> NotifierSettings | SyftError:
        notifier_service = context.server.get_service("notifierservice")
>>>>>>> fbc11879
        return notifier_service.user_settings(context)

    @service_method(
        path="notifications.settings",
        name="settings",
        roles=ADMIN_ROLE_LEVEL,
    )
    def settings(
        self,
        context: AuthedServiceContext,
<<<<<<< HEAD
    ) -> NotifierSettings:
        notifier_service = context.node.get_service("notifierservice")
=======
    ) -> NotifierSettings | SyftError:
        notifier_service = context.server.get_service("notifierservice")
>>>>>>> fbc11879
        result = notifier_service.settings(context)
        return result

    @service_method(
        path="notifications.activate",
        name="activate",
        roles=DATA_SCIENTIST_ROLE_LEVEL,
    )
    def activate(
        self,
        context: AuthedServiceContext,
<<<<<<< HEAD
    ) -> Notification:
        notifier_service = context.node.get_service("notifierservice")
=======
    ) -> Notification | SyftError:
        notifier_service = context.server.get_service("notifierservice")
>>>>>>> fbc11879
        result = notifier_service.activate(context)
        return result

    @service_method(
        path="notifications.deactivate",
        name="deactivate",
        roles=DATA_SCIENTIST_ROLE_LEVEL,
    )
    def deactivate(
        self,
        context: AuthedServiceContext,
<<<<<<< HEAD
    ) -> Notification:
        notifier_service = context.node.get_service("notifierservice")
=======
    ) -> Notification | SyftError:
        notifier_service = context.server.get_service("notifierservice")
>>>>>>> fbc11879
        result = notifier_service.deactivate(context)
        return result

    @service_method(
        path="notifications.get_all",
        name="get_all",
        roles=DATA_SCIENTIST_ROLE_LEVEL,
    )
    def get_all(
        self,
        context: AuthedServiceContext,
    ) -> list[Notification]:
        return self.stash.get_all_inbox_for_verify_key(
            context.credentials,
            verify_key=context.credentials,
        ).unwrap()

    @service_method(
        path="notifications.get_all_sent",
        name="outbox",
        roles=DATA_SCIENTIST_ROLE_LEVEL,
    )
    def get_all_sent(self, context: AuthedServiceContext) -> list[Notification]:
        return self.stash.get_all_sent_for_verify_key(
            context.credentials, context.credentials
        ).unwrap()

    # get_all_read and unread cover the same functionality currently as
    # get_all_for_status. However, there may be more statuses added in the future,
    # so we are keeping the more generic get_all_for_status method.
    @as_result(StashException)
    def get_all_for_status(
        self,
        context: AuthedServiceContext,
        status: NotificationStatus,
    ) -> list[Notification]:
        return self.stash.get_all_by_verify_key_for_status(
            context.credentials, verify_key=context.credentials, status=status
        ).unwrap()

    @service_method(
        path="notifications.get_all_read",
        name="get_all_read",
        roles=DATA_SCIENTIST_ROLE_LEVEL,
    )
    def get_all_read(
        self,
        context: AuthedServiceContext,
    ) -> list[Notification]:
        return self.get_all_for_status(
            context=context,
            status=NotificationStatus.READ,
        ).unwrap()

    @service_method(
        path="notifications.get_all_unread",
        name="get_all_unread",
        roles=DATA_SCIENTIST_ROLE_LEVEL,
    )
    def get_all_unread(
        self,
        context: AuthedServiceContext,
    ) -> list[Notification]:
        return self.get_all_for_status(
            context=context,
            status=NotificationStatus.UNREAD,
        ).unwrap()

    @service_method(path="notifications.mark_as_read", name="mark_as_read")
    def mark_as_read(self, context: AuthedServiceContext, uid: UID) -> Notification:
        return self.stash.update_notification_status(
            context.credentials, uid=uid, status=NotificationStatus.READ
        ).unwrap()

    @service_method(path="notifications.mark_as_unread", name="mark_as_unread")
    def mark_as_unread(self, context: AuthedServiceContext, uid: UID) -> Notification:
        return self.stash.update_notification_status(
            context.credentials, uid=uid, status=NotificationStatus.UNREAD
        ).unwrap()

    @service_method(
        path="notifications.resolve_object",
        name="resolve_object",
        roles=GUEST_ROLE_LEVEL,
    )
    def resolve_object(
        self, context: AuthedServiceContext, linked_obj: LinkedObject
<<<<<<< HEAD
    ) -> Notification:
        service = context.node.get_service(linked_obj.service_type)
        return service.resolve_link(context=context, linked_obj=linked_obj).unwrap()
=======
    ) -> Notification | SyftError:
        service = context.server.get_service(linked_obj.service_type)
        result = service.resolve_link(context=context, linked_obj=linked_obj)
        if result.is_err():
            return SyftError(message=str(result.err()))
        return result.ok()
>>>>>>> fbc11879

    @service_method(path="notifications.clear", name="clear")
    def clear(self, context: AuthedServiceContext) -> SyftError | SyftSuccess:
        return self.stash.delete_all_for_verify_key(
            credentials=context.credentials, verify_key=context.credentials
        ).unwrap()

    def filter_by_obj(
        self, context: AuthedServiceContext, obj_uid: UID
    ) -> Notification:
        notifications = self.stash.get_all(context.credentials).unwrap()
        for notification in notifications:
            if (
                notification.linked_obj
                and notification.linked_obj.object_uid == obj_uid
            ):
                return notification
        raise SyftException(public_message="Could not get notifications!!")


TYPE_TO_SERVICE[Notification] = NotificationService
SERVICE_TO_TYPES[NotificationService].update({Notification})<|MERGE_RESOLUTION|>--- conflicted
+++ resolved
@@ -85,13 +85,8 @@
     def user_settings(
         self,
         context: AuthedServiceContext,
-<<<<<<< HEAD
     ) -> NotifierSettings:
-        notifier_service = context.node.get_service("notifierservice")
-=======
-    ) -> NotifierSettings | SyftError:
-        notifier_service = context.server.get_service("notifierservice")
->>>>>>> fbc11879
+        notifier_service = context.server.get_service("notifierservice")
         return notifier_service.user_settings(context)
 
     @service_method(
@@ -102,13 +97,8 @@
     def settings(
         self,
         context: AuthedServiceContext,
-<<<<<<< HEAD
     ) -> NotifierSettings:
-        notifier_service = context.node.get_service("notifierservice")
-=======
-    ) -> NotifierSettings | SyftError:
-        notifier_service = context.server.get_service("notifierservice")
->>>>>>> fbc11879
+        notifier_service = context.server.get_service("notifierservice")
         result = notifier_service.settings(context)
         return result
 
@@ -120,13 +110,8 @@
     def activate(
         self,
         context: AuthedServiceContext,
-<<<<<<< HEAD
-    ) -> Notification:
-        notifier_service = context.node.get_service("notifierservice")
-=======
-    ) -> Notification | SyftError:
-        notifier_service = context.server.get_service("notifierservice")
->>>>>>> fbc11879
+    ) -> Notification:
+        notifier_service = context.server.get_service("notifierservice")
         result = notifier_service.activate(context)
         return result
 
@@ -138,13 +123,8 @@
     def deactivate(
         self,
         context: AuthedServiceContext,
-<<<<<<< HEAD
-    ) -> Notification:
-        notifier_service = context.node.get_service("notifierservice")
-=======
-    ) -> Notification | SyftError:
-        notifier_service = context.server.get_service("notifierservice")
->>>>>>> fbc11879
+    ) -> Notification:
+        notifier_service = context.server.get_service("notifierservice")
         result = notifier_service.deactivate(context)
         return result
 
@@ -232,18 +212,9 @@
     )
     def resolve_object(
         self, context: AuthedServiceContext, linked_obj: LinkedObject
-<<<<<<< HEAD
-    ) -> Notification:
-        service = context.node.get_service(linked_obj.service_type)
+    ) -> Notification:
+        service = context.server.get_service(linked_obj.service_type)
         return service.resolve_link(context=context, linked_obj=linked_obj).unwrap()
-=======
-    ) -> Notification | SyftError:
-        service = context.server.get_service(linked_obj.service_type)
-        result = service.resolve_link(context=context, linked_obj=linked_obj)
-        if result.is_err():
-            return SyftError(message=str(result.err()))
-        return result.ok()
->>>>>>> fbc11879
 
     @service_method(path="notifications.clear", name="clear")
     def clear(self, context: AuthedServiceContext) -> SyftError | SyftSuccess:
@@ -251,6 +222,7 @@
             credentials=context.credentials, verify_key=context.credentials
         ).unwrap()
 
+    @as_result(SyftException)
     def filter_by_obj(
         self, context: AuthedServiceContext, obj_uid: UID
     ) -> Notification:
