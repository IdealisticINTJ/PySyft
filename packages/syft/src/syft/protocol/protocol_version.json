{
  "1": {
    "object_versions": {
      "PartialSyftObject": {
        "1": {
          "version": 1,
          "hash": "008917584d8e1c09015cdbef02f59c0622f48e0618877c1b44425c8846befc13",
          "action": "add"
        }
      },
      "NodeMetadataUpdate": {
        "1": {
          "version": 1,
          "hash": "569d124c23590360bda240c19b53314ccc6204c5d1ab0d2898976a028e002191",
          "action": "add"
        }
      },
      "NodeMetadata": {
        "1": {
          "version": 1,
          "hash": "6bee018894dfdf697ea624740d0bf051750e0b0d8470ced59646f6d8812068ac",
          "action": "add"
        },
        "2": {
          "version": 2,
          "hash": "f856169fea72486cd436875ce4411ef935da11eb7c5af48121adfa00d4c0cdb6",
          "action": "add"
        },
        "3": {
          "version": 3,
          "hash": "3cc67abf394a805066a88aef0bea15bde609b9ecbe7ec15172eac5e7a0b7ef7c",
          "action": "add"
        }
      },
      "StoreConfig": {
        "1": {
          "version": 1,
          "hash": "17de8875cf590311ddb042140347ffc79d4a85028e504dad178ca4e1237ec861",
          "action": "add"
        }
      },
      "MongoDict": {
        "1": {
          "version": 1,
          "hash": "640734396edae801e1601fe7777710e67685e552acb0244ad8b4f689599baca9",
          "action": "add"
        }
      },
      "MongoStoreConfig": {
        "1": {
          "version": 1,
          "hash": "e52aa382e300b0b69aaa2d80aadb4e3a9a3c02b3c741b71d56f959c4d3891ce5",
          "action": "add"
        }
      },
      "LinkedObject": {
        "1": {
          "version": 1,
          "hash": "824567c6933c095d0e2f6995c8de3581c0fbd2e9e4ead35c8159f7964709c28e",
          "action": "add"
        }
      },
      "BaseConfig": {
        "1": {
          "version": 1,
          "hash": "4e5257080ce615aa4122b02bad8487e4c7d6d0f171ff77abbc9e8cd3e33df89a",
          "action": "add"
        }
      },
      "ServiceConfig": {
        "1": {
          "version": 1,
          "hash": "ca91f59bf045d949d82860f7d52655bfbede4cf6bdc5bae8f847f08a16f05d74",
          "action": "add"
        }
      },
      "LibConfig": {
        "1": {
          "version": 1,
          "hash": "c6ff229aea16874c5d9ae4d1f9e500d13f5cf984bbcee7abd16c5841707a2f78",
          "action": "add"
        }
      },
      "APIEndpoint": {
        "1": {
          "version": 1,
          "hash": "c0e83867b107113e6fed06364ba364c24b2f4af35b15a3869b176318d3be7989",
          "action": "add"
        }
      },
      "LibEndpoint": {
        "1": {
          "version": 1,
          "hash": "153eac6d8990774eebfffaa75a9895e7c4e1a0e09465d5da0baf4c3a3b03369d",
          "action": "add"
        }
      },
      "SignedSyftAPICall": {
        "1": {
          "version": 1,
          "hash": "e66a116de2fa44ebdd0d4c2d7d5a047dedb555fd201a0f431cd8017d9d33a61d",
          "action": "add"
        }
      },
      "SyftAPICall": {
        "1": {
          "version": 1,
          "hash": "014bd1d0933f6070888a313edba239170759de24eae49bf2374c1be4dbe2b4d7",
          "action": "add"
        }
      },
      "SyftAPIData": {
        "1": {
          "version": 1,
          "hash": "db101a75227e34750d7056785a1e87bb2e8ad6604f19c372d0cb6aa437243bf5",
          "action": "add"
        }
      },
      "SyftAPI": {
        "1": {
          "version": 1,
          "hash": "2bba1d9fcf677a58e35bf903de3da22ee4913af138aa3012af9c46b3609579cd",
          "action": "add"
        }
      },
      "User": {
        "1": {
          "version": 1,
          "hash": "078636e64f737e60245b39cf348d30fb006531e80c12b70aa7cf98254e1bb37a",
          "action": "add"
        }
      },
      "UserUpdate": {
        "1": {
          "version": 1,
          "hash": "839dd90aeb611e1dc471c8fd6daf230e913465c0625c6a297079cb7f0a271195",
          "action": "add"
        }
      },
      "UserCreate": {
        "1": {
          "version": 1,
          "hash": "dab78b63544ae91c09f9843c323cb237c0a6fcfeb71c1acf5f738e2fcf5c277f",
          "action": "add"
        }
      },
      "UserSearch": {
        "1": {
          "version": 1,
          "hash": "69d1e10b81c8a4143cf70e4f911d8562732af2458ebbc455ca64542f11373dd1",
          "action": "add"
        }
      },
      "UserView": {
        "1": {
          "version": 1,
          "hash": "63289383fe7e7584652f242a4362ce6e2f0ade52f6416ab6149b326a506b0675",
          "action": "add"
        }
      },
      "UserViewPage": {
        "1": {
          "version": 1,
          "hash": "16dac6209b19a934d286ef1efa874379e0040c324e71023c57d1bc6d2d367171",
          "action": "add"
        }
      },
      "UserPrivateKey": {
        "1": {
          "version": 1,
          "hash": "7cb196587887f0f3bffb298dd9f3b88509e9b2748792bf8dc03bdd0d6b98714a",
          "action": "add"
        }
      },
      "NodeSettingsUpdate": {
        "1": {
          "version": 1,
          "hash": "b6ddc66ff270a3c2c4760e31e1a55d72ed04ccae2d0115ebe2fba6f2bf9bd119",
          "action": "add"
        }
      },
      "NodeSettings": {
        "1": {
          "version": 1,
          "hash": "b662047bb278f4f5db77c102f94b733c3a929839271b3d6b82ea174a60e2aaf0",
          "action": "add"
        },
        "2": {
          "version": 2,
          "hash": "29a82afcb006a044b6ae04c6ea8a067d145d28b4210bb038ea9fa86ebde108c8",
          "action": "add"
        }
      },
      "HTTPConnection": {
        "1": {
          "version": 1,
          "hash": "5ee19eaf55ecbe7945ea45924c036ec0f500114a2f64176620961a8c2ec94cdb",
          "action": "add"
        }
      },
      "PythonConnection": {
        "1": {
          "version": 1,
          "hash": "011946fc9af0a6987f5c7bc9b0208b2fae9d65217531430bced7ba542788da1a",
          "action": "add"
        }
      },
      "DateTime": {
        "1": {
          "version": 1,
          "hash": "7e9d89309a10d2110a7ae4f97d8f25a7914853269e8fa0c531630790c1253f17",
          "action": "add"
        }
      },
      "BlobFile": {
        "1": {
          "version": 1,
          "hash": "47ed55183d619c6c624e35412360a41de42833e2c24223c1de1ad12a84fdafc2",
          "action": "add"
        }
      },
      "SecureFilePathLocation": {
        "1": {
          "version": 1,
          "hash": "7febc066e2ee5a3a4a891720afede3f5c155cacc0557662ac4d04bf67b964c6d",
          "action": "add"
        }
      },
      "SeaweedSecureFilePathLocation": {
        "1": {
          "version": 1,
          "hash": "5724a38b1a92b8a55da3d9cc34a720365a6d0c32683acda630fc44067173e201",
          "action": "add"
        }
      },
      "BlobStorageEntry": {
        "1": {
          "version": 1,
          "hash": "9f1b027cce390ee6f71c7a81e7420bb71a477b29c6c62ba74e781a97bc5434e6",
          "action": "add"
        }
      },
      "BlobStorageMetadata": {
        "1": {
          "version": 1,
          "hash": "6888943be3f97186190dd26d7eefbdf29b15c6f2fa459e13608065ebcdb799e2",
          "action": "add"
        }
      },
      "CreateBlobStorageEntry": {
        "1": {
          "version": 1,
          "hash": "61a373336e83645f1b6d78a320323d9ea4ee91b3d87b730cb0608fbfa0072262",
          "action": "add"
        }
      },
      "BlobRetrieval": {
        "1": {
          "version": 1,
          "hash": "a8d7e1d6483e7a9b5a130e837fa398862aa6cbb316cc5f4470450d835755fdd9",
          "action": "add"
        }
      },
      "SyftObjectRetrieval": {
        "1": {
          "version": 1,
          "hash": "7ccc62d5b434d2d438b3df661b4d753b0c7c8d593d451d8b86d364da83998c89",
          "action": "add"
        }
      },
      "BlobRetrievalByURL": {
        "1": {
          "version": 1,
          "hash": "18fd860cb9de296532fc9ff075932e6a4377cc8f043dd88ed4f620517321077d",
          "action": "add"
        }
      },
      "BlobDeposit": {
        "1": {
          "version": 1,
          "hash": "c98e6da658a3be01ead4ea6ee6a4c10046879f0ce0f5fc5f946346671579b229",
          "action": "add"
        }
      },
      "WorkerSettings": {
        "1": {
          "version": 1,
          "hash": "0dcd95422ec8a7c74e45ee68a125084c08f898dc94a13d25fe5a5fd0e4fc5027",
          "action": "add"
        }
      },
      "HTTPNodeRoute": {
        "1": {
          "version": 1,
          "hash": "1901b9f53f9970ce2bd8307ba9f7cafc0e7eba1d2ec82e4014c6120e605e3741",
          "action": "add"
        }
      },
      "PythonNodeRoute": {
        "1": {
          "version": 1,
          "hash": "15711e6e7a1ef726c8e8b5c35a6cb2d30b56ba5213cba489524bf63489e136cf",
          "action": "add"
        }
      },
      "EnclaveMetadata": {
        "1": {
          "version": 1,
          "hash": "39f85e475015e6f860ddcc5fea819423eba2db8f4b7d8e004c05a44d6f8444c6",
          "action": "add"
        }
      },
      "DataSubject": {
        "1": {
          "version": 1,
          "hash": "0b8b049d4627727b444c419f5d6a97b7cb97a433088ebf744c854b6a470dadf1",
          "action": "add"
        }
      },
      "DataSubjectCreate": {
        "1": {
          "version": 1,
          "hash": "5a94f9fcba75c50d78d71222f0235c5fd4d8003ae0db4d74bdbc4d56a99de3aa",
          "action": "add"
        }
      },
      "DataSubjectMemberRelationship": {
        "1": {
          "version": 1,
          "hash": "0a820edc9f1a87387acc3c611fe852752fcb3dab7608058f2bc48211be7bfbd2",
          "action": "add"
        }
      },
      "Contributor": {
        "1": {
          "version": 1,
          "hash": "d1d4f25bb87e59c0414501d3335097de66815c164c9ed5a7850ff8bec69fbcdc",
          "action": "add"
        }
      },
      "MarkdownDescription": {
        "1": {
          "version": 1,
          "hash": "519328a3952049f57004013e4fb00840695b24b8575cad983056412c9c9d9ba6",
          "action": "add"
        }
      },
      "Asset": {
        "1": {
          "version": 1,
          "hash": "24350b8d9597df49999918ad42e0eece1328ea30389311f1e0a420be8f39b8a1",
          "action": "add"
        }
      },
      "CreateAsset": {
        "1": {
          "version": 1,
          "hash": "1b4c71569b8da64258672483bd36dc4aa99a32d4cb519659241d15bc898041a6",
          "action": "add"
        }
      },
      "Dataset": {
        "1": {
          "version": 1,
          "hash": "99ca2fa3e46fd9810222d269fac6accb546f632e94d5d57529016ba5e55af5a8",
          "action": "add"
        }
      },
      "DatasetPageView": {
        "1": {
          "version": 1,
          "hash": "b1de14bb9b6a259648dfc59b6a48fa526116afe50a689c24b8bb36fd0e6a97f8",
          "action": "add"
        }
      },
      "CreateDataset": {
        "1": {
          "version": 1,
          "hash": "3b020d9b8928cbd7e91f41c749ab4c932e19520696a183f2c7cd1312ebb640d1",
          "action": "add"
        }
      },
      "ActionDataEmpty": {
        "1": {
          "version": 1,
          "hash": "89b5912fe5416f922051b8068be6071a03c87a4ab264959de524f1b86e95f028",
          "action": "add"
        }
      },
      "ActionFileData": {
        "1": {
          "version": 1,
          "hash": "1f32d94b75b0a6b4e86cec93d94aa905738219e3e7e75f51dd335ee832a6ed3e",
          "action": "add"
        }
      },
      "Action": {
        "1": {
          "version": 1,
          "hash": "5cf71ee35097f17fbb1dd05096f875211d71cf07161205d7f6a9c11fd49d5272",
          "action": "add"
        }
      },
      "ActionObject": {
        "1": {
          "version": 1,
          "hash": "632446f1415102490c93fafb56dd9eb29d79623bcc5e9f2e6e37c4f63c2c51c3",
          "action": "add"
        }
      },
      "AnyActionObject": {
        "1": {
          "version": 1,
          "hash": "bcb31f847907edc9c95d2d120dc5427854604f40940e3f41cd0474a1820ac65e",
          "action": "add"
        }
      },
      "TwinObject": {
        "1": {
          "version": 1,
          "hash": "c42455586b43724a7421becd99122b787a129798daf6081e96954ecaea228099",
          "action": "add"
        }
      },
      "ExactMatch": {
        "1": {
          "version": 1,
          "hash": "e497e2e2380db72766c5e219e8afd13136d8953933d6f1eaf83b14001e887cde",
          "action": "add"
        }
      },
      "OutputHistory": {
        "1": {
          "version": 1,
          "hash": "4ec6e6efd86a972b474251885151bdfe4ef262562174605e8ab6a8abba1aa867",
          "action": "add"
        }
      },
      "OutputPolicyExecuteCount": {
        "1": {
          "version": 1,
          "hash": "6bb24b3b35e19564c43b838ca3f46ccdeadb6596511917f2d220681a378e439d",
          "action": "add"
        }
      },
      "OutputPolicyExecuteOnce": {
        "1": {
          "version": 1,
          "hash": "32a40fc9966b277528eebc61c01041f3a5447417731954abdaffbb14dabc76bb",
          "action": "add"
        }
      },
      "UserPolicy": {
        "1": {
          "version": 1,
          "hash": "c69b17b1d96cace8b45da6d9639165f2da4aa7ff156b6fd922ac217bf7856d8a",
          "action": "add"
        }
      },
      "SubmitUserPolicy": {
        "1": {
          "version": 1,
          "hash": "96f7f39279fadc70c569b8d48ed4d6420a8132db51e37466d272fda19953554b",
          "action": "add"
        }
      },
      "UserCode": {
        "1": {
          "version": 1,
          "hash": "e14c22686cdc7d1fb2b0d01c0aebdea37e62a61b051677c1d30234214f05cd42",
          "action": "add"
        }
      },
      "SubmitUserCode": {
        "1": {
          "version": 1,
          "hash": "f572d32350d09e25b29572c591029d37a216818618c383094404f84bc9c15dd6",
          "action": "add"
        }
      },
      "UserCodeExecutionResult": {
        "1": {
          "version": 1,
          "hash": "49c32e85e78b7b189a7f13b7e26115ef94fcb0b60b578adcbe2b95e289f63a6e",
          "action": "add"
        }
      },
      "CodeHistory": {
        "1": {
          "version": 1,
          "hash": "a7baae93862ae0aa67675f1617574e31aafb15a9ebff633eb817278a3a867161",
          "action": "add"
        }
      },
      "CodeHistoryView": {
        "1": {
          "version": 1,
          "hash": "0ed1a2a04a962ecbcfa38b0b8a03c1e51e8946a4b80f6bf2557148ce658671ce",
          "action": "add"
        }
      },
      "CodeHistoriesDict": {
        "1": {
          "version": 1,
          "hash": "95288411cd5843834f3273a2fd66a7df2e603e980f4ab1d329f9ab17d5d2f643",
          "action": "add"
        }
      },
      "UsersCodeHistoriesDict": {
        "1": {
          "version": 1,
          "hash": "5e1f389c4565ee8558386dd5c934d81e0c68ab1434f86bb9065976b587ef44d1",
          "action": "add"
        }
      },
      "NodePeer": {
        "1": {
          "version": 1,
          "hash": "7b88de7e38490e2d69f31295137673e7ddabc16ab0e2272ff491f6cea1835d63",
          "action": "add"
        }
      },
      "OnDiskBlobDeposit": {
        "1": {
          "version": 1,
          "hash": "5efc230c1ee65c4626d334aa69ed458c796c45265e546a333844c6c2bcd0e6b0",
          "action": "add"
        }
      },
      "SeaweedFSBlobDeposit": {
        "1": {
          "version": 1,
          "hash": "382a9ac178deed2a9591e1ebbb39f265cbe67027fb93a420d473a4c26b7fda11",
          "action": "add"
        }
      },
      "DictStoreConfig": {
        "1": {
          "version": 1,
          "hash": "256e9c623ce0becd555ddd2a55a0c15514e162786b1549388cef98a92a9b18c9",
          "action": "add"
        }
      },
      "NumpyArrayObject": {
        "1": {
          "version": 1,
          "hash": "dcc7b44fa5ad22ae0bc576948f856c172dac1e9de2bc8e2a302e428f3309a278",
          "action": "add"
        }
      },
      "NumpyScalarObject": {
        "1": {
          "version": 1,
          "hash": "5c1b6b6e8ba88bc79e76646d621489b889fe8f9b9fd59f117d594be18a409633",
          "action": "add"
        }
      },
      "NumpyBoolObject": {
        "1": {
          "version": 1,
          "hash": "a5c822a6a3ca9eefd6a2b68f7fd0bc614fba7995f6bcc30bdc9dc882296b9b16",
          "action": "add"
        }
      },
      "PandasDataframeObject": {
        "1": {
          "version": 1,
          "hash": "35058924b3de2e0a604a92f91f4dd2e3cc0dac80c219d34f360e7cedd52f5f4c",
          "action": "add"
        }
      },
      "PandasSeriesObject": {
        "1": {
          "version": 1,
          "hash": "2a0d8a55f1c27bd8fccd276cbe01bf272c40cab10417d7027273983fed423caa",
          "action": "add"
        }
      },
      "ReplyNotification": {
        "1": {
          "version": 1,
          "hash": "34b2ad522f7406c2486573467d9c7acef5c1063a0d9f2177c3bda2d8c4f87572",
          "action": "add"
        }
      },
      "Notification": {
        "1": {
          "version": 1,
          "hash": "d13981f721fe2b3e2717640ee07dc716c596e4ecd442461665c3fdab0b85bf0e",
          "action": "add"
        }
      },
      "CreateNotification": {
        "1": {
          "version": 1,
          "hash": "b1f459de374fe674f873a4a5f3fb8a8aabe0d83faad84a933f0a77dd1141159a",
          "action": "add"
        }
      },
      "Change": {
        "1": {
          "version": 1,
          "hash": "aefebd1601cf5bfd4817b0db75300a78299cc4949ead735a90873cbd22c8d4bc",
          "action": "add"
        }
      },
      "ChangeStatus": {
        "1": {
          "version": 1,
          "hash": "627f6f8e42cc285336aa6fd4916285d796140f4ff901487b7cb3907ef0f116a6",
          "action": "add"
        }
      },
      "ActionStoreChange": {
        "1": {
          "version": 1,
          "hash": "17b865e75eb3fb2693924fb00ba87a25260be45d55a4eb2184c4ead22d787cbe",
          "action": "add"
        }
      },
      "Request": {
        "1": {
          "version": 1,
          "hash": "e054307eeb7f13683cde9ce7613d5ca2925a13fff7c345b1c9f729a12c955f90",
          "action": "add"
        }
      },
      "RequestInfo": {
        "1": {
          "version": 1,
          "hash": "b76075c138afc0563ce9ac7f6b1131f048951f7486cd516c02736dc1a2a23639",
          "action": "add"
        }
      },
      "RequestInfoFilter": {
        "1": {
          "version": 1,
          "hash": "7103abdc464ae71bb746410f5730f55dd8ed82268aa32bbb0a69e0070488a669",
          "action": "add"
        }
      },
      "SubmitRequest": {
        "1": {
          "version": 1,
          "hash": "96b4ec12beafd9d8a7c97399cb8a23dade4db16d8f521be3fe7b8fec99db5161",
          "action": "add"
        }
      },
      "ObjectMutation": {
        "1": {
          "version": 1,
          "hash": "0ee3dd38d6df0fe9a19d848e8f3aaaf13a6ba86afe3406c239caed6da185651a",
          "action": "add"
        }
      },
      "EnumMutation": {
        "1": {
          "version": 1,
          "hash": "4c02f956ec9b973064972cc57fc8dd9c525e683f93f804642b4e1bfee1b62e57",
          "action": "add"
        }
      },
      "UserCodeStatusChange": {
        "1": {
          "version": 1,
          "hash": "4f5b405cc2b3976ed8f7018df82e873435d9187dff15fa5a23bc85a738969f3f",
          "action": "add"
        }
      },
      "SyftObjectMigrationState": {
        "1": {
          "version": 1,
          "hash": "d3c8126bc15dae4dd243bb035530e3f56cd9e433d403dd6b5f3b45face6d281f",
          "action": "add"
        }
      },
      "ProjectThreadMessage": {
        "1": {
          "version": 1,
          "hash": "1118e935792e8e54103dbf91fa33edbf192a7767d2b1d4526dfa7d4a643cde2e",
          "action": "add"
        }
      },
      "ProjectMessage": {
        "1": {
          "version": 1,
          "hash": "55a3a5171b6949372b4125cc461bf39bc998565e07703804fca6c7ef99695ae4",
          "action": "add"
        }
      },
      "ProjectRequestResponse": {
        "1": {
          "version": 1,
          "hash": "d4c360e845697a0b24695143d0781626cd344cfde43162c90ae90fe67e00ae21",
          "action": "add"
        }
      },
      "ProjectRequest": {
        "1": {
          "version": 1,
          "hash": "514d189df335c68869eea36befcdcafec74bdc682eaf18871fe879e26da4dbb6",
          "action": "add"
        }
      },
      "AnswerProjectPoll": {
        "1": {
          "version": 1,
          "hash": "ff2e1ac7bb764c99d646b96eb3ebfbf9311599b7e3be07aa4a4eb4810bb6dd12",
          "action": "add"
        }
      },
      "ProjectPoll": {
        "1": {
          "version": 1,
          "hash": "b0ac8f1d9c06997374ddbc33fdf1d0af0da15fdb6899f52d91a8574106558964",
          "action": "add"
        }
      },
      "Project": {
        "1": {
          "version": 1,
          "hash": "ec5b7ac1c92808e266f06b175c6ebcd50be81777ad120c02ce8c6074d0004788",
          "action": "add"
        }
      },
      "ProjectSubmit": {
        "1": {
          "version": 1,
          "hash": "0374b37779497d7e0b2ffeabc38d35bfbae2ee762a7674a5a8af75e7c5545e61",
          "action": "add"
        }
      },
      "QueueItem": {
        "1": {
          "version": 1,
          "hash": "5aa94681d9d0715d5b605f9625a54e114927271378cf2ea7245f85c488035e0b",
          "action": "add"
        }
      },
      "ZMQClientConfig": {
        "1": {
          "version": 1,
          "hash": "e6054969b495791569caaf33239039beae3d116e1fe74e9575467c48b9007c45",
          "action": "add"
        }
      },
      "SQLiteStoreConfig": {
        "1": {
          "version": 1,
          "hash": "b656b26c14cf4e97aba702dd62a0927aec7f860c12eed512c2c688e1b7109aa5",
          "action": "add"
        }
      },
      "Plan": {
        "1": {
          "version": 1,
          "hash": "a0bba2b7792c9e08c453e9e256f0ac6e6185610726566bcd50b057ae83b42d9a",
          "action": "add"
        }
      }
    }
  },
  "2": {
    "object_versions": {
      "Action": {
        "2": {
          "version": 2,
          "hash": "a13b50c4d23bd6deb7896e394f2a20e6cef4c33c5e6f4ee30f19eaffab708f21",
          "action": "add"
        }
      },
      "ActionObject": {
        "2": {
          "version": 2,
          "hash": "577aa1f010b90194958a18ec38ee21db3718bd96d9e036501c6ddeefabedf432",
          "action": "add"
        }
      },
      "AnyActionObject": {
        "2": {
          "version": 2,
          "hash": "002d8be821140befebbc0503e6bc1ef8779094e24e46305e5da5af6eecb56b13",
          "action": "add"
        }
      },
      "BlobFile": {
        "2": {
          "version": 2,
          "hash": "f2b29d28fe81a04bf5e946c819010283a9f98a97d50519358bead773865a2e09",
          "action": "add"
        }
      },
      "BlobFileOBject": {
        "1": {
          "version": 1,
          "hash": "8da2c80ced4f0414c671313c4b63d05846df1e397c763d99d803be86c29755bb",
          "action": "add"
        }
      },
      "BlobStorageEntry": {
        "2": {
          "version": 2,
          "hash": "5472bdd5bdce6d0b561543a6bac70d47bf0c05c141a21450751460cc538d6b55",
          "action": "add"
        }
      },
      "BlobStorageMetadata": {
        "2": {
          "version": 2,
          "hash": "674f4c52a8444289d5ef389b919008860e2b0e7acbaafa774d58e492d5b6741a",
          "action": "add"
        }
      },
      "BlobRetrieval": {
        "2": {
          "version": 2,
          "hash": "4c4fbdb6df5bb9fcbe914a9890bd1c1b6a1b3f382a04cbc8752a5a1b03130111",
          "action": "add"
        }
      },
      "SyftObjectRetrieval": {
        "2": {
          "version": 2,
          "hash": "d9d7a7e1b8843145c9687fd013c9223700285886073547734267e91ac53e0996",
          "action": "add"
        }
      },
      "BlobRetrievalByURL": {
        "1": {
          "version": 1,
          "hash": "18fd860cb9de296532fc9ff075932e6a4377cc8f043dd88ed4f620517321077d",
          "action": "remove"
        },
        "2": {
          "version": 2,
          "hash": "8059ee03016c4d74e408dad9529e877f91829672e0cc42d8cfff9c8e14058adc",
          "action": "add"
        }
      },
      "WorkerSettings": {
        "2": {
          "version": 2,
          "hash": "d623a8a0d6c83b26ba49686bd8be10eccb126f54626fef334a85396c3b8a8ed6",
          "action": "add"
        }
      },
      "QueueItem": {
        "2": {
          "version": 2,
          "hash": "9503b878de4b5b7a1793580301353523b7d6219ebd27d38abe598061979b7570",
          "action": "add"
        }
      },
      "ActionQueueItem": {
        "1": {
          "version": 1,
          "hash": "11a43caf9164eb2a5a21f4bcb0ca361d0a5d134bf3c60173f2c502d0d80219de",
          "action": "add"
        }
      },
      "ZMQClientConfig": {
        "2": {
          "version": 2,
          "hash": "0f9bc88d56cd6eed6fc75459d1f914aed840c66e1195b9e41cc501b488fef2ed",
          "action": "add"
        }
      },
      "JobItem": {
        "1": {
          "version": 1,
          "hash": "7b8723861837b0b7e948b2cf9244159d232185f3407dd6bef108346f941ddf6e",
          "action": "add"
        },
        "2": {
          "version": 2,
          "hash": "e99cf5a78c6dd3a0adc37af3472c7c21570a9e747985dff540a2b06d24de6446",
          "action": "add"
        }
      },
      "UserCode": {
        "2": {
          "version": 2,
          "hash": "660e1abc15034f525e91ffdd820c2a2179bfddf83b7b9e3ce7823b2efc515c69",
          "action": "add"
        }
      },
      "SubmitUserCode": {
        "1": {
          "version": 1,
          "hash": "f572d32350d09e25b29572c591029d37a216818618c383094404f84bc9c15dd6",
          "action": "remove"
        },
        "2": {
          "version": 2,
          "hash": "9b29e060973a3de8d3564a2b7d2bb5c53745aa445bf257576994b613505d7194",
          "action": "add"
        }
      },
      "NumpyArrayObject": {
        "2": {
          "version": 2,
          "hash": "2c631121d9211006edab5620b214dea83e2398bee92244d822227ee316647e22",
          "action": "add"
        }
      },
      "NumpyScalarObject": {
        "2": {
          "version": 2,
          "hash": "0d5d81b9d45c140f6e07b43ed68d31e0ef060d6b4d0431c9b4795997bb35c69d",
          "action": "add"
        }
      },
      "NumpyBoolObject": {
        "2": {
          "version": 2,
          "hash": "24839ba1c88ed833a134124750d5f299abcdf318670315028ed87b254f4578b3",
          "action": "add"
        }
      },
      "PandasDataframeObject": {
        "2": {
          "version": 2,
          "hash": "66729d4ba7a92210d45c5a5c24fbdb4c8e58138a515a7bdb71ac8f6e8b868544",
          "action": "add"
        }
      },
      "PandasSeriesObject": {
        "2": {
          "version": 2,
          "hash": "cb05a714f75b1140a943f56a3622fcc0477b3a1f504cd545a98510959ffe1528",
          "action": "add"
        }
      },
      "UserCodeStatusChange": {
        "2": {
          "version": 2,
          "hash": "d83e0905ae882c824ba8fbbf455cd3881906bf8b2ebbfff07bcf471ef869cedc",
          "action": "add"
        }
      },
      "SyftLog": {
        "1": {
          "version": 1,
          "hash": "bd3f62b8fe4b2718a6380c8f05a93c5c40169fc4ab174db291929298e588429e",
          "action": "add"
        },
        "2": {
          "version": 2,
          "hash": "d3ce45794da2e6c4b0cef63b98a553525af50c5d9db42d3d64caef3e7d22b4a9",
          "action": "add"
        }
      }
    }
  },
  "dev": {
    "object_versions": {
      "SyftWorkerImage": {
        "1": {
          "version": 1,
          "hash": "2a9585b6a286e24f1a9f3f943d0128730cf853edc549184dc1809d19e1eec54b",
          "action": "add"
        }
      },
      "ActionDataLink": {
        "1": {
          "version": 1,
          "hash": "10bf94e99637695f1ba283f0b10e70743a4ebcb9ee75aefb1a05e6d6e1d21a71",
          "action": "add"
        }
      },
      "ObjectNotReady": {
        "1": {
          "version": 1,
          "hash": "88207988639b11eaca686b6e079616d9caecc3dbc2a8112258e0f39ee5c3e113",
          "action": "add"
        }
      },
      "JobItem": {
        "3": {
          "version": 3,
          "hash": "7293ce8bf17bc7420b764bc32fd89512ecbfa045f12db0513904794a6b000581",
          "action": "add"
        },
        "4": {
          "version": 4,
          "hash": "e6a4e7e37c747e40bcf0567946c28a18e5eda1029287c3738e223ae0cc705622",
          "action": "add"
        }
      },
      "SeaweedSecureFilePathLocation": {
        "2": {
          "version": 2,
          "hash": "5fd63fed2a4efba8c2b6c7a7b5e9b5939181781c331230896aa130b6fd558739",
          "action": "add"
        }
      },
      "AzureSecureFilePathLocation": {
        "1": {
          "version": 1,
          "hash": "1bb15f3f9d7082779f1c9f58de94011487924cb8a8c9c2ec18fd7c161c27fd0e",
          "action": "add"
        }
      },
      "RemoteConfig": {
        "1": {
          "version": 1,
          "hash": "ad7bc4780a8ad52e14ce68601852c93d2fe07bda489809cad7cae786d2461754",
          "action": "add"
        }
      },
      "AzureRemoteConfig": {
        "1": {
          "version": 1,
          "hash": "c05c6caa27db4e385c642536d4b0ecabc0c71e91220d2e6ce21a2761ca68a673",
          "action": "add"
        }
      },
      "BlobRetrievalByURL": {
        "2": {
          "version": 2,
          "hash": "8059ee03016c4d74e408dad9529e877f91829672e0cc42d8cfff9c8e14058adc",
          "action": "remove"
        },
        "3": {
          "version": 3,
          "hash": "0b664100ea08413ca4ef04665ca910c2cf9535539617ea4ba33687d05cdfe747",
          "action": "add"
        }
      },
      "QueueItem": {
        "3": {
          "version": 3,
          "hash": "3495f406d2c97050ce86be80c230f49b6b846c63b9a9230cbd6631952f2bad0f",
          "action": "add"
        }
      },
      "ActionQueueItem": {
        "2": {
          "version": 2,
          "hash": "6413ed01e949cac169299a43ce40651f9bf8053e408b6942853f8afa8a693b3d",
          "action": "add"
        }
      },
      "ZMQClientConfig": {
        "2": {
          "version": 2,
          "hash": "0f9bc88d56cd6eed6fc75459d1f914aed840c66e1195b9e41cc501b488fef2ed",
          "action": "remove"
        },
        "3": {
          "version": 3,
          "hash": "91ce5953cced58e12c576aa5174d5ca0c91981b01cf42edd5283d347baa3390b",
          "action": "add"
        }
      },
      "SyftWorker": {
        "1": {
          "version": 1,
          "hash": "0d5b367162f3ce55ab090cc1b49bd30e50d4eb144e8431eadc679bd0e743aa70",
          "action": "add"
        }
      },
      "WorkerPool": {
        "1": {
          "version": 1,
          "hash": "250699eb4c452fc427995353d5c5ad6245fb3e9fdac8814f8348784816a0733b",
          "action": "add"
        }
      },
      "SyftImageRegistry": {
        "1": {
          "version": 1,
          "hash": "dc83910c91947e3d9eaa3e6f8592237448f0408668c7cca80450b5fcd54722e1",
          "action": "add"
        }
      },
      "UserCode": {
        "3": {
          "version": 3,
          "hash": "d3fef6e5706c4e54d83c0f43ce1f2d94116c21de16a692ba52bd04809ed51ed3",
          "action": "add"
        }
      },
      "SubmitUserCode": {
        "3": {
          "version": 3,
          "hash": "911d3e550721c78702aa819082d431305b491c597f23b70d8a7118c801e69694",
          "action": "add"
        }
      },
<<<<<<< HEAD
      "CreateCustomImageChange": {
        "1": {
          "version": 1,
          "hash": "197b765666d605cf601bd69bff21b4a31896b6acd14af38739a5047ca29ff015",
          "action": "add"
        }
      },
      "CreateCustomWorkerPoolChange": {
        "1": {
          "version": 1,
          "hash": "86894f8ccc037de61f44f9698fd113ba02c3cf3870a3048c00a46e15dcd1941c",
=======
      "JobInfo": {
        "1": {
          "version": 1,
          "hash": "cf26eeac3d9254dfa439917493b816341f8a379a77d182bbecba3b7ed2c1d00a",
>>>>>>> 306fdb3e
          "action": "add"
        }
      }
    }
  }
}<|MERGE_RESOLUTION|>--- conflicted
+++ resolved
@@ -1088,7 +1088,6 @@
           "action": "add"
         }
       },
-<<<<<<< HEAD
       "CreateCustomImageChange": {
         "1": {
           "version": 1,
@@ -1100,12 +1099,13 @@
         "1": {
           "version": 1,
           "hash": "86894f8ccc037de61f44f9698fd113ba02c3cf3870a3048c00a46e15dcd1941c",
-=======
+          "action": "add"
+        }
+      },
       "JobInfo": {
         "1": {
           "version": 1,
           "hash": "cf26eeac3d9254dfa439917493b816341f8a379a77d182bbecba3b7ed2c1d00a",
->>>>>>> 306fdb3e
           "action": "add"
         }
       }
