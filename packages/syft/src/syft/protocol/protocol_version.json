{
<<<<<<< HEAD
  "1": {
    "release_name": "0.9.1.json"
  },
  "dev": {
    "object_versions": {
      "PostgreSQLStorePartition": {
        "1": {
          "version": 1,
          "hash": "1a807dcf54f969c53e6f46d62443d4dd83e5f6ff47fb4e9f6381c3374601c818",
=======
  "dev": {
    "object_versions": {
      "SyftObjectVersioned": {
        "1": {
          "version": 1,
          "hash": "7c842dcdbb57e2528ffa690ea18c19fff3c8a591811d40cad2b19be3100e2ff4",
          "action": "add"
        }
      },
      "BaseDateTime": {
        "1": {
          "version": 1,
          "hash": "614db484b1950be729902b1861bd3a7b33899176507c61cef11dc0d44611cfd3",
          "action": "add"
        }
      },
      "SyftObject": {
        "1": {
          "version": 1,
          "hash": "bb70d874355988908d3a92a3941d6613a6995a4850be3b6a0147f4d387724406",
          "action": "add"
        }
      },
      "PartialSyftObject": {
        "1": {
          "version": 1,
          "hash": "19a995fcc2833f4fab24584fd99b71a80c2ef1f13c06f83af79e4482846b1656",
          "action": "add"
        }
      },
      "ServerMetadata": {
        "1": {
          "version": 1,
          "hash": "1691c7667eca86b20c4189e90ce4e643dd41fd3682cdb69c6308878f2a6f135c",
          "action": "add"
        }
      },
      "User": {
        "1": {
          "version": 1,
          "hash": "2df4b68182c558dba5485a8a6867acf2a5c341b249ad67373a504098aa8c4343",
          "action": "add"
        },
        "2": {
          "version": 2,
          "hash": "af6fb5b2e1606e97838f4a60f0536ad95db606d455e94acbd1977df866608a2c",
          "action": "add"
        }
      },
      "UserUpdate": {
        "1": {
          "version": 1,
          "hash": "1bf6707c69b809c804fb939c7c37d787c2f6889508a4bec37d24221af2eb777a",
          "action": "add"
        }
      },
      "UserCreate": {
        "1": {
          "version": 1,
          "hash": "49d6087e2309ba59987f3126e286e74b3a66492a08ad82fa507ea17d52ce78e3",
          "action": "add"
        }
      },
      "UserSearch": {
        "1": {
          "version": 1,
          "hash": "9ac946338cca68d00d1696a57943442f062628ec3daf53077d0bdd3f72cd9fa0",
          "action": "add"
        }
      },
      "UserView": {
        "1": {
          "version": 1,
          "hash": "0b52d758e31d5889c9cd88afb467aae4a74e34a5276924e07012243c34d300fe",
          "action": "add"
        }
      },
      "UserViewPage": {
        "1": {
          "version": 1,
          "hash": "1cd6528d02ec180f080d5c35f0da760d8a59af9da7baaa9c17c1c7cedcc858fa",
          "action": "add"
        }
      },
      "UserPrivateKey": {
        "1": {
          "version": 1,
          "hash": "4817d8147aba94373f320dcd90e65f097cf6e5a2ef353aa8520e23128d522b5d",
          "action": "add"
        }
      },
      "StoreConfig": {
        "1": {
          "version": 1,
          "hash": "a9997fce6a8a0ed2884c58b8eb9382f8554bdd18fff61f8bf0451945bcff12c7",
          "action": "add"
        }
      },
      "MongoDict": {
        "1": {
          "version": 1,
          "hash": "57e36f57eed75e62b29e2bac1295035a9bf2c0e3c56719dac24cb6cc685be00b",
          "action": "add"
        }
      },
      "MongoStoreConfig": {
        "1": {
          "version": 1,
          "hash": "53342b27d34165b7e2699f8e7ad70d13d125875e6a75e8fa18f5796428f41036",
          "action": "add"
        }
      },
      "LinkedObject": {
        "1": {
          "version": 1,
          "hash": "d80f5ac7f51a9383be1a3cb334d56ae50e49733ed3199f3b6b5d6febd9de410b",
          "action": "add"
        }
      },
      "DateTime": {
        "1": {
          "version": 1,
          "hash": "394abb554114ead4d63c36e3fe83ac018dead4b21a8465174009577c46d54c58",
          "action": "add"
        }
      },
      "ReplyNotification": {
        "1": {
          "version": 1,
          "hash": "84102dfc59d711b03c2f3d3a6ecaca000b6835f1bbdd9af801057f7aacb5f1d0",
          "action": "add"
        }
      },
      "Notification": {
        "1": {
          "version": 1,
          "hash": "af4cb232bff390c431e399975f048b34da7e940ace8b23b940a3b398c91c5326",
          "action": "add"
        }
      },
      "CreateNotification": {
        "1": {
          "version": 1,
          "hash": "7e426c946b7d5db6f9427960ec16042f3018091d835ca5966f3568c324a2ab53",
          "action": "add"
        }
      },
      "UserNotificationActivity": {
        "1": {
          "version": 1,
          "hash": "422fd01c6d9af38688a9982abd34e80794a1f6ddd444cca225d77f49189847a9",
          "action": "add"
        }
      },
      "NotificationPreferences": {
        "1": {
          "version": 1,
          "hash": "a42f06b367e7c6cbabcbf3cfcc84d1ca0873e457d972ebd060e87c9d6185f62b",
          "action": "add"
        }
      },
      "NotifierSettings": {
        "1": {
          "version": 1,
          "hash": "65c8ab814d35fac32f68d3000756692592cc59940f30e3af3dcdfa2328755b9d",
          "action": "add"
        },
        "2": {
          "version": 2,
          "hash": "be8b52597fc628d1b7cd22b776ee81416e1adbb04a45188778eb0e32ed1416b4",
          "action": "add"
        }
      },
      "BaseConfig": {
        "1": {
          "version": 1,
          "hash": "10bd7566041d0f0a3aa295367785fdcc2c5bbf0ded984ac9230754f37496a6a7",
          "action": "add"
        },
        "2": {
          "version": 2,
          "hash": "890d2879ac44611db9b88ba9334a721130d0ac3aa18a303fa9e4081f14b9b8c7",
          "action": "add"
        }
      },
      "ServiceConfig": {
        "1": {
          "version": 1,
          "hash": "28af8a296f5ff63de50438277eaa1f4380682e6aca9f2ca28320d7a444825e88",
          "action": "add"
        },
        "2": {
          "version": 2,
          "hash": "93dfab144e0b0884c602358b3a9ce889bb29ab96e3b4adcfe3cef47a31694a9a",
          "action": "add"
        }
      },
      "LibConfig": {
        "1": {
          "version": 1,
          "hash": "ee8f0e3f6aae81948d72e30226645e8eb5d312a6770411a1edca748168c467c0",
          "action": "add"
        },
        "2": {
          "version": 2,
          "hash": "a8a78a8d726ee9e79f95614f3d0fa5b85edc6fce7be7651715208669be93e0e3",
          "action": "add"
        }
      },
      "SyftImageRegistry": {
        "1": {
          "version": 1,
          "hash": "67e18903e41cba1afe136adf29d404b63ec04fea6e928abb2533ec4fa52b246b",
          "action": "add"
        }
      },
      "SyftWorkerImage": {
        "1": {
          "version": 1,
          "hash": "44da7badfbe573d5403d3ab78c077f17dbefc560b81fdf927b671815be047441",
          "action": "add"
        }
      },
      "SyftWorker": {
        "1": {
          "version": 1,
          "hash": "9d897f6039eabe48dfa8e8d5c5cdcb283b0375b4c64571b457777eaaf3fb1920",
          "action": "add"
        }
      },
      "WorkerPool": {
        "1": {
          "version": 1,
          "hash": "16efc5dd2596ae744fd611c8f46af9eaec1bd5729eb20e85e9fd2f31df402564",
          "action": "add"
        }
      },
      "MarkdownDescription": {
        "1": {
          "version": 1,
          "hash": "31a73f8824cad1636a55d14b6a1074cdb071d0d4e16e86baaa3d4f63a7e80134",
          "action": "add"
        }
      },
      "HTMLObject": {
        "1": {
          "version": 1,
          "hash": "97f2e93f5ceaa88015047186f66a17ff13df2a6b7925b41331f9e19d5a515a9f",
          "action": "add"
        }
      },
      "PwdTokenResetConfig": {
        "1": {
          "version": 1,
          "hash": "0415a272428f22add4896c64aa9f29c8c1d35619e2433da6564eb5f1faff39ac",
          "action": "add"
        }
      },
      "ServerSettingsUpdate": {
        "1": {
          "version": 1,
          "hash": "1e4260ad879ae80728c3ffae2cd1d48759abd51f9d0960d4b25855cdbb4c506b",
          "action": "add"
        },
        "2": {
          "version": 2,
          "hash": "23b2716e9dceca667e228408e2416c82f11821e322e5bccf1f83406f3d09abdc",
          "action": "add"
        },
        "3": {
          "version": 3,
          "hash": "335c7946f2e52d09c7b26f511120cd340717c74c5cca9107e84f839da993c55c",
          "action": "add"
        },
        "4": {
          "version": 4,
          "hash": "8d7a41992c39c287fcb46383bed429ce75d3c9524ced8c86b88c26dd0232e2fe",
          "action": "add"
        }
      },
      "ServerSettings": {
        "1": {
          "version": 1,
          "hash": "5a1e7470cbeaaae5b80ac9beecb743734f7e4e42d429a09ea8defa569a5ddff1",
          "action": "add"
        },
        "2": {
          "version": 2,
          "hash": "7727ea54e494dc9deaa0d1bd38ac8a6180bc192b74eec5659adbc338a19e21f5",
          "action": "add"
        },
        "3": {
          "version": 3,
          "hash": "997667e1cba22d151857aacc2caba6b1ca73c1648adbd03461dc74a0c0c372b3",
          "action": "add"
        },
        "4": {
          "version": 4,
          "hash": "b8067777967a0e06733433e179e549caaf501419d62f7e8474ee33b839e3890d",
          "action": "add"
        }
      },
      "APIEndpoint": {
        "1": {
          "version": 1,
          "hash": "faa1cf9336a0d1233868c8c57745ff38c0be60399dc1acd0c0e8dd440e405dbd",
          "action": "add"
        }
      },
      "LibEndpoint": {
        "1": {
          "version": 1,
          "hash": "a585c83a33a019d363ae5a0c6d4197193654307c19a4829dfbf8a8cfd2c1842a",
          "action": "add"
        }
      },
      "SignedSyftAPICall": {
        "1": {
          "version": 1,
          "hash": "2f959455f7130f4e59360b8aa58f19785b76eaa0f8a5a9188a6cbf32b31311ca",
          "action": "add"
        }
      },
      "SyftAPICall": {
        "1": {
          "version": 1,
          "hash": "59e89e7b9ea30deaed64d1ffd9bc0769b999d3082b305428432c1f5be36c6343",
          "action": "add"
        }
      },
      "SyftAPIData": {
        "1": {
          "version": 1,
          "hash": "820b279c581cafd9bb5009702d4e3db22ec3a3156676426304b9038dad260a24",
          "action": "add"
        }
      },
      "SyftAPI": {
        "1": {
          "version": 1,
          "hash": "cc13ab058ee36748c14b0d4bd9b9e894c7566fff09cfa4170b3eece520169f15",
          "action": "add"
        }
      },
      "HTTPConnection": {
        "1": {
          "version": 1,
          "hash": "bf10f81646c71069c76292b1237b4a3de1e507264392c5c591d067636ce6fb46",
          "action": "add"
        }
      },
      "PythonConnection": {
        "1": {
          "version": 1,
          "hash": "28010778b5e3463ff6960a0e2224818de00bc7b5e6f892192e02e399ccbe18b5",
          "action": "add"
        }
      },
      "ActionDataEmpty": {
        "1": {
          "version": 1,
          "hash": "e0e4a5cf18d05b6b747addc048515c6f2a5f35f0766ebaee96d898cb971e1c5b",
          "action": "add"
        }
      },
      "ObjectNotReady": {
        "1": {
          "version": 1,
          "hash": "8cf471e205cd0893d6aae5f0227d14db7df1c9698da08a3ab991f59132d17fe9",
          "action": "add"
        }
      },
      "ActionDataLink": {
        "1": {
          "version": 1,
          "hash": "3469478343439e411b761c270eec63eb3d533e459ad72d0965158c3a6cdf3b9a",
          "action": "add"
        }
      },
      "Action": {
        "1": {
          "version": 1,
          "hash": "021826d7c6f69bd0283d025d40661f3ffbeba8810ca94de01344f6afbdae62cd",
          "action": "add"
        }
      },
      "ActionObject": {
        "1": {
          "version": 1,
          "hash": "0a5f4bc343cb114a251f06686ecdbb59d74bfb3d29a098b176699deb35a1e683",
          "action": "add"
        }
      },
      "AnyActionObject": {
        "1": {
          "version": 1,
          "hash": "b3c44c7788c59c03fa1baeec656c2ca6e633f4cbd4b23ff7ece6ee94c38449f0",
          "action": "add"
        }
      },
      "BlobFile": {
        "1": {
          "version": 1,
          "hash": "d99239100f1cb0b73c69b2ad7cab01a06909cc3a4976ba2b3b67cf6fe5e2f516",
          "action": "add"
        }
      },
      "BlobFileOBject": {
        "1": {
          "version": 1,
          "hash": "6c40dab2c8d2220d4fff7cc653d76cc026a856db7e2b5713b6341e255adc7ea2",
          "action": "add"
        }
      },
      "SecureFilePathLocation": {
        "1": {
          "version": 1,
          "hash": "ea5978b98d7773d221665b450454c9130c103a5c850669a0acd620607cd614b7",
          "action": "add"
        }
      },
      "SeaweedSecureFilePathLocation": {
        "1": {
          "version": 1,
          "hash": "3fc9bfc8c1b1cf660c9747e8c1fe3eb2220e78d4e3b5d6b5c5f29a07a77ebf3e",
          "action": "add"
        }
      },
      "AzureSecureFilePathLocation": {
        "1": {
          "version": 1,
          "hash": "090a9e962eeb655586ee966c5651d8996363969818a38f9a486fd64d33047e05",
          "action": "add"
        }
      },
      "BlobStorageEntry": {
        "1": {
          "version": 1,
          "hash": "afdc6a1d8a24b1ee1ed9d3e79f5bac64b4f0d9d36800f07f10be0b896470345f",
          "action": "add"
        }
      },
      "BlobStorageMetadata": {
        "1": {
          "version": 1,
          "hash": "9d4b61ac4ea1910c2f7c767a50a6a52544a24663548f069e79bd906f11b538e4",
          "action": "add"
        }
      },
      "CreateBlobStorageEntry": {
        "1": {
          "version": 1,
          "hash": "ffc3cbfeade67d074dc5bf7d655a1eb8c83630076028a72b3cc4548f3b413e14",
          "action": "add"
        }
      },
      "BlobRetrieval": {
        "1": {
          "version": 1,
          "hash": "c422c74b89a9349742acaa848566fe18bfef1a83333458b858c074baed37a859",
          "action": "add"
        }
      },
      "SyftObjectRetrieval": {
        "1": {
          "version": 1,
          "hash": "b2b62447445adc4cd0b77ab59d6fa56624dd316fb50281e570daad07556b6db2",
          "action": "add"
        }
      },
      "BlobRetrievalByURL": {
        "1": {
          "version": 1,
          "hash": "4db0e3b7a6334d3835356d8393866711e243e360af25a95f3cc4066f032404b5",
          "action": "add"
        }
      },
      "BlobDeposit": {
        "1": {
          "version": 1,
          "hash": "6eb5cc57dc763126bfc6ec5a2b79d02e77eadf9d9efb1888a5c366b7799c1c24",
          "action": "add"
        }
      },
      "WorkerSettings": {
        "2": {
          "version": 2,
          "hash": "13c6e022b939778ab37b594dbc5094aba9f54564c90d3cb0c21115382b155bfe",
          "action": "add"
        }
      },
      "HTTPServerRoute": {
        "1": {
          "version": 1,
          "hash": "938245604a9c7e50001299afff5b669b2548364e356fed22a22780497831bf81",
          "action": "add"
        }
      },
      "PythonServerRoute": {
        "1": {
          "version": 1,
          "hash": "a068d8f942d55ecb6d45af88a27c6ebf208584275bf589cbc308df3f774ab9a9",
          "action": "add"
        }
      },
      "VeilidServerRoute": {
        "1": {
          "version": 1,
          "hash": "e676bc165601d2ede69707a4b6168ed4674f3f98887026d098a2dd4da4dfd097",
          "action": "add"
        }
      },
      "EnclaveMetadata": {
        "1": {
          "version": 1,
          "hash": "8d2dfafa01ec909c080a790cf15a8fc78e00382d3bfe6207098ceb25a60b9c53",
          "action": "add"
        }
      },
      "CustomEndpointActionObject": {
        "1": {
          "version": 1,
          "hash": "c7addbaf2777707f3e91e5c1e092343476cd22efc4ec8617f39ccf76e61a5a14",
          "action": "add"
        },
        "2": {
          "version": 2,
          "hash": "846ba36e8737a1bec16853c9de54c4948450009278e0b76fe7e3355ef9e70089",
          "action": "add"
        }
      },
      "DataSubject": {
        "1": {
          "version": 1,
          "hash": "582cdf9e82b5d6915b7f09f7c0d5f08328b11a2ce9b0198e5083f1672c2e2bf5",
          "action": "add"
        }
      },
      "DataSubjectCreate": {
        "1": {
          "version": 1,
          "hash": "5a8423c2690d55f425bfeecc87cd4a797a75d88ebb5fbda754d4f269b62d2ceb",
          "action": "add"
        }
      },
      "DataSubjectMemberRelationship": {
        "1": {
          "version": 1,
          "hash": "0810483ea76ea10c8f286c6035dc0b2085291f345183be50c179f3a05a577110",
          "action": "add"
        }
      },
      "Contributor": {
        "1": {
          "version": 1,
          "hash": "30c32bd44098f00e0b15496be441763b6e50af8b12d3d2bef33aca6287193876",
          "action": "add"
        }
      },
      "Asset": {
        "1": {
          "version": 1,
          "hash": "000abc78719611c106295cf12b1690b7e5411dc1bb9db9d4afd22956da90d1f4",
          "action": "add"
        }
      },
      "CreateAsset": {
        "1": {
          "version": 1,
          "hash": "357d52576cb12b24fb3980342bb49a562b065c0e4419e87d34176340628c7309",
          "action": "add"
        }
      },
      "Dataset": {
        "1": {
          "version": 1,
          "hash": "0ca6b0b4a3aebb2c8f351668075b44951bb20d1e23a779b82109124f334ce3a4",
          "action": "add"
        }
      },
      "DatasetPageView": {
        "1": {
          "version": 1,
          "hash": "aa0dd69637281b80d5523b4409a2c7e89db114c9fe79c858063c6dadff8977d1",
          "action": "add"
        },
        "2": {
          "version": 2,
          "hash": "be1ca6dcd0b3aa0481ce5dce737e78432d06a78ad0c701aaf136be407c798352",
          "action": "add"
        }
      },
      "CreateDataset": {
        "1": {
          "version": 1,
          "hash": "7e02dfa89540c3dbebacbb13810d95cdc4e36db31d56cffed7ab54abe25716c9",
          "action": "add"
        }
      },
      "SyftLog": {
        "1": {
          "version": 1,
          "hash": "1bcd71e5bf3f0db3bba0996f33b6b2bde3489b9c71f11e6b30c3495c76a8f53f",
          "action": "add"
        }
      },
      "JobItem": {
        "2": {
          "version": 2,
          "hash": "b087d0c62b7d304c6ca80e4fb0e8a7f2a444be8f8cba57490dc09aeb98033105",
          "action": "add"
        }
      },
      "ExecutionOutput": {
        "1": {
          "version": 1,
          "hash": "e36c71685edf5276a3427cb6749550486d3a177c1dcf73dd337ab2a73c0ce6b5",
          "action": "add"
        }
      },
      "TwinObject": {
        "1": {
          "version": 1,
          "hash": "4f31243fb348dbb083579afd6f638d75af010cb53d19bfba59b74afff41ccbbb",
          "action": "add"
        }
      },
      "PolicyRule": {
        "1": {
          "version": 1,
          "hash": "44d1ca1db97be46f66558aa1a729ff31bf8e113c6a913b11aedf9d6b6ad5b7b5",
          "action": "add"
        }
      },
      "CreatePolicyRule": {
        "1": {
          "version": 1,
          "hash": "342bb723526d445151a0435f57d251f4c1219f8ae7cca3e8e9fce52e2ee1b8b1",
          "action": "add"
        }
      },
      "CreatePolicyRuleConstant": {
        "1": {
          "version": 1,
          "hash": "78b54832cb0468a87013bc36bc11d4759874ca1b5065a1b711f1e5ef5d94c2df",
          "action": "add"
        }
      },
      "Matches": {
        "1": {
          "version": 1,
          "hash": "dd6d91ddb2ec5eaf60be2b0899ecfdb9a15f7904aa39d2f4d9bb2d7b793040e6",
          "action": "add"
        }
      },
      "PreFill": {
        "1": {
          "version": 1,
          "hash": "c7aefb11dc4c4569dcd1e6988371047a32a8be1b32ad46d12adba419a19769ad",
          "action": "add"
        }
      },
      "UserOwned": {
        "1": {
          "version": 1,
          "hash": "c8738dc3d8c2a5ef461b85a0467c3dff53dab16b54a4d12b44b1477906aef51d",
          "action": "add"
        }
      },
      "MixedInputPolicy": {
        "1": {
          "version": 1,
          "hash": "37bb12d950518d9579c8ec7c4cc22ac731ea82caf8c1370dd0b0a82b46462dde",
          "action": "add"
        }
      },
      "ExactMatch": {
        "1": {
          "version": 1,
          "hash": "5eb37edbf5e451d942e599247f3eaed923c1fe9d91eefdba02bf06503f6cc08d",
          "action": "add"
        }
      },
      "OutputHistory": {
        "1": {
          "version": 1,
          "hash": "9366db79d131f8c65e5a4ff12c90e2aa0c11e302debe06e46eeb93b26e2aaf61",
          "action": "add"
        }
      },
      "OutputPolicyExecuteCount": {
        "1": {
          "version": 1,
          "hash": "2a77e5ed5c7b0391147562651ad4061e20b11745c191fbc34cb549da37ba72dd",
          "action": "add"
        }
      },
      "OutputPolicyExecuteOnce": {
        "1": {
          "version": 1,
          "hash": "5589c00d127d9eb1f5ccf3a16def8219737784d57bb3bf9be5cb6d83325ef436",
          "action": "add"
        }
      },
      "EmptyInputPolicy": {
        "1": {
          "version": 1,
          "hash": "7ef81cfd223be0064600e1503f8b04bafc16385e27730e9319466e68a077c68b",
          "action": "add"
        }
      },
      "UserPolicy": {
        "1": {
          "version": 1,
          "hash": "74373bb71a334f4dcf77623ae10ff5b1c7e5b3006f65f2051ffb1e01f422f982",
          "action": "add"
        }
      },
      "SubmitUserPolicy": {
        "1": {
          "version": 1,
          "hash": "ec4e808eb39613bcdbbbf9ffb3267612084a9d99880a2f3bee3ef32d46329c02",
          "action": "add"
        }
      },
      "UserCodeStatusCollection": {
        "1": {
          "version": 1,
          "hash": "735ecf2d4abb1e7d19b2e751d880f32b01ce267ba10e417ef1b440be3d94d8f1",
          "action": "add"
        }
      },
      "UserCode": {
        "1": {
          "version": 1,
          "hash": "3bcd14413b9c4fbde7c5612c2ed713518340280b5cff89cf2aaaf1c77c4037a8",
          "action": "add"
        }
      },
      "SubmitUserCode": {
        "1": {
          "version": 1,
          "hash": "d2bb8cfe12f070b4adafded78ce01900c5409bd83f055f94b1e285745ef65a76",
          "action": "add"
        }
      },
      "UserCodeExecutionResult": {
        "1": {
          "version": 1,
          "hash": "1f4cbc62caac4dd193f427306405dc7a099ae744bea5830cf57149ce71c1e589",
          "action": "add"
        }
      },
      "UserCodeExecutionOutput": {
        "1": {
          "version": 1,
          "hash": "c1d53300a39dbbb437d7d5a1257bd175a067b1065f4099a0938fac7540035258",
          "action": "add"
        },
        "2": {
          "version": 2,
          "hash": "3e104e39b4ab53c950e61e4f7e92ce935cf96a5100de301de9bf297eb7e5787e",
          "action": "add"
        }
      },
      "CodeHistory": {
        "1": {
          "version": 1,
          "hash": "e3ef5346f108257828f364d22b12d9311812c9cf843200afef5dc4d9302f9b21",
          "action": "add"
        }
      },
      "CodeHistoryView": {
        "1": {
          "version": 1,
          "hash": "8b8b97d334b51d1ce0a9efab722411ff25caa3f12be319105954497e0a306eb2",
          "action": "add"
        }
      },
      "CodeHistoriesDict": {
        "1": {
          "version": 1,
          "hash": "01d7dcd4b21525a06e4484d8699a4a34a5c84f1f6026ec55e32eb30412742601",
          "action": "add"
        }
      },
      "UsersCodeHistoriesDict": {
        "1": {
          "version": 1,
          "hash": "4ed8b83973258ea19a1f91feb2590ff73b801be86f4296cc3db48f6929ff784c",
          "action": "add"
        }
      },
      "SyftObjectMigrationState": {
        "1": {
          "version": 1,
          "hash": "ee83315828551f18904bab18e0cac48896493620561215b04cc448e6ce5834af",
          "action": "add"
        }
      },
      "StoreMetadata": {
        "1": {
          "version": 1,
          "hash": "8de9a22a2765ef976bc161cb0704347d30350c085da8c8ffa876065cfca3e5fd",
          "action": "add"
        }
      },
      "MigrationData": {
        "1": {
          "version": 1,
          "hash": "cb96b8c8413609e1224341d1b0dd1efb08387c0ff7b0ff65eba36c0b104c9ed1",
          "action": "add"
        },
        "2": {
          "version": 2,
          "hash": "1d1b14c196221ecf6d644d7dcaa32ac9e90361b2687fa83161ff399ebc6df1bd",
          "action": "add"
        }
      },
      "OnDiskBlobDeposit": {
        "1": {
          "version": 1,
          "hash": "817bf1bee4a35bfa1cd25d6779a10d8d180b1b3f1e837952f81f48b9411d1970",
          "action": "add"
        }
      },
      "RemoteConfig": {
        "1": {
          "version": 1,
          "hash": "179d067099a178d748c6d9a0477e8de7c3b55577439669eca7150258f2409567",
          "action": "add"
        }
      },
      "AzureRemoteConfig": {
        "1": {
          "version": 1,
          "hash": "a143811fec0da5fd881e927643ef667c91c78a2c90519cf88da7da20738bd187",
          "action": "add"
        }
      },
      "SeaweedFSBlobDeposit": {
        "1": {
          "version": 1,
          "hash": "febeb2a2ce81aa2c512e4c6b611b582984042aafa0541403d4584662273a166c",
          "action": "add"
        }
      },
      "NumpyArrayObject": {
        "1": {
          "version": 1,
          "hash": "05dd2917b7692b3daf4e7ad083a46fa7ec7a2be8faac8d4a654809189c986443",
          "action": "add"
        }
      },
      "NumpyScalarObject": {
        "1": {
          "version": 1,
          "hash": "8753e5c78270a5cacbf0439447724772f4765351a4a8b58b0a5c416a6b2c8b6e",
          "action": "add"
        }
      },
      "NumpyBoolObject": {
        "1": {
          "version": 1,
          "hash": "331c44f8fa3d0a077f1aaad7313bae2c43b386d04def7b8bedae9fdf7690134d",
          "action": "add"
        }
      },
      "PandasDataframeObject": {
        "1": {
          "version": 1,
          "hash": "5e8018364cea31d5f185a901da4ab89846b02153ee7d041ee8a6d305ece31f90",
          "action": "add"
        }
      },
      "PandasSeriesObject": {
        "1": {
          "version": 1,
          "hash": "b8bd482bf16fc7177e9778292cd42f8835b6ced2ce8dc88908b4b8e6d7c7528f",
          "action": "add"
        }
      },
      "Change": {
        "1": {
          "version": 1,
          "hash": "75fb9a5cd4e76b189ebe130a421d3921a0c251947a48bbb92a2ef1c315dc3c16",
          "action": "add"
        }
      },
      "ChangeStatus": {
        "1": {
          "version": 1,
          "hash": "c914a6f7637b555a51b71e8e197e591f7a2e28121e29b5dd586f87e0383d179d",
          "action": "add"
        }
      },
      "ActionStoreChange": {
        "1": {
          "version": 1,
          "hash": "1a803bb08924b49f3114fd46e0e132f819d4d56be5e03a27e9fe90947ca26e85",
          "action": "add"
        }
      },
      "CreateCustomImageChange": {
        "1": {
          "version": 1,
          "hash": "c3dbea3f49979fdcc517c0d13cd02739ca2fe86b370c42496a224f142ae31562",
          "action": "add"
        }
      },
      "CreateCustomWorkerPoolChange": {
        "1": {
          "version": 1,
          "hash": "0355793dd58b364dcb84fff29714b6a26446bead3ba95c6d75e3200008e580f4",
          "action": "add"
        }
      },
      "Request": {
        "1": {
          "version": 1,
          "hash": "1d69f5f0074114f99aa29c5ee77cb20b9151e5b50e77b026f11c3632a12efadf",
          "action": "add"
        }
      },
      "RequestInfo": {
        "1": {
          "version": 1,
          "hash": "779562547744ebed64548f8021647292604fdf4256bf79685dfa14a1e56cc27b",
          "action": "add"
        }
      },
      "RequestInfoFilter": {
        "1": {
          "version": 1,
          "hash": "bb881a003032f4676321218d7cd09580f4d64fccaa1cf9e118fdcd5c73c3d3a8",
          "action": "add"
        }
      },
      "SubmitRequest": {
        "1": {
          "version": 1,
          "hash": "6c38b6ffd0a6f7442746e68b9ace7b21cb1dca7d2031929db5f9a302a280403f",
          "action": "add"
        }
      },
      "ObjectMutation": {
        "1": {
          "version": 1,
          "hash": "ce88096760ce9334599c8194ec97b0a1470651ad680d9d21b8826a0df0af2a36",
          "action": "add"
        }
      },
      "EnumMutation": {
        "1": {
          "version": 1,
          "hash": "5173fda73df17a344eb663b7692cca48bd46bf1773455439836b852cd165448c",
          "action": "add"
        }
      },
      "UserCodeStatusChange": {
        "1": {
          "version": 1,
          "hash": "89aaf7f1368c782e3a1b9e79988877f6eaa05ab84365f7d321b757fde7fe86e7",
          "action": "add"
        }
      },
      "SyncedUserCodeStatusChange": {
        "1": {
          "version": 1,
          "hash": "d9ad2d341eb645bd50d06330cd30fd4c266f93e37b9f5391d58b78365fc440e6",
          "action": "add"
        }
      },
      "TwinAPIContextView": {
        "1": {
          "version": 1,
          "hash": "e099eef32cb3a8a806cbdc54cc7fca96bed3d60344bd571163ec049db407938b",
          "action": "add"
        }
      },
      "CustomAPIView": {
        "1": {
          "version": 1,
          "hash": "769e96bebd05736ab860591670fb6da19406239b0104ddc71bd092a134335146",
          "action": "add"
        }
      },
      "CustomApiEndpoint": {
        "1": {
          "version": 1,
          "hash": "ec4a217585336d1b59c93c18570443a63f4fbb24d2c088fbacf80bcf389d23e8",
          "action": "add"
        }
      },
      "PrivateAPIEndpoint": {
        "1": {
          "version": 1,
          "hash": "6d7d143432c2811c520ab6dade005ba40173b590e5c676be04f5921b970ef938",
          "action": "add"
        }
      },
      "PublicAPIEndpoint": {
        "1": {
          "version": 1,
          "hash": "3bf51fc33aa8feb1abc9d0ef792e8889da31a57050430e0bd8e17f2065ff8734",
          "action": "add"
        }
      },
      "UpdateTwinAPIEndpoint": {
        "1": {
          "version": 1,
          "hash": "851e59412716e73c7f70a696619e0b375ce136b43f6fe2ea784747091caba5d8",
          "action": "add"
        }
      },
      "CreateTwinAPIEndpoint": {
        "1": {
          "version": 1,
          "hash": "3d0b84dae95ebcc6647b5aabe54e65b3c6bf957665fde57d8037806a4aac13be",
          "action": "add"
        }
      },
      "TwinAPIEndpoint": {
        "1": {
          "version": 1,
          "hash": "d1947b8f9c80d6c9b443e5a9f0758afa8849a5f12b9a511feefd7e4f82c374f4",
          "action": "add"
        }
      },
      "SyncState": {
        "1": {
          "version": 1,
          "hash": "9a3f0bb973858b55bc766c9770c4d9abcc817898f797d94a89938650c0c67868",
          "action": "add"
        }
      },
      "ServerPeer": {
        "1": {
          "version": 1,
          "hash": "0d5f252018e324ea0d2dcb5c2ad8bd15707220565fce4f14de7f63a8f9e4391b",
          "action": "add"
        }
      },
      "ServerPeerUpdate": {
        "1": {
          "version": 1,
          "hash": "0b854b57db7a18118c1fd8f31495b2ba4eeb9fbe4f24c631ff112418a94570d3",
          "action": "add"
        }
      },
      "AssociationRequestChange": {
        "1": {
          "version": 1,
          "hash": "0134ac0002879c85fc9ddb06bed6306a8905c8434b0a40d3a96ce24a7bd4da90",
          "action": "add"
        }
      },
      "QueueItem": {
        "1": {
          "version": 1,
          "hash": "1db212c46b6c56ccc5579cfe2141b693f0cd9286e2ede71210393e8455379bf1",
          "action": "add"
        }
      },
      "ActionQueueItem": {
        "1": {
          "version": 1,
          "hash": "396d579dfc2e2b36b9fbed2f204bffcca1bea7ee2db7175045dd3328ebf08718",
          "action": "add"
        }
      },
      "APIEndpointQueueItem": {
        "1": {
          "version": 1,
          "hash": "f04b3990a8d29c116d301e70df54d58f188895307a411dc13a666ff764ffd8dd",
          "action": "add"
        }
      },
      "ZMQClientConfig": {
        "1": {
          "version": 1,
          "hash": "36ee8f75067d5144f0ed062cdc79466caae16b7a128231d89b6b430174843bde",
          "action": "add"
        }
      },
      "SQLiteStoreConfig": {
        "1": {
          "version": 1,
          "hash": "ad062a5f863ae84683867d2a6a5e1d4420c010a64b88bc7b392106e33d71ac03",
          "action": "add"
        }
      },
      "ProjectEvent": {
        "1": {
          "version": 1,
          "hash": "dc0486c52daebd5e98c2b3b03ffd9a9a14bc3d86d8dc0c23e41ebf6c31fe2ffb",
          "action": "add"
        }
      },
      "ProjectThreadMessage": {
        "1": {
          "version": 1,
          "hash": "99256d7592577d1e37df94a06eabc0a287f2d79e144c51fd719315e278edb46d",
          "action": "add"
        }
      },
      "ProjectMessage": {
        "1": {
          "version": 1,
          "hash": "b5004b6354f71b19c81dd5f4b20bf446e0b959f5608a22707e96b944dd8175b0",
          "action": "add"
        }
      },
      "ProjectRequestResponse": {
        "1": {
          "version": 1,
          "hash": "52162a8a779a4a301d8755691bf4cf994c86b9f650f9e8c8a923b44e635b1bc0",
          "action": "add"
        }
      },
      "ProjectRequest": {
        "1": {
          "version": 1,
          "hash": "dc684135d5a5a48e5fc7988598c1e6e0de76cf1c5995f1c283fcf63d0eb4d24f",
          "action": "add"
        }
      },
      "AnswerProjectPoll": {
        "1": {
          "version": 1,
          "hash": "c83d83a5ba6cc034d5061df200b3f1d029aa770b1e13dbef959bb1790323dc6e",
          "action": "add"
        }
      },
      "ProjectPoll": {
        "1": {
          "version": 1,
          "hash": "ecf69b3b324e0bee9c82295796d44c4e8f796496cdc9db6d4302c2f160566466",
          "action": "add"
        }
      },
      "Project": {
        "1": {
          "version": 1,
          "hash": "de86a1163ddbcd1cc3cc2b1b5dfcb85a8ad9f9d4bbc759c2b1f92a0d0a2ff184",
          "action": "add"
        }
      },
      "ProjectSubmit": {
        "1": {
          "version": 1,
          "hash": "7555ba11ee5a814dcd9c45647300020f7359efc1081559940990cbd745936cac",
          "action": "add"
        }
      },
      "Plan": {
        "1": {
          "version": 1,
          "hash": "ed05cb87aec832098fc464ac36cd6bceaab705463d0d2fa1b2d8e1ccc510018c",
>>>>>>> 17315ab6
          "action": "add"
        }
      }
    }
  }
}<|MERGE_RESOLUTION|>--- conflicted
+++ resolved
@@ -1,15 +1,4 @@
 {
-<<<<<<< HEAD
-  "1": {
-    "release_name": "0.9.1.json"
-  },
-  "dev": {
-    "object_versions": {
-      "PostgreSQLStorePartition": {
-        "1": {
-          "version": 1,
-          "hash": "1a807dcf54f969c53e6f46d62443d4dd83e5f6ff47fb4e9f6381c3374601c818",
-=======
   "dev": {
     "object_versions": {
       "SyftObjectVersioned": {
@@ -1169,7 +1158,6 @@
         "1": {
           "version": 1,
           "hash": "ed05cb87aec832098fc464ac36cd6bceaab705463d0d2fa1b2d8e1ccc510018c",
->>>>>>> 17315ab6
           "action": "add"
         }
       }
