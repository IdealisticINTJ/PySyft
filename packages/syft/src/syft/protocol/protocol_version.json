--- conflicted
+++ resolved
@@ -10,12 +10,6 @@
   },
   "dev": {
     "object_versions": {
-<<<<<<< HEAD
-      "CustomAPIEndpoint": {
-        "1": {
-          "version": 1,
-          "hash": "2a85e44b93c3b41f2d7e8b3d968dd623dbf98728e26de5631c5ac22111100799",
-=======
       "ActionObject": {
         "1": {
           "version": 1,
@@ -626,7 +620,6 @@
         "1": {
           "version": 1,
           "hash": "8753b4ee72d673958783879bc3726c51077bf6a1deca37bacac3f3475605e812",
->>>>>>> ce4ac435
           "action": "add"
         }
       }
