{
  "1": {
    "release_name": "0.8.2.json"
  },
  "2": {
    "release_name": "0.8.3.json"
  },
  "3": {
    "release_name": "0.8.4.json"
  },
  "4": {
    "release_name": "0.8.6.json"
  },
  "dev": {
    "object_versions": {
      "ExecutionOutput": {
        "1": {
          "version": 1,
          "hash": "c2337099eba14767ead75fcc1b1fa265c1898461ede0b5e7758a0e8d11d1757d",
          "action": "remove"
        },
        "2": {
          "version": 2,
          "hash": "854fe9df5bcbb5c7e5b7c467bac423cd98c32f93d6876fea7b8eb6c08f6596da",
          "action": "add"
        }
      },
      "SyftLog": {
        "3": {
          "version": 3,
          "hash": "8964d48238672e0e5d5db6b932cda4ee8eb77581949ab3f7a38a05b1efec13b7",
          "action": "remove"
        },
        "4": {
          "version": 4,
          "hash": "ad6ef18ccd87fced669f3824d27ab423aaf52574b0cd4f720687aeaba77524e5",
          "action": "add"
        }
      },
      "SyncState": {
        "1": {
          "version": 1,
          "hash": "a0616775ec8ef0629e2d91e0df9cc4237ea3674727eda1ce367f1897ee35767d",
          "action": "remove"
        },
        "2": {
          "version": 2,
          "hash": "925f1b8ccd4b9d542700a111f9c4bdd28bfa55978d805ddb2fb3c108cc940d19",
          "action": "add"
        }
      },
<<<<<<< HEAD
      "CustomEndpointActionObject": {
        "1": {
          "version": 1,
          "hash": "642facc6cafbaad4de030a33cd619bd68ac31a32b0db07ddc1c1d5d7f914503e",
          "action": "add"
        }
      },
      "CustomAPIView": {
        "1": {
          "version": 1,
          "hash": "21cada3f8b8609e91e4f01f3bfdbdab3f8b96003163e09dba1c4b31041598ca2",
          "action": "add"
        }
      },
      "PrivateAPIEndpoint": {
        "1": {
          "version": 1,
          "hash": "004ec19753263440e2896b4e35d7a6305322934512f473f37d54043af5726fe6",
          "action": "add"
        }
      },
      "PublicAPIEndpoint": {
        "1": {
          "version": 1,
          "hash": "5589b6bdd045ee9c45987dae78fd5a1124530a6c493e2328b304d9273b75177f",
          "action": "add"
        }
      },
      "UpdateTwinAPIEndpoint": {
        "1": {
          "version": 1,
          "hash": "6c0c6bc042391e60d5c78893f859c8bdec4b45f0bdc7749957a425e041a4096c",
          "action": "add"
        }
      },
      "CreateTwinAPIEndpoint": {
        "1": {
          "version": 1,
          "hash": "98021128a9be0a9a135b43b50cb08f141faed72bc39999a9cedd162bc8814f62",
          "action": "add"
        }
      },
      "TwinAPIEndpoint": {
        "1": {
          "version": 1,
          "hash": "edcd67ab41edfae56deb23d9ef838edc442f587bdb16b8e8c46efa20c04e3c25",
          "action": "add"
=======
      "SyncView": {
        "1": {
          "version": 1,
          "hash": "4e87744e86cd7781e3d5cf4618e63516f3d26309a4da919033dacc5ed338d76d",
          "action": "add"
        }
      },
      "SyncStateItem": {
        "1": {
          "version": 1,
          "hash": "4dbfa0813f5a3f7be0b36249ff2d67e395ad7c9e138c5a122fc7342b8dcc4b92",
          "action": "remove"
>>>>>>> 92feae60
        }
      }
    }
  }
}<|MERGE_RESOLUTION|>--- conflicted
+++ resolved
@@ -49,7 +49,6 @@
           "action": "add"
         }
       },
-<<<<<<< HEAD
       "CustomEndpointActionObject": {
         "1": {
           "version": 1,
@@ -97,7 +96,8 @@
           "version": 1,
           "hash": "edcd67ab41edfae56deb23d9ef838edc442f587bdb16b8e8c46efa20c04e3c25",
           "action": "add"
-=======
+        }
+      },
       "SyncView": {
         "1": {
           "version": 1,
@@ -110,7 +110,6 @@
           "version": 1,
           "hash": "4dbfa0813f5a3f7be0b36249ff2d67e395ad7c9e138c5a122fc7342b8dcc4b92",
           "action": "remove"
->>>>>>> 92feae60
         }
       }
     }
