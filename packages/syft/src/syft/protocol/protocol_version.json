--- conflicted
+++ resolved
@@ -1,5 +1,5 @@
 {
-  "dev": {
+  "1": {
     "object_versions": {
       "PartialSyftObject": {
         "1": {
@@ -953,8 +953,6 @@
         }
       }
     }
-<<<<<<< HEAD
-=======
   },
   "2": {
     "object_versions": {
@@ -1259,6 +1257,5 @@
         }
       }
     }
->>>>>>> ee3031e9
   }
 }