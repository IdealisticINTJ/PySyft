# stdlib
from collections import defaultdict
from collections.abc import Iterable
from collections.abc import MutableMapping
from collections.abc import MutableSequence
import hashlib
import json
from operator import itemgetter
import os
from pathlib import Path
import re
from types import UnionType
import typing
from typing import Any
import warnings

# third party
from packaging.version import parse
from result import OkErr
from result import Result

# relative
from .. import __version__
from ..serde.recursive import TYPE_BANK
from ..service.response import SyftError
from ..service.response import SyftException
from ..service.response import SyftSuccess
from ..types.dicttuple import DictTuple
from ..types.syft_object import SyftBaseObject
from ..util.util import get_dev_mode

PROTOCOL_STATE_FILENAME = "protocol_version.json"
PROTOCOL_TYPE = str | int


def natural_key(key: PROTOCOL_TYPE) -> list[int | str | Any]:
    """Define key for natural ordering of strings."""
    if isinstance(key, int):
        key = str(key)
    return [int(s) if s.isdigit() else s for s in re.split(r"(\d+)", key)]


def sort_dict_naturally(d: dict) -> dict:
    """Sort dictionary by keys in natural order."""
    return {k: d[k] for k in sorted(d.keys(), key=natural_key)}


def data_protocol_file_name() -> str:
    return PROTOCOL_STATE_FILENAME


def data_protocol_dir() -> Path:
    return Path(os.path.abspath(str(Path(__file__).parent)))


def protocol_release_dir() -> Path:
    return data_protocol_dir() / "releases"


<<<<<<< HEAD
def solve_forward_ref(type_annotation: type) -> type:
    if isinstance(type_annotation, ForwardRef):  # type: ignore[unreachable]
        SYFT_OBJECTS = {k.split(".")[-1]: TYPE_BANK[k][7] for k in TYPE_BANK}  # type: ignore[unreachable]
        return _eval_type(type_annotation, {**globals(), **SYFT_OBJECTS}, {})
    return type_annotation
=======
def handle_union_type_klass_name(type_klass_name: str) -> str:
    if type_klass_name == typing.Union.__name__:
        return UnionType.__name__
    return type_klass_name


def handle_annotation_repr_(annotation: type) -> str:
    """Handle typing representation."""
    origin = typing.get_origin(annotation)
    args = typing.get_args(annotation)
    if origin and args:
        args_repr = ", ".join(getattr(arg, "__name__", str(arg)) for arg in args)
        origin_repr = getattr(origin, "__name__", str(origin))

        # Handle typing.Union and types.UnionType
        origin_repr = handle_union_type_klass_name(origin_repr)
        return f"{origin_repr}: [{args_repr}]"
    elif args:
        args_repr = ", ".join(getattr(arg, "__name__", str(arg)) for arg in args)
        return args_repr
    else:
        return repr(annotation)
>>>>>>> 79bb3fcf


class DataProtocol:
    def __init__(self, filename: str, raise_exception: bool = False) -> None:
        self.file_path = data_protocol_dir() / filename
        self.raise_exception = raise_exception
        self.load_state()

    def load_state(self) -> None:
        self.protocol_history = self.read_history()
        self.state = self.build_state()
        self.diff, self.current = self.diff_state(self.state)
        self.protocol_support = self.calculate_supported_protocols()

    @staticmethod
    def _calculate_object_hash(klass: type[SyftBaseObject]) -> str:
        # TODO: this depends on what is marked as serde

        # Rebuild the model to ensure that the fields are up to date
        # and any ForwardRef are resolved
        klass.model_rebuild(force=True)
        field_data = {
            field: handle_annotation_repr_(field_info.rebuild_annotation())
            for field, field_info in sorted(
                klass.model_fields.items(), key=itemgetter(0)
            )
        }
        obj_meta_info = {
            "canonical_name": klass.__canonical_name__,
            "version": klass.__version__,
            "unique_keys": getattr(klass, "__attr_unique__", []),
            "field_data": field_data,
        }

        return hashlib.sha256(json.dumps(obj_meta_info).encode()).hexdigest()

    @staticmethod
    def read_json(file_path: Path) -> dict:
        try:
            return json.loads(file_path.read_text())
        except Exception:
            return {}

    def read_history(self) -> dict:
        protocol_history = self.read_json(self.file_path)

        for version in protocol_history.keys():
            if version == "dev":
                continue
            release_version_path = (
                protocol_release_dir() / protocol_history[version]["release_name"]
            )
            released_version = self.read_json(file_path=release_version_path)
            protocol_history[version] = released_version.get(version, {})

        return protocol_history

    def save_history(self, history: dict) -> None:
        for file_path in protocol_release_dir().iterdir():
            for version in self.read_json(file_path):
                # Skip adding file if the version is not part of the history
                if version not in history.keys():
                    continue
                history[version] = {"release_name": file_path.name}
        self.file_path.write_text(json.dumps(history, indent=2) + "\n")

    @property
    def latest_version(self) -> PROTOCOL_TYPE:
        sorted_versions = sorted(self.protocol_history.keys(), key=natural_key)
        if len(sorted_versions) > 0:
            return sorted_versions[-1] if self.has_dev else int(sorted_versions[-1])
        return "dev"

    @staticmethod
    def _hash_to_sha256(obj_dict: dict) -> str:
        return hashlib.sha256(json.dumps(obj_dict).encode()).hexdigest()

    def build_state(self, stop_key: str | None = None) -> dict:
        sorted_dict = sort_dict_naturally(self.protocol_history)
        state_dict: dict = defaultdict(dict)
        for protocol_number in sorted_dict:
            object_versions = sorted_dict[protocol_number]["object_versions"]
            for canonical_name, versions in object_versions.items():
                for version, object_metadata in versions.items():
                    action = object_metadata["action"]
                    version = object_metadata["version"]
                    hash_str = object_metadata["hash"]
                    state_versions = state_dict[canonical_name]
                    state_version_hashes = [val[0] for val in state_versions.values()]
                    if action == "add" and (
                        str(version) in state_versions.keys()
                        or hash_str in state_version_hashes
                    ):
                        raise Exception(
                            f"Can't add {object_metadata} already in state {versions}"
                        )
                    elif action == "remove" and (
                        str(version) not in state_versions.keys()
                        and hash_str not in state_version_hashes
                    ):
                        raise Exception(
                            f"Can't remove {object_metadata} missing from state {versions} for object {canonical_name}."
                        )
                    if action == "add":
                        state_dict[canonical_name][str(version)] = (
                            hash_str,
                            protocol_number,
                        )
                    elif action == "remove":
                        del state_dict[canonical_name][str(version)]
            # stop early
            if stop_key == protocol_number:
                return state_dict
        return state_dict

    def diff_state(self, state: dict) -> tuple[dict, dict]:
        compare_dict: dict = defaultdict(dict)  # what versions are in the latest code
        object_diff: dict = defaultdict(dict)  # diff in latest code with saved json
        for k in TYPE_BANK:
            (
                nonrecursive,
                serialize,
                deserialize,
                attribute_list,
                exclude_attrs_list,
                serde_overrides,
                hash_exclude_attrs,
                cls,
                attribute_types,
                version,
            ) = TYPE_BANK[k]
            if issubclass(cls, SyftBaseObject):
                canonical_name = cls.__canonical_name__
                hash_str = DataProtocol._calculate_object_hash(cls)

                # build this up for later
                compare_dict[canonical_name][str(version)] = hash_str

                if canonical_name not in state:
                    # new object so its an add
                    object_diff[canonical_name][str(version)] = {}
                    object_diff[canonical_name][str(version)]["version"] = int(version)
                    object_diff[canonical_name][str(version)]["hash"] = hash_str
                    object_diff[canonical_name][str(version)]["action"] = "add"
                    continue

                versions = state[canonical_name]
                if (
                    str(version) in versions.keys()
                    and versions[str(version)][0] == hash_str
                ):
                    # already there so do nothing
                    continue
                elif str(version) in versions.keys():
                    is_protocol_dev = versions[str(version)][1] == "dev"
                    if is_protocol_dev:
                        # force overwrite existing object so its an add
                        object_diff[canonical_name][str(version)] = {}
                        object_diff[canonical_name][str(version)]["version"] = int(
                            version
                        )
                        object_diff[canonical_name][str(version)]["hash"] = hash_str
                        object_diff[canonical_name][str(version)]["action"] = "add"
                        continue

                    error_msg = (
                        f"{canonical_name} for class {cls.__name__} fqn {cls} "
                        + f"version {version} hash has changed. "
                        + f"{hash_str} not in {versions.values()}. "
                        + "Is a unique __canonical_name__ for this subclass missing? "
                        + "If the class has changed you will need to define a new class with the changes, "
                        + "with same __canonical_name__ and bump the __version__ number."
                    )

                    if get_dev_mode() or self.raise_exception:
                        raise Exception(error_msg)
                    else:
                        warnings.warn(error_msg, stacklevel=1, category=UserWarning)
                        break
                else:
                    # new object so its an add
                    object_diff[canonical_name][str(version)] = {}
                    object_diff[canonical_name][str(version)]["version"] = int(version)
                    object_diff[canonical_name][str(version)]["hash"] = hash_str
                    object_diff[canonical_name][str(version)]["action"] = "add"
                    continue

        # now check for remove actions
        for canonical_name in state:
            for version, (hash_str, _) in state[canonical_name].items():
                if canonical_name not in compare_dict:
                    # missing so its a remove
                    object_diff[canonical_name][str(version)] = {}
                    object_diff[canonical_name][str(version)]["version"] = int(version)
                    object_diff[canonical_name][str(version)]["hash"] = hash_str
                    object_diff[canonical_name][str(version)]["action"] = "remove"
                    continue
                versions = compare_dict[canonical_name]
                if str(version) not in versions.keys():
                    # missing so its a remove
                    object_diff[canonical_name][str(version)] = {}
                    object_diff[canonical_name][str(version)]["version"] = int(version)
                    object_diff[canonical_name][str(version)]["hash"] = hash_str
                    object_diff[canonical_name][str(version)]["action"] = "remove"
                    continue
        return object_diff, compare_dict

    def stage_protocol_changes(self) -> Result[SyftSuccess, SyftError]:
        change_count = 0
        current_history = self.protocol_history
        if "dev" not in current_history:
            current_history["dev"] = {}
            current_history["dev"]["object_versions"] = {}
        object_versions = current_history["dev"]["object_versions"]
        for canonical_name, versions in self.diff.items():
            for version, version_metadata in versions.items():
                if canonical_name not in object_versions:
                    object_versions[canonical_name] = {}
                change_count += 1
                action = version_metadata["action"]

                # Allow removal of class that only been staged to dev
                if (
                    action == "remove"
                    and str(version) in object_versions[canonical_name]
                ):
                    # Delete the whole class if only single version exists
                    if len(object_versions[canonical_name]) == 1:
                        del object_versions[canonical_name]
                    else:
                        # In case of multiple versions of the class only delete the selected
                        del object_versions[canonical_name][str(version)]

                else:  # Add or overwrite existing data in dev
                    object_versions[canonical_name][str(version)] = version_metadata

            # Sort the version dict
            object_versions[canonical_name] = sort_dict_naturally(
                object_versions.get(canonical_name, {})
            )

        current_history["dev"]["object_versions"] = object_versions

        # trim empty dev
        if len(current_history["dev"]["object_versions"]) == 0:
            del current_history["dev"]

        self.save_history(current_history)
        self.load_state()
        return SyftSuccess(message=f"{change_count} Protocol Updates Staged to dev")

    def bump_protocol_version(self) -> Result[SyftSuccess, SyftError]:
        if len(self.diff):
            raise Exception(
                "You can't bump the protocol version with unstaged changes."
            )

        keys = self.protocol_history.keys()
        if "dev" not in keys:
            self.validate_release()
            print("You can't bump the protocol if there are no staged changes.")
            return SyftError(
                message="Failed to bump version as there are no staged changes."
            )

        highest_protocol = 0
        for k in self.protocol_history.keys():
            if k == "dev":
                continue
            highest_protocol = max(highest_protocol, int(k))

        next_highest_protocol = highest_protocol + 1
        self.protocol_history[str(next_highest_protocol)] = self.protocol_history["dev"]
        self.freeze_release(self.protocol_history, str(next_highest_protocol))
        del self.protocol_history["dev"]
        self.save_history(self.protocol_history)
        self.load_state()
        return SyftSuccess(message=f"Protocol Updated to {next_highest_protocol}")

    @staticmethod
    def freeze_release(protocol_history: dict, latest_protocol: str) -> None:
        """Freezes latest release as a separate release file."""

        # Get release history
        release_history = protocol_history[latest_protocol]

        # Create new file for the version
        syft_version = parse(__version__)
        release_file_name = f"{syft_version.public}.json"
        release_file = protocol_release_dir() / release_file_name

        # Save the new released version
        release_file.write_text(
            json.dumps({latest_protocol: release_history}, indent=2)
        )

    def validate_release(self) -> None:
        """Validate if latest release name is consistent with syft version"""
        # Read the protocol history
        protocol_history = self.read_json(self.file_path)
        sorted_protocol_versions = sorted(protocol_history.keys(), key=natural_key)

        # Grab the latest protocol
        latest_protocol = (
            sorted_protocol_versions[-1] if len(sorted_protocol_versions) > 0 else None
        )

        # Skip validation if latest protocol is dev
        if latest_protocol is None or latest_protocol == "dev":
            return

        # Get filename of the latest protocol
        release_name = protocol_history[latest_protocol]["release_name"]
        # Extract syft version from release name
        protocol_syft_version = parse(release_name.split(".json")[0])
        current_syft_version = parse(__version__)

        # If base syft version in latest protocol version is not same as current syft version
        # Skip updating the release name
        if protocol_syft_version.base_version != current_syft_version.base_version:
            return

        # Update release name to latest beta, stable or post based on current syft version
        print(
            f"Current release {release_name} will be updated to {current_syft_version}"
        )

        # Get latest protocol file path
        latest_protocol_fp: Path = protocol_release_dir() / release_name

        # New protocol file path
        new_protocol_file_path = (
            protocol_release_dir() / f"{current_syft_version.public}.json"
        )

        # Update older file path to newer file path
        latest_protocol_fp.rename(new_protocol_file_path)
        protocol_history[latest_protocol]["release_name"] = (
            f"{current_syft_version}.json"
        )

        # Save history
        self.file_path.write_text(json.dumps(protocol_history, indent=2) + "\n")

        # Reload protocol
        self.read_history()

    def revert_latest_protocol(self) -> Result[SyftSuccess, SyftError]:
        """Revert latest protocol changes to dev"""

        # Get current protocol history
        protocol_history = self.read_json(self.file_path)

        # Get latest released protocol
        sorted_protocol_versions = sorted(protocol_history.keys(), key=natural_key)
        latest_protocol = (
            sorted_protocol_versions[-1] if len(sorted_protocol_versions) > 0 else None
        )

        # If current protocol is dev, skip revert
        if latest_protocol is None or latest_protocol == "dev":
            return SyftError(message="Revert skipped !! Already running dev protocol.")

        # Read the current released protocol
        release_name = protocol_history[latest_protocol]["release_name"]
        protocol_file_path: Path = protocol_release_dir() / release_name

        released_protocol = self.read_json(protocol_file_path)
        protocol_history["dev"] = released_protocol[latest_protocol]

        # Delete the current released protocol
        protocol_history.pop(latest_protocol)
        protocol_file_path.unlink()

        # Save history
        self.save_history(protocol_history)

    def check_protocol(self) -> Result[SyftSuccess, SyftError]:
        if len(self.diff) != 0:
            return SyftError(message="Protocol Changes Unstaged")
        else:
            return SyftSuccess(message="Protocol Stable")

    def check_or_stage_protocol(self) -> Result[SyftSuccess, SyftError]:
        if not self.check_protocol():
            self.stage_protocol_changes()
        result = self.check_protocol()
        return result

    @property
    def supported_protocols(self) -> list[int | str]:
        """Returns a list of protocol numbers that are marked as supported."""
        supported = []
        for version, is_supported in self.protocol_support.items():
            if is_supported:
                if version != "dev":
                    version = int(version)
                supported.append(version)
        return supported

    def calculate_supported_protocols(self) -> dict:
        protocol_supported = {}
        # go through each historical protocol version
        for v, version_data in self.protocol_history.items():
            # we assume its supported until we prove otherwise
            protocol_supported[v] = True
            # iterate through each object
            for canonical_name, _ in version_data["object_versions"].items():
                if canonical_name not in self.state:
                    protocol_supported[v] = False
                    break
        return protocol_supported

    def get_object_versions(self, protocol: int | str) -> list:
        return self.protocol_history[str(protocol)]["object_versions"]

    @property
    def has_dev(self) -> bool:
        if "dev" in self.protocol_history.keys():
            return True
        return False


def get_data_protocol(raise_exception: bool = False) -> DataProtocol:
    return DataProtocol(
        filename=data_protocol_file_name(),
        raise_exception=raise_exception,
    )


def stage_protocol_changes() -> Result[SyftSuccess, SyftError]:
    data_protocol = get_data_protocol(raise_exception=True)
    return data_protocol.stage_protocol_changes()


def bump_protocol_version() -> Result[SyftSuccess, SyftError]:
    data_protocol = get_data_protocol(raise_exception=True)
    return data_protocol.bump_protocol_version()


def check_or_stage_protocol() -> Result[SyftSuccess, SyftError]:
    data_protocol = get_data_protocol()
    return data_protocol.check_or_stage_protocol()


def debox_arg_and_migrate(arg: Any, protocol_state: dict) -> Any:
    """Debox the argument based on whether it is iterable or single entity."""
    constructor = None
    extra_args = []

    single_entity = False

    if isinstance(arg, OkErr):
        constructor = type(arg)
        arg = arg.value

    if isinstance(arg, MutableMapping):
        iterable_keys: Iterable = arg.keys()
    elif isinstance(arg, MutableSequence):
        iterable_keys = range(len(arg))
    elif isinstance(arg, tuple):
        iterable_keys = range(len(arg))
        constructor = type(arg)
        if isinstance(arg, DictTuple):
            extra_args.append(arg.keys())
        arg = list(arg)
    else:
        iterable_keys = range(1)
        arg = [arg]
        single_entity = True

    for key in iterable_keys:
        _object = arg[key]
        if isinstance(_object, SyftBaseObject):
            current_version = int(_object.__version__)
            migrate_to_version = int(max(protocol_state[_object.__canonical_name__]))
            if current_version > migrate_to_version:  # downgrade
                versions = range(current_version - 1, migrate_to_version - 1, -1)
            else:  # upgrade
                versions = range(current_version + 1, migrate_to_version + 1)
            for version in versions:
                _object = _object.migrate_to(version)
        arg[key] = _object

    wrapped_arg = arg[0] if single_entity else arg
    if constructor is not None:
        wrapped_arg = constructor(wrapped_arg, *extra_args)

    return wrapped_arg


def migrate_args_and_kwargs(
    args: tuple,
    kwargs: dict,
    to_protocol: PROTOCOL_TYPE | None = None,
    to_latest_protocol: bool = False,
) -> tuple[tuple, dict]:
    """Migrate args and kwargs to latest version for given protocol.

    If `to_protocol` is None, then migrate to latest protocol version.

    """
    data_protocol = get_data_protocol()

    if to_protocol is None:
        to_protocol = data_protocol.latest_version if to_latest_protocol else None

    if to_protocol is None:
        raise SyftException("Protocol version missing.")

    # If latest protocol being used is equal to the protocol to be migrate
    # then skip migration of the object
    if to_protocol == data_protocol.latest_version:
        return args, kwargs

    protocol_state = data_protocol.build_state(stop_key=str(to_protocol))

    migrated_kwargs, migrated_args = {}, []

    for param_name, param_val in kwargs.items():
        migrated_val = debox_arg_and_migrate(
            arg=param_val,
            protocol_state=protocol_state,
        )
        migrated_kwargs[param_name] = migrated_val

    for arg in args:
        migrated_val = debox_arg_and_migrate(
            arg=arg,
            protocol_state=protocol_state,
        )
        migrated_args.append(migrated_val)

    return tuple(migrated_args), migrated_kwargs<|MERGE_RESOLUTION|>--- conflicted
+++ resolved
@@ -57,13 +57,7 @@
     return data_protocol_dir() / "releases"
 
 
-<<<<<<< HEAD
-def solve_forward_ref(type_annotation: type) -> type:
-    if isinstance(type_annotation, ForwardRef):  # type: ignore[unreachable]
-        SYFT_OBJECTS = {k.split(".")[-1]: TYPE_BANK[k][7] for k in TYPE_BANK}  # type: ignore[unreachable]
-        return _eval_type(type_annotation, {**globals(), **SYFT_OBJECTS}, {})
-    return type_annotation
-=======
+
 def handle_union_type_klass_name(type_klass_name: str) -> str:
     if type_klass_name == typing.Union.__name__:
         return UnionType.__name__
@@ -86,7 +80,6 @@
         return args_repr
     else:
         return repr(annotation)
->>>>>>> 79bb3fcf
 
 
 class DataProtocol:
