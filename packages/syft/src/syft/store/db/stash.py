# stdlib
from collections.abc import Callable
from functools import wraps
import inspect
from typing import Any
from typing import Generic
from typing import ParamSpec
from typing import Set  # noqa: UP035
from typing import cast
from typing import get_args

# third party
from pydantic import ValidationError
import sqlalchemy as sa
from sqlalchemy import Row
from sqlalchemy import Table
from sqlalchemy import func
from sqlalchemy import select
from sqlalchemy.orm import Session
from typing_extensions import Self
from typing_extensions import TypeVar

# relative
from ...serde.json_serde import deserialize_json
from ...serde.json_serde import is_json_primitive
from ...serde.json_serde import serialize_json
from ...server.credentials import SyftVerifyKey
from ...service.action.action_permissions import ActionObjectEXECUTE
from ...service.action.action_permissions import ActionObjectOWNER
from ...service.action.action_permissions import ActionObjectPermission
from ...service.action.action_permissions import ActionObjectREAD
from ...service.action.action_permissions import ActionObjectWRITE
from ...service.action.action_permissions import ActionPermission
from ...service.action.action_permissions import StoragePermission
from ...service.user.user_roles import ServiceRole
from ...types.errors import SyftException
from ...types.result import as_result
from ...types.syft_metaclass import Empty
from ...types.syft_object import SyftObject
from ...types.uid import UID
from ..document_store_errors import NotFoundException
from ..document_store_errors import StashException
from .db import DBManager
from .db import SQLiteDBManager
from .query import Query
from .schema import Base
from .schema import create_table
<<<<<<< HEAD
from .sqlite import SQLiteDBManager
from .sqlite_db import DBManager
=======
>>>>>>> 3451ead0

StashT = TypeVar("StashT", bound=SyftObject)
T = TypeVar("T")
P = ParamSpec("P")


def parse_filters(filter_dict: dict[str, Any] | None) -> list[tuple[str, str, Any]]:
    # NOTE using django style filters, e.g. {"age__gt": 18}
    if filter_dict is None:
        return []
    filters = []
    for key, value in filter_dict.items():
        key_split = key.split("__")
        # Operator is eq if not specified
        if len(key_split) == 1:
            field, operator = key, "eq"
        elif len(key_split) == 2:
            field, operator = key_split
        filters.append((field, operator, value))
    return filters


def with_session(func: Callable[P, T]) -> Callable[P, T]:  # type: ignore
    """
    Decorator to inject a session into the function kwargs if it is not provided.

    TODO: This decorator is a temporary fix, we want to move to a DI approach instead:
    move db connection and session to context, and pass context to all stash methods.
    """

    # inspect if the function has a session kwarg
    sig = inspect.signature(func)
    inject_session: bool = "session" in sig.parameters

    @wraps(func)
    def wrapper(self: "ObjectStash[StashT]", *args: Any, **kwargs: Any) -> Any:
        if inject_session and kwargs.get("session") is None:
            with self.sessionmaker() as session:
                kwargs["session"] = session
                return func(self, *args, **kwargs)
        return func(self, *args, **kwargs)

    return wrapper  # type: ignore


class ObjectStash(Generic[StashT]):
    table: Table
    object_type: type[SyftObject]
    allow_any_type: bool = False

    def __init__(self, store: DBManager) -> None:
        self.db = store
        self.object_type = self.get_object_type()
        self.table = create_table(self.object_type, self.dialect)
        self.sessionmaker = self.db.sessionmaker

    @property
    def dialect(self) -> sa.engine.interfaces.Dialect:
        return self.db.engine.dialect

    @classmethod
    def get_object_type(cls) -> type[StashT]:
        """
        Get the object type this stash is storing. This is the generic argument of the
        ObjectStash class.
        """
        generic_args = get_args(cls.__orig_bases__[0])
        if len(generic_args) != 1:
            raise TypeError("ObjectStash must have a single generic argument")
        elif not issubclass(generic_args[0], SyftObject):
            raise TypeError(
                "ObjectStash generic argument must be a subclass of SyftObject"
            )
        return generic_args[0]

    @with_session
    def __len__(self, session: Session = None) -> int:
        return session.query(self.table).count()

    @classmethod
    def random(cls, **kwargs: dict) -> Self:
        db_manager = SQLiteDBManager.random(**kwargs)
        stash = cls(store=db_manager)
        stash.db.init_tables()
        return stash

    def _is_sqlite(self) -> bool:
        return self.db.engine.dialect.name == "sqlite"

    @property
    def server_uid(self) -> UID:
        return self.db.server_uid

    @property
    def root_verify_key(self) -> SyftVerifyKey:
        return self.db.root_verify_key

    @property
    def _data(self) -> list[StashT]:
        return self.get_all(self.root_verify_key, has_permission=True).unwrap()

    def query(self, object_type: type[SyftObject] | None = None) -> Query:
        """Creates a query for this stash's object type and SQL dialect."""
        object_type = object_type or self.object_type
        return Query.create(object_type, self.dialect)

    @as_result(StashException)
    def check_type(self, obj: T, type_: type) -> T:
        if not isinstance(obj, type_):
            raise StashException(f"{type(obj)} does not match required type: {type_}")
        return cast(T, obj)

    @property
    def session(self) -> Session:
        return self.db.session

    def _drop_table(self) -> None:
        table_name = self.object_type.__canonical_name__
        if table_name in Base.metadata.tables:
            Base.metadata.tables[table_name].drop(self.db.engine)
        else:
            raise StashException(f"Table {table_name} does not exist")

    def _print_query(self, stmt: sa.sql.select) -> None:
        print(
            stmt.compile(
                compile_kwargs={"literal_binds": True},
                dialect=self.db.engine.dialect,
            )
        )

    @property
    def unique_fields(self) -> list[str]:
        return getattr(self.object_type, "__attr_unique__", [])

    @with_session
    def is_unique(self, obj: StashT, session: Session = None) -> bool:
        unique_fields = self.unique_fields
        if not unique_fields:
            return True

        filters = []
        for field_name in unique_fields:
            field_value = getattr(obj, field_name, None)
            if not is_json_primitive(field_value):
                raise StashException(
                    f"Cannot check uniqueness of non-primitive field {field_name}"
                )
            if field_value is None:
                continue
            filters.append((field_name, "eq", field_value))

        query = self.query()
        query = query.filter_or(
            *filters,
        )

        results = query.execute(session).all()

        if len(results) > 1:
            return False
        elif len(results) == 1:
            result = results[0]
            return result.id == obj.id
        return True

    @with_session
    def exists(
        self, credentials: SyftVerifyKey, uid: UID, session: Session = None
    ) -> bool:
        # TODO should be @as_result
        # TODO needs credentials check?
        # TODO use COUNT(*) instead of SELECT
        query = self.query().filter("id", "eq", uid)
        result = query.execute(session).first()
        return result is not None

    @as_result(SyftException, StashException, NotFoundException)
    @with_session
    def get_by_uid(
        self,
        credentials: SyftVerifyKey,
        uid: UID,
        has_permission: bool = False,
        session: Session = None,
    ) -> StashT:
        return self.get_one(
            credentials=credentials,
            filters={"id": uid},
            has_permission=has_permission,
            session=session,
        ).unwrap()

    def _get_field_filter(
        self,
        field_name: str,
        field_value: Any,
        table: Table | None = None,
    ) -> sa.sql.elements.BinaryExpression:
        table = table if table is not None else self.table
        if field_name == "id":
            uid_field_value = UID(field_value)
            return table.c.id == uid_field_value

        json_value = serialize_json(field_value)
        if self.db.engine.dialect.name == "sqlite":
            return table.c.fields[field_name] == func.json_quote(json_value)
        elif self.db.engine.dialect.name == "postgresql":
            return table.c.fields[field_name].astext == json_value

    @as_result(SyftException, StashException, NotFoundException)
    def get_index(
        self, credentials: SyftVerifyKey, index: int, has_permission: bool = False
    ) -> StashT:
        order_by, sort_order = self.object_type.__order_by__
        if index < 0:
            index = -1 - index
            sort_order = "desc" if sort_order == "asc" else "asc"

        items = self.get_all(
            credentials,
            has_permission=has_permission,
            limit=1,
            offset=index,
            order_by=order_by,
            sort_order=sort_order,
        ).unwrap()

        if len(items) == 0:
            raise NotFoundException(f"No item found at index {index}")
        return items[0]

    def row_as_obj(self, row: Row) -> StashT:
        # TODO make unwrappable serde
        return deserialize_json(row.fields)

    @with_session
    def get_role(
        self, credentials: SyftVerifyKey, session: Session = None
    ) -> ServiceRole:
        # relative
        from ...service.user.user import User

        # TODO error handling
        if Base.metadata.tables.get("User") is None:
            # if User table does not exist, we assume the user is a guest
            # this happens when we create stashes in tests
            return ServiceRole.GUEST

        query = self.query(User).filter("verify_key", "eq", credentials)
        user = query.execute(session).first()
        if user is None:
            return ServiceRole.GUEST

        return self.row_as_obj(user).role

    def _get_permission_filter_from_permisson(
        self,
        permission: ActionObjectPermission,
    ) -> sa.sql.elements.BinaryExpression:
        permission_string = permission.permission_string
        compound_permission_string = permission.compound_permission_string

        if self.db.engine.dialect.name == "postgresql":
            permission_string = [permission_string]  # type: ignore
            compound_permission_string = [compound_permission_string]  # type: ignore
        return sa.or_(
            self.table.c.permissions.contains(permission_string),
            self.table.c.permissions.contains(compound_permission_string),
        )

    @with_session
    def _apply_permission_filter(
        self,
        stmt: T,
        *,
        credentials: SyftVerifyKey,
        permission: ActionPermission = ActionPermission.READ,
        has_permission: bool = False,
        session: Session = None,
    ) -> T:
        if has_permission:
            # ignoring permissions
            return stmt
        role = self.get_role(credentials, session=session)
        if role in (ServiceRole.ADMIN, ServiceRole.DATA_OWNER):
            # admins and data owners have all permissions
            return stmt

        action_object_permission = ActionObjectPermission(
            uid=UID(),  # dummy uid, we just need the permission string
            credentials=credentials,
            permission=permission,
        )

        stmt = stmt.where(
            self._get_permission_filter_from_permisson(
                permission=action_object_permission
            )
        )
        return stmt

    @as_result(SyftException, StashException)
    @with_session
    def set(
        self,
        credentials: SyftVerifyKey,
        obj: StashT,
        add_permissions: list[ActionObjectPermission] | None = None,
        add_storage_permission: bool = True,  # TODO: check the default value
        ignore_duplicates: bool = False,
        session: Session = None,
    ) -> StashT:
        if not self.allow_any_type:
            self.check_type(obj, self.object_type).unwrap()
        uid = obj.id

        # check if the object already exists
        if self.exists(credentials, uid) or not self.is_unique(obj):
            if ignore_duplicates:
                return obj
            unique_fields_str = ", ".join(self.unique_fields)
            raise StashException(
                public_message=f"Duplication Key Error for {obj}.\n"
                f"The fields that should be unique are {unique_fields_str}."
            )

        permissions = self.get_ownership_permissions(uid, credentials)
        if add_permissions is not None:
            add_permission_strings = [p.permission_string for p in add_permissions]
            permissions.extend(add_permission_strings)

        storage_permissions = []
        if add_storage_permission:
            storage_permissions.append(
                self.server_uid.no_dash,
            )

        fields = serialize_json(obj)
        try:
            # check if the fields are deserializable
            # TODO: Ideally, we want to make sure we don't serialize what we cannot deserialize
            #       and remove this check.
            deserialize_json(fields)
        except Exception as e:
            raise StashException(
                f"Error serializing object: {e}. Some fields are invalid."
            )

        # create the object with the permissions
        stmt = self.table.insert().values(
            id=uid,
            fields=fields,
            permissions=permissions,
            storage_permissions=storage_permissions,
        )
        session.execute(stmt)
        session.commit()
        return self.get_by_uid(credentials, uid, session=session).unwrap()

    @as_result(ValidationError, AttributeError)
    def apply_partial_update(
        self, original_obj: StashT, update_obj: SyftObject
    ) -> StashT:
        for key, value in update_obj.__dict__.items():
            if value is Empty:
                continue

            if key in original_obj.__dict__:
                setattr(original_obj, key, value)
            else:
                raise AttributeError(
                    f"{type(update_obj).__name__}.{key} not found in {type(original_obj).__name__}"
                )

        # validate the new fields
        self.object_type.model_validate(original_obj)
        return original_obj

    @as_result(StashException, NotFoundException, AttributeError, ValidationError)
    @with_session
    def update(
        self,
        credentials: SyftVerifyKey,
        obj: StashT,
        has_permission: bool = False,
        session: Session = None,
    ) -> StashT:
        """
        NOTE: We cannot do partial updates on the database,
        because we are using computed fields that are not known to the DB:
        - serialize_json will add computed fields to the JSON stored in the database
        - If we update a single field in the JSON, the computed fields can get out of sync.
        - To fix, we either need db-supported computed fields, or know in our ORM which fields should be re-computed.
        """

        if not isinstance(obj, self.object_type):
            original_obj = self.get_by_uid(
                credentials, obj.id, session=session
            ).unwrap()
            obj = self.apply_partial_update(
                original_obj=original_obj, update_obj=obj
            ).unwrap()

        # TODO has_permission is not used
        if not self.is_unique(obj):
            raise StashException(f"Some fields are not unique for {type(obj).__name__}")

        stmt = self.table.update().where(self._get_field_filter("id", obj.id))
        stmt = self._apply_permission_filter(
            stmt,
            credentials=credentials,
            permission=ActionPermission.WRITE,
            has_permission=has_permission,
            session=session,
        )
        fields = serialize_json(obj)
        try:
            deserialize_json(fields)
        except Exception as e:
            raise StashException(
                f"Error serializing object: {e}. Some fields are invalid."
            )
        stmt = stmt.values(fields=fields)

        result = session.execute(stmt)
        session.commit()
        if result.rowcount == 0:
            raise NotFoundException(
                f"{self.object_type.__name__}: {obj.id} not found or no permission to update."
            )
        return self.get_by_uid(credentials, obj.id).unwrap()

    @as_result(StashException, NotFoundException)
    @with_session
    def delete_by_uid(
        self,
        credentials: SyftVerifyKey,
        uid: UID,
        has_permission: bool = False,
        session: Session = None,
    ) -> UID:
        stmt = self.table.delete().where(self._get_field_filter("id", uid))
        stmt = self._apply_permission_filter(
            stmt,
            credentials=credentials,
            permission=ActionPermission.WRITE,
            has_permission=has_permission,
            session=session,
        )
        result = session.execute(stmt)
        session.commit()
        if result.rowcount == 0:
            raise NotFoundException(
                f"{self.object_type.__name__}: {uid} not found or no permission to delete."
            )
        return uid

    @as_result(StashException)
    @with_session
    def get_one(
        self,
        credentials: SyftVerifyKey,
        filters: dict[str, Any] | None = None,
        has_permission: bool = False,
        order_by: str | None = None,
        sort_order: str | None = None,
        offset: int = 0,
        session: Session = None,
    ) -> StashT:
        """
        Get first objects from the stash, optionally filtered.

        Args:
            credentials (SyftVerifyKey): credentials of the user
            filters (dict[str, Any] | None, optional): dictionary of filters,
                where the key is the field name and the value is the filter value.
                Operators other than equals can be used in the key,
                e.g. {"name": "Bob", "friends__contains": "Alice"}. Defaults to None.
            has_permission (bool, optional): If True, overrides the permission check.
                Defaults to False.
            order_by (str | None, optional): If provided, the results will be ordered by this field.
                If not provided, the default order and field defined on the SyftObject.__order_by__ are used.
                Defaults to None.
            sort_order (str | None, optional): "asc" or "desc" If not defined,
                the default order defined on the SyftObject.__order_by__ is used.
                Defaults to None.
            offset (int, optional): offset the results. Defaults to 0.

        Returns:
            list[StashT]: list of objects.
        """
        query = self.query()

        if not has_permission:
            role = self.get_role(credentials, session=session)
            query = query.with_permissions(credentials, role)

        for field_name, operator, field_value in parse_filters(filters):
            query = query.filter(field_name, operator, field_value)

        query = query.order_by(order_by, sort_order).offset(offset).limit(1)
        result = query.execute(session).first()
        if result is None:
            raise NotFoundException(f"{self.object_type.__name__}: not found")

        return self.row_as_obj(result)

    @as_result(StashException)
    @with_session
    def get_all(
        self,
        credentials: SyftVerifyKey,
        filters: dict[str, Any] | None = None,
        has_permission: bool = False,
        order_by: str | None = None,
        sort_order: str | None = None,
        limit: int | None = None,
        offset: int = 0,
        session: Session = None,
    ) -> list[StashT]:
        """
        Get all objects from the stash, optionally filtered.

        Args:
            credentials (SyftVerifyKey): credentials of the user
            filters (dict[str, Any] | None, optional): dictionary of filters,
                where the key is the field name and the value is the filter value.
                Operators other than equals can be used in the key,
                e.g. {"name": "Bob", "friends__contains": "Alice"}. Defaults to None.
            has_permission (bool, optional): If True, overrides the permission check.
                Defaults to False.
            order_by (str | None, optional): If provided, the results will be ordered by this field.
                If not provided, the default order and field defined on the SyftObject.__order_by__ are used.
                Defaults to None.
            sort_order (str | None, optional): "asc" or "desc" If not defined,
                the default order defined on the SyftObject.__order_by__ is used.
                Defaults to None.
            limit (int | None, optional): limit the number of results. Defaults to None.
            offset (int, optional): offset the results. Defaults to 0.

        Returns:
            list[StashT]: list of objects.
        """
        query = self.query()

        if not has_permission:
            role = self.get_role(credentials, session=session)
            query = query.with_permissions(credentials, role)

        for field_name, operator, field_value in parse_filters(filters):
            query = query.filter(field_name, operator, field_value)

        query = query.order_by(order_by, sort_order).limit(limit).offset(offset)
        result = query.execute(session).all()
        return [self.row_as_obj(row) for row in result]

    # PERMISSIONS
    def get_ownership_permissions(
        self, uid: UID, credentials: SyftVerifyKey
    ) -> list[str]:
        return [
            ActionObjectOWNER(uid=uid, credentials=credentials).permission_string,
            ActionObjectWRITE(uid=uid, credentials=credentials).permission_string,
            ActionObjectREAD(uid=uid, credentials=credentials).permission_string,
            ActionObjectEXECUTE(uid=uid, credentials=credentials).permission_string,
        ]

    @as_result(NotFoundException)
    @with_session
    def add_permissions(
        self, permissions: list[ActionObjectPermission], session: Session = None
    ) -> None:
        # TODO: should do this in a single transaction
        # TODO add error handling
        for permission in permissions:
            self.add_permission(permission, session=session).unwrap()
        return None

    @as_result(NotFoundException)
    @with_session
    def add_permission(
        self, permission: ActionObjectPermission, session: Session = None
    ) -> None:
        # TODO add error handling
        stmt = self.table.update().where(self.table.c.id == permission.uid)
        if self._is_sqlite():
            stmt = stmt.values(
                permissions=func.json_insert(
                    self.table.c.permissions,
                    "$[#]",
                    permission.permission_string,
                )
            )
        else:
            stmt = stmt.values(
                permissions=func.array_append(
                    self.table.c.permissions, permission.permission_string
                )
            )

        result = session.execute(stmt)
        session.commit()
        if result.rowcount == 0:
            raise NotFoundException(
                f"{self.object_type.__name__}: {permission.uid} not found or no permission to change."
            )

    @with_session
    def remove_permission(
        self, permission: ActionObjectPermission, session: Session = None
    ) -> None:
        # TODO not threadsafe
        try:
            permissions = self._get_permissions_for_uid(permission.uid).unwrap()
            permissions.remove(permission.permission_string)
        except (NotFoundException, KeyError):
            # TODO add error handling to permissions
            return None

        stmt = (
            self.table.update()
            .where(self.table.c.id == permission.uid)
            .values(permissions=list(permissions))
        )
        session.execute(stmt)
        session.commit()
        return None

    @with_session
    def has_permission(
        self, permission: ActionObjectPermission, session: Session = None
    ) -> bool:
        if self.get_role(permission.credentials, session=session) in (
            ServiceRole.ADMIN,
            ServiceRole.DATA_OWNER,
        ):
            return True
        return self.has_permissions([permission], session=session)

    @with_session
    def has_permissions(
        self, permissions: list[ActionObjectPermission], session: Session = None
    ) -> bool:
        # TODO: we should use a permissions table to check all permissions at once

        permission_filters = [
            sa.and_(
                self._get_field_filter("id", p.uid),
                self._get_permission_filter_from_permisson(permission=p),
            )
            for p in permissions
        ]

        stmt = self.table.select().where(
            sa.and_(
                *permission_filters,
            ),
        )
        result = session.execute(stmt).first()
        return result is not None

    @as_result(StashException)
    @with_session
    def _get_permissions_for_uid(self, uid: UID, session: Session = None) -> Set[str]:  # noqa: UP006
        stmt = select(self.table.c.permissions).where(self.table.c.id == uid)
        result = session.execute(stmt).scalar_one_or_none()
        if result is None:
            raise NotFoundException(f"No permissions found for uid: {uid}")
        return set(result)

    @as_result(StashException)
    @with_session
    def get_all_permissions(self, session: Session = None) -> dict[UID, Set[str]]:  # noqa: UP006
        stmt = select(self.table.c.id, self.table.c.permissions)
        results = session.execute(stmt).all()
        return {UID(row.id): set(row.permissions) for row in results}

    # STORAGE PERMISSIONS
    @with_session
    def has_storage_permission(
        self, permission: StoragePermission, session: Session = None
    ) -> bool:
        return self.has_storage_permissions([permission], session=session)

    @as_result(StashException)
    @with_session
    def get_all_storage_permissions(
        self, session: Session = None
    ) -> dict[UID, Set[UID]]:  # noqa: UP006
        stmt = select(self.table.c.id, self.table.c.storage_permissions)
        results = session.execute(stmt).all()

        return {
            UID(row.id): {UID(uid) for uid in row.storage_permissions}
            for row in results
        }

    @as_result(NotFoundException)
    @with_session
    def add_storage_permission(
        self, permission: StoragePermission, session: Session = None
    ) -> None:
        stmt = self.table.update().where(self.table.c.id == permission.uid)
        if self._is_sqlite():
            stmt = stmt.values(
                storage_permissions=func.json_insert(
                    self.table.c.storage_permissions,
                    "$[#]",
                    permission.permission_string,
                )
            )
        else:
            stmt = stmt.values(
                permissions=func.array_append(
                    self.table.c.storage_permissions, permission.server_uid.no_dash
                )
            )

        result = session.execute(stmt)
        session.commit()
        if result.rowcount == 0:
            raise NotFoundException(
                f"{self.object_type.__name__}: {permission.uid} not found or no permission to change."
            )
        return None

    @with_session
    def has_storage_permissions(
        self, permissions: list[StoragePermission], session: Session = None
    ) -> bool:
        permission_filters = [
            sa.and_(
                self._get_field_filter("id", p.uid),
                self.table.c.storage_permissions.contains(
                    p.server_uid.no_dash
                    if self._is_sqlite()
                    else [p.server_uid.no_dash]
                ),
            )
            for p in permissions
        ]

        stmt = self.table.select().where(
            sa.and_(
                *permission_filters,
            )
        )
        result = session.execute(stmt).first()
        return result is not None

    @with_session
    def remove_storage_permission(
        self, permission: StoragePermission, session: Session = None
    ) -> None:
        # TODO not threadsafe
        try:
            permissions = self._get_storage_permissions_for_uid(permission.uid).unwrap()
            permissions.remove(permission.server_uid)
        except (NotFoundException, KeyError):
            # TODO add error handling to permissions
            return None

        stmt = (
            self.table.update()
            .where(self.table.c.id == permission.uid)
            .values(storage_permissions=[str(uid) for uid in permissions])
        )
        session.execute(stmt)
        session.commit()
        return None

    @as_result(StashException)
    @with_session
    def _get_storage_permissions_for_uid(
        self, uid: UID, session: Session = None
    ) -> Set[UID]:  # noqa: UP006
        stmt = select(self.table.c.id, self.table.c.storage_permissions).where(
            self.table.c.id == uid
        )
        result = session.execute(stmt).first()
        if result is None:
            raise NotFoundException(f"No storage permissions found for uid: {uid}")
        return {UID(uid) for uid in result.storage_permissions}

    @as_result(NotFoundException)
    @with_session
    def add_storage_permissions(
        self, permissions: list[StoragePermission], session: Session = None
    ) -> None:
        for permission in permissions:
            self.add_storage_permission(permission, session=session).unwrap()<|MERGE_RESOLUTION|>--- conflicted
+++ resolved
@@ -41,15 +41,10 @@
 from ..document_store_errors import NotFoundException
 from ..document_store_errors import StashException
 from .db import DBManager
-from .db import SQLiteDBManager
 from .query import Query
 from .schema import Base
 from .schema import create_table
-<<<<<<< HEAD
 from .sqlite import SQLiteDBManager
-from .sqlite_db import DBManager
-=======
->>>>>>> 3451ead0
 
 StashT = TypeVar("StashT", bound=SyftObject)
 T = TypeVar("T")
