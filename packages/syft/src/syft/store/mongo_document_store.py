--- conflicted
+++ resolved
@@ -189,15 +189,10 @@
                 collection.drop_index(index_or_name=index_name)
             except Exception:
                 raise SyftException(
-<<<<<<< HEAD
-                    public_message=f"Failed to drop index for object: {object_name} \
-                        with index keys: {current_index_keys}"
-=======
                     public_message=(
                         f"Failed to drop index for object: {object_name}"
                         f" with index keys: {current_index_keys}"
                     )
->>>>>>> 23910624
                 )
 
         # If no new indexes, then skip index creation
@@ -622,14 +617,9 @@
             )
         else:
             raise SyftException(
-<<<<<<< HEAD
-                public_message=f"the server_uid {storage_permission.server_uid} \
-                    does not exist in the storage permission!"
-=======
                 public_message=(
                     f"the server_uid {storage_permission.server_uid} does not exist in the storage permission!"
                 )
->>>>>>> 23910624
             )
 
     def _get_storage_permissions_for_uid(self, uid: UID) -> Set[UID]:  # noqa: UP006
