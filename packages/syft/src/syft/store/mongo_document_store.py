# stdlib
from typing import Any
from typing import Dict
from typing import List
from typing import Optional
from typing import Type

# third party
from pymongo import ASCENDING
from pymongo.collection import Collection as MongoCollection
from result import Err
from result import Ok
from result import Result
from typing_extensions import Self

# relative
from ..node.credentials import SyftVerifyKey
from ..serde.deserialize import _deserialize
from ..serde.serializable import serializable
from ..serde.serialize import _serialize
from ..service.action.action_permissions import ActionObjectEXECUTE
from ..service.action.action_permissions import ActionObjectOWNER
from ..service.action.action_permissions import ActionObjectPermission
from ..service.action.action_permissions import ActionObjectREAD
from ..service.action.action_permissions import ActionObjectWRITE
from ..service.action.action_permissions import ActionPermission
from ..service.response import SyftSuccess
from ..types.syft_object import StorableObjectType
from ..types.syft_object import SyftBaseObject
from ..types.syft_object import SyftObject
from ..types.transforms import TransformContext
from ..types.transforms import transform
from ..types.transforms import transform_method
from ..types.uid import UID
from .document_store import DocumentStore
from .document_store import PartitionKey
from .document_store import QueryKey
from .document_store import QueryKeys
from .document_store import StoreConfig
from .document_store import StorePartition
from .locks import LockingConfig
from .locks import NoLockingConfig
from .mongo_client import MongoClient
from .mongo_client import MongoStoreClientConfig


@serializable()
class MongoDict(SyftBaseObject):
    keys: List[Any]
    values: List[Any]

    @property
    def dict(self) -> Dict[Any, Any]:
        return dict(zip(self.keys, self.values))

    @staticmethod
    def from_dict(input: Dict[Any, Any]) -> Self:
        return MongoDict(keys=list(input.keys()), values=list(input.values()))

    def __repr__(self):
        return self.dict.__repr__()


class MongoBsonObject(StorableObjectType, dict):
    pass


def _repr_debug_(value: Any) -> str:
    if hasattr(value, "_repr_debug_"):
        return value._repr_debug_()
    return repr(value)


def to_mongo(context: TransformContext) -> TransformContext:
    output = {}
    unique_keys_dict = context.obj._syft_unique_keys_dict()
    search_keys_dict = context.obj._syft_searchable_keys_dict()
    all_dict = unique_keys_dict
    all_dict.update(search_keys_dict)
    for k in all_dict:
        value = getattr(context.obj, k, "")
        # if the value is a method, store its value
        if callable(value):
            output[k] = value()
        else:
            output[k] = value

    if "id" in context.output:
        output["_id"] = context.output["id"]
    output["__canonical_name__"] = context.obj.__canonical_name__
    output["__version__"] = context.obj.__version__
    output["__blob__"] = _serialize(context.obj, to_bytes=True)
    output["__arepr__"] = _repr_debug_(context.obj)  # a comes first in alphabet
    context.output = output
    return context


@transform(SyftObject, MongoBsonObject)
def syft_obj_to_mongo():
    return [to_mongo]


@transform_method(MongoBsonObject, SyftObject)
def from_mongo(
    storage_obj: Dict, context: Optional[TransformContext] = None
) -> SyftObject:
    return _deserialize(storage_obj["__blob__"], from_bytes=True)


@serializable(attrs=["storage_type"])
class MongoStorePartition(StorePartition):
    """Mongo StorePartition

    Parameters:
        `settings`: PartitionSettings
            PySyft specific settings, used for partitioning and indexing.
        `store_config`: MongoStoreConfig
            Mongo specific configuration
    """

    storage_type: StorableObjectType = MongoBsonObject

    def init_store(self) -> Result[Ok, Err]:
        store_status = super().init_store()
        if store_status.is_err():
            return store_status

        client = MongoClient(config=self.store_config.client_config)

        collection_status = client.with_collection(
            collection_settings=self.settings, store_config=self.store_config
        )
        if collection_status.is_err():
            return collection_status

        collection_permissions_status = client.with_collection_permissions(
            collection_settings=self.settings, store_config=self.store_config
        )
        if collection_permissions_status.is_err():
            return collection_permissions_status

        self._collection = collection_status.ok()
        self._permissions = collection_permissions_status.ok()

        return self._create_update_index()

    # Potentially thread-unsafe methods.
    #
    # CAUTION:
    #       * Don't use self.lock here.
    #       * Do not call the public thread-safe methods here(with locking).
    # These methods are called from the public thread-safe API, and will hang the process.

    def _create_update_index(self) -> Result[Ok, Err]:
        """Create or update mongo database indexes"""
        collection_status = self.collection
        if collection_status.is_err():
            return collection_status
        collection: MongoCollection = collection_status.ok()

        def check_index_keys(current_keys, new_index_keys):
            current_keys.sort()
            new_index_keys.sort()
            return current_keys == new_index_keys

        syft_obj = self.settings.object_type

        unique_attrs = getattr(syft_obj, "__attr_unique__", [])
        object_name = syft_obj.__canonical_name__

        new_index_keys = [(attr, ASCENDING) for attr in unique_attrs]

        try:
            current_indexes = collection.index_information()
        except BaseException as e:
            return Err(str(e))
        index_name = f"{object_name}_index_name"

        current_index_keys = current_indexes.get(index_name, None)

        if current_index_keys is not None:
            keys_same = check_index_keys(current_index_keys["key"], new_index_keys)
            if keys_same:
                return Ok()

            # Drop current index, since incompatible with current object
            try:
                collection.drop_index(index_or_name=index_name)
            except Exception:
                return Err(
                    f"Failed to drop index for object: {object_name} with index keys: {current_index_keys}"
                )

        # If no new indexes, then skip index creation
        if len(new_index_keys) == 0:
            return Ok()

        try:
            collection.create_index(new_index_keys, unique=True, name=index_name)
        except Exception:
            return Err(
                f"Failed to create index for {object_name} with index keys: {new_index_keys}"
            )

        return Ok()

    @property
    def collection(self) -> Result[MongoCollection, Err]:
        if not hasattr(self, "_collection"):
            res = self.init_store()
            if res.is_err():
                return res

        return Ok(self._collection)

    @property
    def permissions(self) -> Result[MongoCollection, Err]:
        if not hasattr(self, "_permissions"):
            res = self.init_store()
            if res.is_err():
                return res

        return Ok(self._permissions)

    def _set(
        self,
        credentials: SyftVerifyKey,
        obj: SyftObject,
        add_permissions: Optional[List[ActionObjectPermission]] = None,
        ignore_duplicates: bool = False,
    ) -> Result[SyftObject, str]:
        write_permission = ActionObjectWRITE(uid=obj.id, credentials=credentials)
        can_write = self.has_permission(write_permission)

        store_query_key: QueryKey = self.settings.store_key.with_obj(obj)
        collection_status = self.collection
        if collection_status.is_err():
            return collection_status
        collection: MongoCollection = collection_status.ok()

        store_key_exists = (
            collection.find_one(store_query_key.as_dict_mongo) is not None
        )
        if (not store_key_exists) and (not self.item_keys_exist(obj, collection)):
            # attempt to claim ownership for writing
            ownership_result = self.take_ownership(uid=obj.id, credentials=credentials)
            can_write: bool = ownership_result.is_ok()
        elif not ignore_duplicates:
            unique_query_keys: QueryKeys = self.settings.unique_keys.with_obj(obj)
            keys = ", ".join(f"`{key.key}`" for key in unique_query_keys.all)
            return Err(
                f"Duplication Key Error for {obj}.\n"
                f"The fields that should be unique are {keys}."
            )
        else:
            # we are not throwing an error, because we are ignoring duplicates
            # we are also not writing though
            return Ok(obj)

        if can_write:
            storage_obj = obj.to(self.storage_type)

            collection.insert_one(storage_obj)

            # adding permissions
            read_permission = ActionObjectPermission(
                uid=obj.id,
                credentials=credentials,
                permission=ActionPermission.READ,
            )
            self.add_permission(read_permission)

            if add_permissions is not None:
                self.add_permissions(add_permissions)

            return Ok(obj)
        else:
            return Err(f"No permission to write object with id {obj.id}")

    def item_keys_exist(self, obj, collection):
        qks: QueryKeys = self.settings.unique_keys.with_obj(obj)
        query = {"$or": [{k: v} for k, v in qks.as_dict_mongo.items()]}
        res = collection.find_one(query)
        return res is not None

    def _update(
        self,
        credentials: SyftVerifyKey,
        qk: QueryKey,
        obj: SyftObject,
        has_permission: bool = False,
    ) -> Result[SyftObject, str]:
        collection_status = self.collection
        if collection_status.is_err():
            return collection_status
        collection: MongoCollection = collection_status.ok()

        # TODO: optimize the update. The ID should not be overwritten,
        # but the qk doesn't necessarily have to include the `id` field either.

        prev_obj_status = self._get_all_from_store(credentials, QueryKeys(qks=[qk]))
        if prev_obj_status.is_err():
            return Err(f"No object found with query key: {qk}")

        prev_obj = prev_obj_status.ok()
        if len(prev_obj) == 0:
            return Err(f"Missing values for query key: {qk}")

        prev_obj = prev_obj[0]
        if has_permission or self.has_permission(
            ActionObjectWRITE(uid=prev_obj.id, credentials=credentials)
        ):
            # we don't want to overwrite Mongo's "id_" or Syft's "id" on update
            obj_id = obj["id"]

            # Set ID to the updated object value
            obj.id = prev_obj["id"]

            # Create the Mongo object
            storage_obj = obj.to(self.storage_type)

            # revert the ID
            obj.id = obj_id

            try:
                collection.update_one(
                    filter=qk.as_dict_mongo, update={"$set": storage_obj}
                )
            except Exception as e:
                return Err(f"Failed to update obj: {obj} with qk: {qk}. Error: {e}")

            return Ok(obj)
        else:
            return Err(f"Failed to update obj {obj}, you have no permission")

    def _find_index_or_search_keys(
        self,
        credentials: SyftVerifyKey,
        index_qks: QueryKeys,
        search_qks: QueryKeys,
        order_by: Optional[PartitionKey] = None,
    ) -> Result[List[SyftObject], str]:
        # TODO: pass index as hint to find method
        qks = QueryKeys(qks=(index_qks.all + search_qks.all))
        return self._get_all_from_store(
            credentials=credentials, qks=qks, order_by=order_by
        )

    def _get_all_from_store(
        self,
        credentials: SyftVerifyKey,
        qks: QueryKeys,
        order_by: Optional[PartitionKey] = None,
        has_permission: Optional[bool] = False,
    ) -> Result[List[SyftObject], str]:
        collection_status = self.collection
        if collection_status.is_err():
            return collection_status
        collection: MongoCollection = collection_status.ok()

        if order_by is not None:
            storage_objs = collection.find(filter=qks.as_dict_mongo).sort(order_by.key)
        else:
            _default_key = "_id"
            storage_objs = collection.find(filter=qks.as_dict_mongo).sort(_default_key)
        syft_objs = []
        for storage_obj in storage_objs:
            obj = self.storage_type(storage_obj)
            transform_context = TransformContext(output={}, obj=obj)
            syft_objs.append(obj.to(self.settings.object_type, transform_context))

        # TODO: maybe do this in loop before this
        res = []
        for s in syft_objs:
            if self.has_permission(ActionObjectREAD(uid=s.id, credentials=credentials)):
                res.append(s)
        return Ok(res)

    def _delete(
        self, credentials: SyftVerifyKey, qk: QueryKey, has_permission: bool = False
    ) -> Result[SyftSuccess, Err]:
        collection_status = self.collection
        if collection_status.is_err():
            return collection_status
        collection: MongoCollection = collection_status.ok()

        if has_permission or self.has_permission(
            ActionObjectWRITE(uid=qk.value, credentials=credentials)
        ):
            qks = QueryKeys(qks=qk)
            result = collection.delete_one(filter=qks.as_dict_mongo)

            if result.deleted_count == 1:
                return Ok(SyftSuccess(message="Deleted"))

        return Err(f"Failed to delete object with qk: {qk}")

    def has_permission(self, permission: ActionObjectPermission) -> bool:
        """Check if the permission is inside the permission collection"""
        collection_permissions_status = self.permissions
        if collection_permissions_status.is_err():
            return False
        collection_permissions: MongoCollection = collection_permissions_status.ok()

        # TODO: fix for other admins
        if self.root_verify_key.verify == permission.credentials.verify:
            return True

        permissions: Optional[Dict] = collection_permissions.find_one(
            {"_id": permission.uid}
        )

        if permissions is None:
            return False

        if permission.permission_string in permissions["permissions"]:
            return True

        # check ALL_READ permission
        if (
            permission.permission == ActionPermission.READ
            and ActionObjectPermission(
                permission.uid, ActionPermission.ALL_READ
            ).permission_string
            in permissions["permissions"]
        ):
            return True

        return False

    def add_permission(self, permission: ActionObjectPermission) -> Result[None, Err]:
        collection_permissions_status = self.permissions
        if collection_permissions_status.is_err():
            return collection_permissions_status
        collection_permissions: MongoCollection = collection_permissions_status.ok()

        # find the permissions for the given permission.uid
        # e.g. permissions = {"_id": "7b88fdef6bff42a8991d294c3d66f757",
        #                      "permissions": set(["permission_str_1", "permission_str_2"]}}
        permissions: Optional[Dict] = collection_permissions.find_one(
            {"_id": permission.uid}
        )
        if permissions is None:
            # Permission doesn't exits, add a new one
            collection_permissions.insert_one(
                {
                    "_id": permission.uid,
                    "permissions": {permission.permission_string},
                }
            )
        else:
            # update the permissions with the new permission string
            permission_strings: set = permissions["permissions"]
            permission_strings.add(permission.permission_string)
            collection_permissions.update_one(
                {"_id": permission.uid}, {"$set": {"permissions": permission_strings}}
            )

    def add_permissions(self, permissions: List[ActionObjectPermission]) -> None:
<<<<<<< HEAD
        # TODO: Implement this
        pass
=======
        for permission in permissions:
            self.add_permission(permission)

    def remove_permission(
        self, permission: ActionObjectPermission
    ) -> Result[None, Err]:
        collection_permissions_status = self.permissions
        if collection_permissions_status.is_err():
            return collection_permissions_status
        collection_permissions: MongoCollection = collection_permissions_status.ok()
        permissions: Optional[Dict] = collection_permissions.find_one(
            {"_id": permission.uid}
        )
        if permissions is None:
            return Err(f"permission with UID {permission.uid} not found!")
        permissions_strings: set = permissions["permissions"]
        permissions_strings.remove(permission.permission_string)
        collection_permissions.update_one(
            {"_id": permission.uid}, {"$set": {"permissions": permissions_strings}}
        )
>>>>>>> 7ef4548d

    def take_ownership(
        self, uid: UID, credentials: SyftVerifyKey
    ) -> Result[SyftSuccess, str]:
<<<<<<< HEAD
        # TODO: Implement this
        pass

    def remove_permission(self, permission: ActionObjectPermission):
        # TODO: Implement this
        pass

    def add_permission(self, permission: ActionObjectPermission) -> None:
        # TODO: Implement this
        pass
=======
        collection_permissions_status = self.permissions
        if collection_permissions_status.is_err():
            return collection_permissions_status
        collection_permissions: MongoCollection = collection_permissions_status.ok()

        collection_status = self.collection
        if collection_status.is_err():
            return collection_status
        collection: MongoCollection = collection_status.ok()

        data: List[UID] = collection.find_one({"_id": uid})
        permissions: List[UID] = collection_permissions.find_one({"_id": uid})

        # first person using this UID can claim ownership
        if permissions is None and data is None:
            self.add_permissions(
                [
                    ActionObjectOWNER(uid=uid, credentials=credentials),
                    ActionObjectWRITE(uid=uid, credentials=credentials),
                    ActionObjectREAD(uid=uid, credentials=credentials),
                    ActionObjectEXECUTE(uid=uid, credentials=credentials),
                ]
            )
            return Ok(SyftSuccess(message=f"Ownership of ID: {uid} taken."))

        return Err(f"UID: {uid} already owned.")
>>>>>>> 7ef4548d

    def _all(
        self,
        credentials: SyftVerifyKey,
        order_by: Optional[PartitionKey] = None,
        has_permission: Optional[bool] = False,
    ):
        qks = QueryKeys(qks=())
        return self._get_all_from_store(
            credentials=credentials,
            qks=qks,
            order_by=order_by,
            has_permission=has_permission,
        )

    def __len__(self):
        collection_status = self.collection
        if collection_status.is_err():
            return 0
        collection: MongoCollection = collection_status.ok()
        return collection.count_documents(filter={})


@serializable()
class MongoDocumentStore(DocumentStore):
    """Mongo Document Store

    Parameters:
        `store_config`: MongoStoreConfig
            Mongo specific configuration, including connection configuration, database name, or client class type.
    """

    partition_type = MongoStorePartition


@serializable()
class MongoStoreConfig(StoreConfig):
    """Mongo Store configuration

    Parameters:
        `client_config`: MongoStoreClientConfig
            Mongo connection details: hostname, port, user, password etc.
        `store_type`: Type[DocumentStore]
            The type of the DocumentStore. Default: MongoDocumentStore
        `db_name`: str
            Database name
        locking_config: LockingConfig
            The config used for store locking. Available options:
                * NoLockingConfig: no locking, ideal for single-thread stores.
                * ThreadingLockingConfig: threading-based locking, ideal for same-process in-memory stores.
                * FileLockingConfig: file based locking, ideal for same-device different-processes/threads stores.
                * RedisLockingConfig: Redis-based locking, ideal for multi-device stores.
            Defaults to NoLockingConfig.
    """

    client_config: MongoStoreClientConfig
    store_type: Type[DocumentStore] = MongoDocumentStore
    db_name: str = "app"
    # TODO: should use a distributed lock, with RedisLockingConfig
    locking_config: LockingConfig = NoLockingConfig()<|MERGE_RESOLUTION|>--- conflicted
+++ resolved
@@ -457,10 +457,6 @@
             )
 
     def add_permissions(self, permissions: List[ActionObjectPermission]) -> None:
-<<<<<<< HEAD
-        # TODO: Implement this
-        pass
-=======
         for permission in permissions:
             self.add_permission(permission)
 
@@ -481,23 +477,10 @@
         collection_permissions.update_one(
             {"_id": permission.uid}, {"$set": {"permissions": permissions_strings}}
         )
->>>>>>> 7ef4548d
 
     def take_ownership(
         self, uid: UID, credentials: SyftVerifyKey
     ) -> Result[SyftSuccess, str]:
-<<<<<<< HEAD
-        # TODO: Implement this
-        pass
-
-    def remove_permission(self, permission: ActionObjectPermission):
-        # TODO: Implement this
-        pass
-
-    def add_permission(self, permission: ActionObjectPermission) -> None:
-        # TODO: Implement this
-        pass
-=======
         collection_permissions_status = self.permissions
         if collection_permissions_status.is_err():
             return collection_permissions_status
@@ -524,7 +507,6 @@
             return Ok(SyftSuccess(message=f"Ownership of ID: {uid} taken."))
 
         return Err(f"UID: {uid} already owned.")
->>>>>>> 7ef4548d
 
     def _all(
         self,
