# stdlib
from typing import Optional

# relative
from ..service.sync.diff_state import NodeDiff
from ..service.sync.diff_state import ResolvedSyncState
from ..service.sync.diff_state import display_diff_hierarchy
from ..service.sync.diff_state import resolve_diff


def compare_states(low_state, high_state) -> NodeDiff:
    return NodeDiff.from_sync_state(low_state=low_state, high_state=high_state)


def get_user_input_for_resolve():
    print(
        "Do you want to keep the low state or the high state for these objects? choose 'low' or 'high'"
    )

    while True:
        decision = input()
        decision = decision.lower()

        if decision in ["low", "high"]:
            return decision
        else:
            print("Please choose between `low` or `high`")


<<<<<<< HEAD
def resolve(state: DiffState, decision: Optional[str] = None):
    resolved_state_low: ResolvedSyncState = ResolvedSyncState()
    resolved_state_high: ResolvedSyncState = ResolvedSyncState()
=======
# TODO: only add permissions for objects where we manually give permission
# Maybe default read permission for some objects (high -> low)
def resolve(state: NodeDiff, decision: Optional[str] = None):
    resolved_state_low = ResolvedSyncState()
    resolved_state_high = ResolvedSyncState()
>>>>>>> 7ad6b2f0

    for diff_hierarchy in state.hierarchies:
        if all(item.merge_state == "SAME" for item, _ in diff_hierarchy):
            # Hierarchy has no diffs
            continue

        display_diff_hierarchy(diff_hierarchy)

        if decision is None:
            decision = get_user_input_for_resolve()
        else:
            print(f"Decision: Syncing all objects from {decision} side")

        for diff, _ in diff_hierarchy:
            low_resolved_diff: ResolvedSyncState
            high_resolved_diff: ResolvedSyncState
            low_resolved_diff, high_resolved_diff = resolve_diff(
                diff, decision=decision
            )
            resolved_state_low.add(low_resolved_diff)
            resolved_state_high.add(high_resolved_diff)

    return resolved_state_low, resolved_state_high<|MERGE_RESOLUTION|>--- conflicted
+++ resolved
@@ -27,17 +27,11 @@
             print("Please choose between `low` or `high`")
 
 
-<<<<<<< HEAD
-def resolve(state: DiffState, decision: Optional[str] = None):
+def resolve(state: NodeDiff, decision: Optional[str] = None):
+    # TODO: only add permissions for objects where we manually give permission
+    # Maybe default read permission for some objects (high -> low)
     resolved_state_low: ResolvedSyncState = ResolvedSyncState()
     resolved_state_high: ResolvedSyncState = ResolvedSyncState()
-=======
-# TODO: only add permissions for objects where we manually give permission
-# Maybe default read permission for some objects (high -> low)
-def resolve(state: NodeDiff, decision: Optional[str] = None):
-    resolved_state_low = ResolvedSyncState()
-    resolved_state_high = ResolvedSyncState()
->>>>>>> 7ad6b2f0
 
     for diff_hierarchy in state.hierarchies:
         if all(item.merge_state == "SAME" for item, _ in diff_hierarchy):
