# stdlib
from enum import Enum
import hashlib
import json
from typing import Any
from typing import Dict
from typing import Optional
from typing import Type
from typing import Union
from typing import cast

# third party
import requests
from requests import Response
from requests import Session
from requests.adapters import HTTPAdapter
from requests.packages.urllib3.util.retry import Retry
from tqdm import tqdm
from typing_extensions import Self

# relative
from .. import __version__
from ..abstract_node import AbstractNode
from ..node.credentials import SyftSigningKey
from ..node.credentials import SyftVerifyKey
from ..node.credentials import UserLoginCredentials
from ..serde.deserialize import _deserialize
from ..serde.serializable import serializable
from ..serde.serialize import _serialize
from ..service.context import NodeServiceContext
from ..service.dataset.dataset import CreateDataset
from ..service.metadata.node_metadata import NodeMetadata
from ..service.metadata.node_metadata import NodeMetadataJSON
from ..service.response import SyftError
from ..service.response import SyftSuccess
from ..service.user.user import UserCreate
from ..service.user.user import UserPrivateKey
from ..service.user.user_service import UserService
from ..types.grid_url import GridURL
from ..types.syft_object import SYFT_OBJECT_VERSION_1
from ..types.uid import UID
from ..util.logger import debug
from ..util.telemetry import instrument
from ..util.util import thread_ident
from ..util.util import verify_tls
from .api import APIModule
from .api import APIRegistry
from .api import SignedSyftAPICall
from .api import SyftAPI
from .api import SyftAPICall
from .connection import NodeConnection

# use to enable mitm proxy
# from syft.grid.connections.http_connection import HTTPConnection
# HTTPConnection.proxies = {"http": "http://127.0.0.1:8080"}


def upgrade_tls(url: GridURL, response: Response) -> GridURL:
    try:
        if response.url.startswith("https://") and url.protocol == "http":
            # we got redirected to https
            https_url = GridURL.from_url(response.url).with_path("")
            debug(f"GridURL Upgraded to HTTPS. {https_url}")
            return https_url
    except Exception as e:
        print(f"Failed to upgrade to HTTPS. {e}")
    return url


API_PATH = "/api/v1/new"


class Routes(Enum):
    ROUTE_METADATA = f"{API_PATH}/metadata"
    ROUTE_API = f"{API_PATH}/api"
    ROUTE_LOGIN = f"{API_PATH}/login"
    ROUTE_REGISTER = f"{API_PATH}/register"
    ROUTE_API_CALL = f"{API_PATH}/api_call"


DEFAULT_PYGRID_PORT = 80
DEFAULT_PYGRID_ADDRESS = f"http://localhost:{DEFAULT_PYGRID_PORT}"


@serializable(attrs=["proxy_target_uid", "url"])
class HTTPConnection(NodeConnection):
    __canonical_name__ = "HTTPConnection"
    __version__ = SYFT_OBJECT_VERSION_1

    proxy_target_uid: Optional[UID]
    url: GridURL
    routes: Type[Routes] = Routes
    session_cache: Optional[Session]

    def __init__(
        self, url: Union[GridURL, str], proxy_target_uid: Optional[UID] = None
    ) -> None:
        url = GridURL.from_url(url).as_container_host()

        proxy_target_uid = proxy_target_uid
        super().__init__(url=url, proxy_target_uid=proxy_target_uid)

    def with_proxy(self, proxy_target_uid: UID) -> Self:
        return HTTPConnection(url=self.url, proxy_target_uid=proxy_target_uid)

    def get_cache_key(self) -> str:
        return str(self.url)

    @property
    def api_url(self) -> GridURL:
        return self.url.with_path(self.routes.ROUTE_API_CALL.value)

    @property
    def session(self) -> Session:
        if self.session_cache is None:
            session = requests.Session()
            retry = Retry(total=3, backoff_factor=0.5)
            adapter = HTTPAdapter(max_retries=retry)
            session.mount("http://", adapter)
            session.mount("https://", adapter)
            self.session_cache = session
        return self.session_cache

    def _make_get(self, path: str, params: Optional[Dict] = None) -> bytes:
        url = self.url.with_path(path)
        response = self.session.get(
            str(url), verify=verify_tls(), proxies={}, params=params
        )
        if response.status_code != 200:
            raise requests.ConnectionError(
                f"Failed to fetch {url}. Response returned with code {response.status_code}"
            )

        # upgrade to tls if available
        self.url = upgrade_tls(self.url, response)

        return response.content

    def _make_post(
        self,
        path: str,
        json: Optional[Dict[str, Any]] = None,
        data: Optional[bytes] = None,
    ) -> bytes:
        url = self.url.with_path(path)
        response = self.session.post(
            str(url), verify=verify_tls(), json=json, proxies={}, data=data
        )
        if response.status_code != 200:
            raise requests.ConnectionError(
                f"Failed to fetch {url}. Response returned with code {response.status_code}"
            )

        # upgrade to tls if available
        self.url = upgrade_tls(self.url, response)

        return response.content

    def get_node_metadata(self, credentials: SyftSigningKey) -> NodeMetadataJSON:
        if self.proxy_target_uid:
            call = SyftAPICall(
                node_uid=self.proxy_target_uid,
                path="metadata",
                args=[],
                kwargs={},
                blocking=True,
            )
            signed_call = call.sign(credentials=credentials)
            response = self.make_call(signed_call)
            if isinstance(response, SyftError):
                return response
            return response.to(NodeMetadataJSON)
        else:
            response = self._make_get(self.routes.ROUTE_METADATA.value)
            metadata_json = json.loads(response)
            return NodeMetadataJSON(**metadata_json)

    def get_api(self, credentials: SyftSigningKey) -> SyftAPI:
        params = {"verify_key": str(credentials.verify_key)}
        content = self._make_get(self.routes.ROUTE_API.value, params=params)
        obj = _deserialize(content, from_bytes=True)
        obj.connection = self
        obj.signing_key = credentials
        if self.proxy_target_uid:
            obj.node_uid = self.proxy_target_uid
        return cast(SyftAPI, obj)

    def login(self, email: str, password: str) -> SyftSigningKey:
        credentials = {"email": email, "password": password}
        response = self._make_post(self.routes.ROUTE_LOGIN.value, credentials)
        obj = _deserialize(response, from_bytes=True)
        if isinstance(obj, UserPrivateKey):
            return obj.signing_key
        return None

    def register(self, new_user: UserCreate) -> SyftSigningKey:
        data = _serialize(new_user, to_bytes=True)
        response = self._make_post(self.routes.ROUTE_REGISTER.value, data=data)
        response = _deserialize(response, from_bytes=True)
        return response

    def make_call(self, signed_call: SignedSyftAPICall) -> Union[Any, SyftError]:
        msg_bytes: bytes = _serialize(obj=signed_call, to_bytes=True)
        response = requests.post(  # nosec
            url=str(self.api_url),
            data=msg_bytes,
        )

        if response.status_code != 200:
            raise requests.ConnectionError(
                f"Failed to fetch metadata. Response returned with code {response.status_code}"
            )

        result = _deserialize(response.content, from_bytes=True)
        return result

    def __repr__(self) -> str:
        return f"{type(self).__name__}: {self.url}"

    def __str__(self) -> str:
        return f"{type(self).__name__}: {self.url}"

    def __hash__(self) -> int:
        return hash(self.proxy_target_uid) + hash(self.url)


@serializable()
class PythonConnection(NodeConnection):
    __canonical_name__ = "PythonConnection"
    __version__ = SYFT_OBJECT_VERSION_1

    node: AbstractNode
    proxy_target_uid: Optional[UID]

    def with_proxy(self, proxy_target_uid: UID) -> Self:
        return PythonConnection(node=self.node, proxy_target_uid=proxy_target_uid)

    def get_node_metadata(self, credentials: SyftSigningKey) -> NodeMetadataJSON:
        if self.proxy_target_uid:
            call = SyftAPICall(
                node_uid=self.proxy_target_uid,
                path="metadata",
                args=[],
                kwargs={},
                blocking=True,
            )
            signed_call = call.sign(credentials=credentials)
            response = self.make_call(signed_call)
            if isinstance(response, SyftError):
                return response
            return response.to(NodeMetadataJSON)
        else:
            return self.node.metadata.to(NodeMetadataJSON)

    def get_api(self, credentials: SyftSigningKey) -> SyftAPI:
        # todo: its a bit odd to identify a user by its verify key maybe?
        obj = self.node.get_api(for_user=credentials.verify_key)
        obj.connection = self
        obj.signing_key = credentials
        if self.proxy_target_uid:
            obj.node_uid = self.proxy_target_uid
        return obj

    def get_cache_key(self) -> str:
        return str(self.node.id)

    def exchange_credentials(
        self, email: str, password: str
    ) -> Optional[UserPrivateKey]:
        context = self.node.get_unauthed_context(
            login_credentials=UserLoginCredentials(email=email, password=password)
        )
        method = self.node.get_method_with_context(
            UserService.exchange_credentials, context
        )
        result = method()
        return result

    def login(self, email: str, password: str) -> Optional[SyftSigningKey]:
        obj = self.exchange_credentials(email=email, password=password)
        if isinstance(obj, UserPrivateKey):
            return obj.signing_key
        return None

    def register(self, new_user: UserCreate) -> Optional[SyftSigningKey]:
        service_context = NodeServiceContext(node=self.node)
        method = self.node.get_service_method(UserService.register)
        response = method(context=service_context, new_user=new_user)
        return response

    def make_call(self, signed_call: SignedSyftAPICall) -> Union[Any, SyftError]:
        return self.node.handle_api_call(signed_call)

    def __repr__(self) -> str:
        return f"{type(self).__name__}"

    def __str__(self) -> str:
        return f"{type(self).__name__}"


@instrument
@serializable()
class SyftClient:
    connection: NodeConnection
    metadata: Optional[NodeMetadataJSON]
    credentials: Optional[SyftSigningKey]

    def __init__(
        self,
        connection: NodeConnection,
        metadata: Optional[NodeMetadataJSON] = None,
        credentials: Optional[SyftSigningKey] = None,
        api: Optional[SyftAPI] = None,
    ) -> None:
        self.connection = connection
        self.metadata = metadata
        self.credentials: Optional[SyftSigningKey] = credentials
        self._api = api

        self.post_init()

    def post_init(self) -> None:
        if self.metadata is None:
            self._fetch_node_metadata(self.credentials)

    @property
    def authed(self) -> bool:
        return bool(self.credentials)

    @property
    def verify_key(self) -> SyftVerifyKey:
        if self.credentials is None:
            raise ValueError("SigningKey not set on client")
        return self.credentials.verify_key

    @staticmethod
    def from_url(url: Union[str, GridURL]) -> Self:
        return SyftClient(connection=HTTPConnection(GridURL.from_url(url)))

    @staticmethod
    def from_node(node: AbstractNode) -> Self:
        return SyftClient(connection=PythonConnection(node=node))

    @property
    def name(self) -> Optional[str]:
        return self.metadata.name if self.metadata else None

    @property
    def id(self) -> Optional[UID]:
        return UID.from_string(self.metadata.id) if self.metadata else None

    @property
    def icon(self) -> str:
        return "📡"

    @property
    def api(self) -> SyftAPI:
        if self._api is None:
            self._fetch_api(self.credentials)

        return self._api

    def guest(self) -> Self:
        self.credentials = SyftSigningKey.generate()
        return self

    def upload_dataset(self, dataset: CreateDataset) -> Union[SyftSuccess, SyftError]:
        # relative
        from ..types.twin_object import TwinObject

        for asset in tqdm(dataset.asset_list):
            print(f"Uploading: {asset.name}")
            try:
                twin = TwinObject(private_obj=asset.data, mock_obj=asset.mock)
            except Exception as e:
                return SyftError(message=f"Failed to create twin. {e}")
            response = self.api.services.action.set(twin)
            if isinstance(response, SyftError):
                print(f"Failed to upload asset\n: {asset}")
                return response
            asset.action_id = twin.id
            asset.node_uid = self.id
        valid = dataset.check()
        if valid.ok():
            return self.api.services.dataset.add(dataset=dataset)
        else:
            if len(valid.err()) > 0:
                return tuple(valid.err())
            return valid.err()

    def exchange_route(self, client: Self) -> None:
        # relative
        from ..service.network.routes import connection_to_route

        self_node_route = connection_to_route(self.connection)
        remote_node_route = connection_to_route(client.connection)

        result = self.api.services.network.exchange_credentials_with(
            self_node_route=self_node_route,
            remote_node_route=remote_node_route,
            remote_node_verify_key=client.metadata.to(NodeMetadata).verify_key,
        )

        return result

    def apply_to_gateway(self, client: Self) -> None:
        return self.exchange_route(client)

    @property
    def data_subject_registry(self) -> Optional[APIModule]:
        if self.api is not None and hasattr(self.api.services, "data_subject"):
            return self.api.services.data_subject
        return None

    @property
    def code(self) -> Optional[APIModule]:
        if self.api is not None and hasattr(self.api.services, "code"):
            return self.api.services.code

    @property
    def datasets(self) -> Optional[APIModule]:
        if self.api is not None and hasattr(self.api.services, "dataset"):
            return self.api.services.dataset
        return None

    @property
    def notifications(self) -> Optional[APIModule]:
        if self.api is not None and hasattr(self.api.services, "messages"):
            return self.api.services.messages
        return None

    @property
    def domains(self) -> Optional[APIModule]:
        if self.api is not None and hasattr(self.api.services, "network"):
            return self.api.services.network.get_all_peers()
        return None

    def login(self, email: str, password: str, cache: bool = True) -> Self:
        signing_key = self.connection.login(email=email, password=password)
        if signing_key is not None:
            self.credentials = signing_key
            self._fetch_api(self.credentials)
            if cache:
                SyftClientSessionCache.add_client(
                    email=email,
                    password=password,
                    connection=self.connection,
                    syft_client=self,
                )
<<<<<<< HEAD
                # Adding another cache storage
                # as this would be useful in retrieving unique clients
                # node uid and verify key are not individually unique
                # both the combination of node uid and verify key are unique
                # which could be used to identity a client uniquely of any given node
                # TODO: It would be better to have a single cache storage
                # combining both email, password and verify key and uid
                SyftClientSessionCache.add_client_by_uid_and_verify_key(
                    verify_key=signing_key.verify_key,
                    node_uid=self.id,
                    syft_client=self,
                )
=======

        # relative
        from ..node.node import CODE_RELOADER

        CODE_RELOADER[thread_ident()] = self._reload_user_code

>>>>>>> 47b71498
        return self

    def _reload_user_code(self):
        # relative
        from ..service.code.user_code import load_approved_policy_code

        user_code_items = self.code.get_all_for_user()
        load_approved_policy_code(user_code_items)

    def register(
        self,
        name: str,
        email: str,
        password: str,
        institution: Optional[str] = None,
        website: Optional[str] = None,
    ):
        try:
            new_user = UserCreate(
                name=name,
                email=email,
                password=password,
                password_verify=password,
                institution=institution,
                website=website,
            )
        except Exception as e:
            return SyftError(message=str(e))
        response = self.connection.register(new_user=new_user)
        if isinstance(response, tuple):
            self.credentials = response[1].signing_key
            self._fetch_api(self.credentials)
            response = response[0]
        return response

    @property
    def peer(self) -> Any:
        # relative
        from ..service.network.network_service import NodePeer

        return NodePeer.from_client(self)

    @property
    def route(self) -> Any:
        return self.connection.route

    def proxy_to(self, peer: Any) -> Self:
        connection = self.connection.with_proxy(peer.id)
        client = SyftClient(
            connection=connection,
            credentials=self.credentials,
        )
        return client

    def __hash__(self) -> int:
        return hash(self.id) + hash(self.connection)

    def __eq__(self, other: Any) -> bool:
        if not isinstance(other, SyftClient):
            return False
        return (
            self.metadata == other.metadata
            and self.connection == other.connection
            and self.credentials == other.credentials
        )

    def __repr__(self) -> str:
        proxy_target_uid = None
        if self.connection and self.connection.proxy_target_uid:
            proxy_target_uid = self.connection.proxy_target_uid
        client_type = type(self).__name__
        uid = self.id
        if proxy_target_uid:
            client_type = "ProxyClient"
            uid = proxy_target_uid
            return f"<{client_type} - <{uid}>: via {self.id} {self.connection}>"
        return f"<{client_type} - {self.name} <{uid}>: {self.connection}>"

    def _fetch_node_metadata(self, credentials: SyftSigningKey) -> None:
        metadata = self.connection.get_node_metadata(credentials=credentials)
        if isinstance(metadata, NodeMetadataJSON):
            metadata.check_version(__version__)
            self.metadata = metadata

    def _fetch_api(self, credentials: SyftSigningKey):
        _api: SyftAPI = self.connection.get_api(credentials=credentials)

        def refresh_callback():
            return self._fetch_api(self.credentials)

        _api.refresh_api_callback = refresh_callback
        APIRegistry.set_api_for(node_uid=self.id, api=_api)
        self._api = _api


@instrument
def connect(
    url: Union[str, GridURL] = DEFAULT_PYGRID_ADDRESS,
    node: Optional[AbstractNode] = None,
    port: Optional[int] = None,
) -> SyftClient:
    if node:
        connection = PythonConnection(node=node)
    else:
        url = GridURL.from_url(url)
        if isinstance(port, (int, str)):
            url.set_port(int(port))
        connection = HTTPConnection(url=url)
    _client = SyftClient(connection=connection)
    return _client


@instrument
def login(
    url: Union[str, GridURL] = DEFAULT_PYGRID_ADDRESS,
    node: Optional[AbstractNode] = None,
    port: Optional[int] = None,
    email: Optional[str] = None,
    password: Optional[str] = None,
    cache: bool = True,
) -> SyftClient:
    _client = connect(url=url, node=node, port=port)
    connection = _client.connection

    login_credentials = None
    if email and password:
        login_credentials = UserLoginCredentials(email=email, password=password)

    if cache and login_credentials:
        _client_cache = SyftClientSessionCache.get_client(
            login_credentials.email,
            login_credentials.password,
            connection=connection,
        )
        if _client_cache:
            print(
                f"Using cached client for {_client.name} as <{login_credentials.email}>"
            )
            _client = _client_cache

    if not _client.authed and login_credentials:
        _client.login(
            email=login_credentials.email,
            password=login_credentials.password,
            cache=cache,
        )
        if _client.authed:
            print(f"Logged into {_client.name} as <{login_credentials.email}>")
        else:
            return SyftError(message=f"Failed to login as {login_credentials.email}")

    return _client


class SyftClientSessionCache:
    __credentials_store__: Dict = {}
    __cache_key_format__ = "{email}-{password}-{connection}"
    __client_cache__: Dict = {}

    @classmethod
    def _get_key(cls, email: str, password: str, connection: str) -> str:
        key = cls.__cache_key_format__.format(
            email=email, password=password, connection=connection
        )
        return hashlib.sha256(key.encode("utf-8")).hexdigest()

    @classmethod
    def add_client(
        cls,
        email: str,
        password: str,
        connection: NodeConnection,
        syft_client: SyftClient,
    ):
        hash_key = cls._get_key(email, password, connection.get_cache_key())
        cls.__credentials_store__[hash_key] = syft_client
        cls.__client_cache__[syft_client.id] = syft_client

    @classmethod
    def add_client_by_uid_and_verify_key(
        cls,
        verify_key: SyftVerifyKey,
        node_uid: UID,
        syft_client: SyftClient,
    ):
        hash_key = str(node_uid) + str(verify_key)
        cls.__client_cache__[hash_key] = syft_client

    @classmethod
    def get_client_by_uid_and_verify_key(
        cls, verify_key: SyftVerifyKey, node_uid: UID
    ) -> Optional[SyftClient]:
        hash_key = str(node_uid) + str(verify_key)
        return cls.__client_cache__.get(hash_key, None)

    @classmethod
    def get_client(
        cls, email: str, password: str, connection: NodeConnection
    ) -> Optional[SyftClient]:
        # we have some bugs here so lets disable until they are fixed
        return None
        hash_key = cls._get_key(email, password, connection.get_cache_key())
        return cls.__credentials_store__.get(hash_key, None)

    @classmethod
    def get_client_for_node_uid(cls, node_uid: UID) -> Optional[SyftClient]:
        return cls.__client_cache__.get(node_uid, None)<|MERGE_RESOLUTION|>--- conflicted
+++ resolved
@@ -447,7 +447,6 @@
                     connection=self.connection,
                     syft_client=self,
                 )
-<<<<<<< HEAD
                 # Adding another cache storage
                 # as this would be useful in retrieving unique clients
                 # node uid and verify key are not individually unique
@@ -460,14 +459,12 @@
                     node_uid=self.id,
                     syft_client=self,
                 )
-=======
 
         # relative
         from ..node.node import CODE_RELOADER
 
         CODE_RELOADER[thread_ident()] = self._reload_user_code
 
->>>>>>> 47b71498
         return self
 
     def _reload_user_code(self):
