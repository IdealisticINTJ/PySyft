# future
from __future__ import annotations

# stdlib
from collections import OrderedDict
from collections.abc import Callable
import inspect
from inspect import Parameter
from inspect import signature
import types
from typing import Any
from typing import TYPE_CHECKING
from typing import _GenericAlias
from typing import cast
from typing import get_args
from typing import get_origin

# third party
from nacl.exceptions import BadSignatureError
from pydantic import BaseModel
from pydantic import ConfigDict
from pydantic import EmailStr
from pydantic import TypeAdapter
from result import OkErr
from result import Result
from typeguard import TypeCheckError
from typeguard import check_type

# relative
from ..abstract_node import AbstractNode
from ..node.credentials import SyftSigningKey
from ..node.credentials import SyftVerifyKey
from ..protocol.data_protocol import PROTOCOL_TYPE
from ..protocol.data_protocol import get_data_protocol
from ..protocol.data_protocol import migrate_args_and_kwargs
from ..serde.deserialize import _deserialize
from ..serde.recursive import index_syft_by_module_name
from ..serde.serializable import serializable
from ..serde.serialize import _serialize
from ..serde.signature import Signature
from ..serde.signature import signature_remove_context
from ..serde.signature import signature_remove_self
from ..service.context import AuthedServiceContext
from ..service.context import ChangeContext
from ..service.metadata.node_metadata import NodeMetadataJSON
from ..service.response import SyftAttributeError
from ..service.response import SyftError
from ..service.response import SyftSuccess
from ..service.service import UserLibConfigRegistry
from ..service.service import UserServiceConfigRegistry
from ..service.user.user_roles import ServiceRole
from ..service.warnings import APIEndpointWarning
from ..service.warnings import WarningContext
from ..types.cache_object import CachedSyftObject
from ..types.errors import SyftException
from ..types.identity import Identity
from ..types.result import as_result
from ..types.syft_migration import migrate
from ..types.syft_object import SYFT_OBJECT_VERSION_1
from ..types.syft_object import SYFT_OBJECT_VERSION_2
from ..types.syft_object import SYFT_OBJECT_VERSION_3
from ..types.syft_object import SyftBaseObject
from ..types.syft_object import SyftMigrationRegistry
from ..types.syft_object import SyftObject
from ..types.transforms import drop
from ..types.transforms import make_set_default
from ..types.uid import LineageID
from ..types.uid import UID
from ..util.autoreload import autoreload_enabled
from ..util.markdown import as_markdown_python_code
from ..util.notebook_ui.components.tabulator_template import build_tabulator_table
from ..util.telemetry import instrument
from ..util.util import prompt_warning_message
from .connection import NodeConnection

if TYPE_CHECKING:
    # relative
    from ..node import Node
    from ..service.job.job_stash import Job


IPYNB_BACKGROUND_METHODS = {
    "getdoc",
    "_partialmethod",
    "__name__",
    "__code__",
    "__wrapped__",
    "__custom_documentations__",
    "__signature__",
    "__defaults__",
    "__kwdefaults__",
}

IPYNB_BACKGROUND_PREFIXES = ["_ipy", "_repr", "__ipython", "__pydantic"]


# Temporary list of services that have been updated to the new error handling/result types
NEW_STYLE_SERVICES_LIST: list[str] = [
    "user.",
    "dataset.",
    "project.",
    "request.",
    "code.",
    "code_status.",
    "code_history.",
    "output.",
    "metadata.",
    "log.",
    "job.",
    "data_subject.",
    "sync.",
    "blob_storage.",
    "notifier.",
    "settings.",
    "policy.",
    "action.",
    "queue.",
]


def _has_config_dict(t: Any) -> bool:
    return (
        # Use this instead of `issubclass`` to be compatible with python 3.10
        # `inspect.isclass(t) and issubclass(t, BaseModel)`` wouldn't work with
        # generics, e.g. `set[sy.UID]`, in python 3.10
        (hasattr(t, "__mro__") and BaseModel in t.__mro__)
        or hasattr(t, "__pydantic_config__")
    )


class APIRegistry:
    __api_registry__: dict[tuple, SyftAPI] = OrderedDict()

    @classmethod
    def set_api_for(
        cls,
        node_uid: UID | str,
        user_verify_key: SyftVerifyKey | str,
        api: SyftAPI,
    ) -> None:
        if isinstance(node_uid, str):
            node_uid = UID.from_string(node_uid)

        if isinstance(user_verify_key, str):
            user_verify_key = SyftVerifyKey.from_string(user_verify_key)

        key = (node_uid, user_verify_key)

        cls.__api_registry__[key] = api

    @classmethod
    def api_for(cls, node_uid: UID, user_verify_key: SyftVerifyKey) -> SyftAPI | None:
        key = (node_uid, user_verify_key)
        return cls.__api_registry__.get(key, None)

    @classmethod
    @as_result(SyftException)
    def _api_for(cls, node_uid: UID, user_verify_key: SyftVerifyKey) -> SyftAPI:
        key = (node_uid, user_verify_key)
        api_instance = cls.__api_registry__.get(key, None)

        if api_instance is None:
            msg = f"Unable to get the API. Please login to domain {node_uid}"
            raise SyftException(public_message=msg)

        return api_instance

    @classmethod
    def get_all_api(cls) -> list[SyftAPI]:
        return list(cls.__api_registry__.values())

    @classmethod
    def get_by_recent_node_uid(cls, node_uid: UID) -> SyftAPI | None:
        for key, api in reversed(cls.__api_registry__.items()):
            if key[0] == node_uid:
                return api
        return None


@serializable()
class APIEndpoint(SyftObject):
    __canonical_name__ = "APIEndpoint"
    __version__ = SYFT_OBJECT_VERSION_3

    id: UID
    service_path: str
    module_path: str
    name: str
    description: str
    doc_string: str | None = None
    signature: Signature
    has_self: bool = False
    pre_kwargs: dict[str, Any] | None = None
    warning: APIEndpointWarning | None = None
    unwrap_on_success: bool = True


class APIEndpointV1(SyftObject):
    __canonical_name__ = "APIEndpoint"
    __version__ = SYFT_OBJECT_VERSION_2

    id: UID
    service_path: str
    module_path: str
    name: str
    description: str
    doc_string: str | None = None
    signature: Signature
    has_self: bool = False
    pre_kwargs: dict[str, Any] | None = None
    warning: APIEndpointWarning | None = None


@migrate(APIEndpointV1, APIEndpoint)
def upgrade_apiconfig() -> list[Callable]:
    return [make_set_default("unwrap_on_success", False)]


@migrate(APIEndpoint, APIEndpointV1)
def downgrade_apiconfig() -> list[Callable]:
    return [drop(["unwrap_on_success"])]


@serializable()
class LibEndpoint(SyftBaseObject):
    __canonical_name__ = "LibEndpoint"
    __version__ = SYFT_OBJECT_VERSION_2

    # TODO: bad name, change
    service_path: str
    module_path: str
    name: str
    description: str
    doc_string: str | None = None
    signature: Signature
    has_self: bool = False
    pre_kwargs: dict[str, Any] | None = None


@serializable(attrs=["signature", "credentials", "serialized_message"])
class SignedSyftAPICall(SyftObject):
    __canonical_name__ = "SignedSyftAPICall"
    __version__ = SYFT_OBJECT_VERSION_2

    credentials: SyftVerifyKey
    signature: bytes
    serialized_message: bytes
    cached_deseralized_message: SyftAPICall | None = None

    @property
    def message(self) -> SyftAPICall:
        # from deserialize we might not have this attr because __init__ is skipped
        if not hasattr(self, "cached_deseralized_message"):
            self.cached_deseralized_message = None

        if self.cached_deseralized_message is None:
            self.cached_deseralized_message = _deserialize(
                blob=self.serialized_message, from_bytes=True
            )

        return self.cached_deseralized_message

    @property
    def is_valid(self) -> Result[SyftSuccess, SyftError]:
        try:
            _ = self.credentials.verify_key.verify(
                self.serialized_message, self.signature
            )
        except BadSignatureError:
            return SyftError(message="BadSignatureError")

        return SyftSuccess(message="Credentials are valid")


@instrument
@serializable()
class SyftAPICall(SyftObject):
    # version
    __canonical_name__ = "SyftAPICall"
    __version__ = SYFT_OBJECT_VERSION_2

    # fields
    node_uid: UID
    path: str
    args: list
    kwargs: dict[str, Any]
    blocking: bool = True

    def sign(self, credentials: SyftSigningKey) -> SignedSyftAPICall:
        signed_message = credentials.signing_key.sign(_serialize(self, to_bytes=True))

        return SignedSyftAPICall(
            credentials=credentials.verify_key,
            serialized_message=signed_message.message,
            signature=signed_message.signature,
        )

    def __repr__(self) -> str:
        return f"SyftAPICall(path={self.path}, args={self.args}, kwargs={self.kwargs}, blocking={self.blocking})"


@instrument
@serializable()
class SyftAPIData(SyftBaseObject):
    # version
    __canonical_name__ = "SyftAPIData"
    __version__ = SYFT_OBJECT_VERSION_2

    # fields
    data: Any = None

    def sign(self, credentials: SyftSigningKey) -> SignedSyftAPICall:
        signed_message = credentials.signing_key.sign(_serialize(self, to_bytes=True))

        return SignedSyftAPICall(
            credentials=credentials.verify_key,
            serialized_message=signed_message.message,
            signature=signed_message.signature,
        )


class RemoteFunction(SyftObject):
    __canonical_name__ = "RemoteFunction"
    __version__ = SYFT_OBJECT_VERSION_2
    __repr_attrs__ = [
        "id",
        "node_uid",
        "signature",
        "path",
    ]

    node_uid: UID
    signature: Signature
    refresh_api_callback: Callable | None = None
    path: str
    make_call: Callable
    pre_kwargs: dict[str, Any] | None = None
    communication_protocol: PROTOCOL_TYPE
    warning: APIEndpointWarning | None = None
    custom_function: bool = False
    unwrap_on_success: bool = True

    @property
    def __ipython_inspector_signature_override__(self) -> Signature | None:
        return self.signature

    def prepare_args_and_kwargs(
        self, args: list | tuple, kwargs: dict[str, Any]
    ) -> SyftError | tuple[tuple, dict[str, Any]]:
        # Validate and migrate args and kwargs
        res = validate_callable_args_and_kwargs(args, kwargs, self.signature)
        if isinstance(res, SyftError):
            return res
        args, kwargs = res

        args, kwargs = migrate_args_and_kwargs(
            to_protocol=self.communication_protocol, args=args, kwargs=kwargs
        )

        return args, kwargs

    def function_call(
        self, path: str, *args: Any, cache_result: bool = True, **kwargs: Any
    ) -> Any:
        if "blocking" in self.signature.parameters:
            raise Exception(
                f"Signature {self.signature} can't have 'blocking' kwarg because it's reserved"
            )

        blocking = True
        if "blocking" in kwargs:
            blocking = bool(kwargs["blocking"])
            del kwargs["blocking"]

        res = self.prepare_args_and_kwargs(args, kwargs)
        if isinstance(res, SyftError):
            return res

        _valid_args, _valid_kwargs = res
        if self.pre_kwargs:
            _valid_kwargs.update(self.pre_kwargs)

        _valid_kwargs["communication_protocol"] = self.communication_protocol

        api_call = SyftAPICall(
            node_uid=self.node_uid,
            path=path,
            args=list(_valid_args),
            kwargs=_valid_kwargs,
            blocking=blocking,
        )

        allowed = self.warning.show() if self.warning else True
        if not allowed:
            return
        result = self.make_call(api_call=api_call, cache_result=cache_result)

        # TODO: annotate this on the service method decorator
        API_CALLS_THAT_REQUIRE_REFRESH = ["settings.enable_eager_execution"]

        if path in API_CALLS_THAT_REQUIRE_REFRESH:
            if self.refresh_api_callback is not None:
                self.refresh_api_callback()

        result, _ = migrate_args_and_kwargs(
            [result], kwargs={}, to_latest_protocol=True
        )
        result = result[0]

        return self.post_process_result(api_call.path, result)

    def post_process_result(self, path, result):
        if any(path.startswith(x) for x in NEW_STYLE_SERVICES_LIST):
            if isinstance(result, SyftError):
<<<<<<< HEAD
                raise SyftException(
                    public_message=result.message, server_trace=result.tb
                )
=======
                tb = result.tb if result.tb is not None else ""
                raise SyftException(public_message=result.message + "\n" + tb)
>>>>>>> fc8e16ea
            if self.unwrap_on_success:
                result = result.unwrap_value()

        return result

    def __call__(self, *args: Any, **kwargs: Any) -> Any:
        return self.function_call(self.path, *args, **kwargs)

    @property
    def mock(self) -> Any:
        if self.custom_function:
            remote_func = self

            class PrivateCustomAPIReference:
                def __call__(self, *args: Any, **kwargs: Any) -> Any:
                    return remote_func.function_call(
                        "api.call_public_in_jobs", *args, **kwargs
                    )

                @property
                def context(self) -> Any:
                    return remote_func.function_call("api.get_public_context")

            return PrivateCustomAPIReference()
        return SyftError(
            message="This function doesn't support mock/private calls as it's not custom."
        )

    @property
    def private(self) -> Any:
        if self.custom_function:
            remote_func = self

            class PrivateCustomAPIReference:
                def __call__(self, *args: Any, **kwargs: Any) -> Any:
                    return remote_func.function_call(
                        "api.call_private_in_jobs", *args, **kwargs
                    )

                @property
                def context(self) -> Any:
                    return remote_func.function_call("api.get_private_context")

            return PrivateCustomAPIReference()
        return SyftError(
            message="This function doesn't support mock/private calls as it's not custom."
        )

    def custom_function_actionobject_id(self) -> UID | SyftError:
        if self.custom_function and self.pre_kwargs is not None:
            custom_path = self.pre_kwargs.get("path", "")
            api_call = SyftAPICall(
                node_uid=self.node_uid,
                path="api.view",
                args=[custom_path],
                kwargs={},
            )
            endpoint = self.make_call(api_call=api_call)
            if isinstance(endpoint, SyftError):
                return endpoint
            return endpoint.action_object_id
        return SyftError(message="This function is not a custom function")

    def _repr_markdown_(self, wrap_as_python: bool = False, indent: int = 0) -> str:
        if self.custom_function and self.pre_kwargs is not None:
            custom_path = self.pre_kwargs.get("path", "")
            api_call = SyftAPICall(
                node_uid=self.node_uid,
                path="api.view",
                args=[custom_path],
                kwargs={},
            )
            endpoint = self.make_call(api_call=api_call)
            if isinstance(endpoint, SyftError):
                return endpoint._repr_html_()

            str_repr = "## API: " + custom_path + "\n"
            if endpoint.description is not None:
                text = endpoint.description.text
            else:
                text = ""
            str_repr += (
                "### Description: "
                + f'<span style="font-weight: lighter;">{text}</span><br>'
                + "\n"
            )
            str_repr += "#### Private Code:\n"
            not_accessible_code = "N / A"
            private_code_repr = endpoint.private_function or not_accessible_code
            public_code_repr = endpoint.mock_function or not_accessible_code
            str_repr += as_markdown_python_code(private_code_repr) + "\n"
            if endpoint.private_helper_functions:
                str_repr += "##### Helper Functions:\n"
                for helper_function in endpoint.private_helper_functions:
                    str_repr += as_markdown_python_code(helper_function) + "\n"
            str_repr += "#### Public Code:\n"
            str_repr += as_markdown_python_code(public_code_repr) + "\n"
            if endpoint.mock_helper_functions:
                str_repr += "##### Helper Functions:\n"
                for helper_function in endpoint.mock_helper_functions:
                    str_repr += as_markdown_python_code(helper_function) + "\n"
            return str_repr
        return super()._repr_markdown_()


class RemoteUserCodeFunction(RemoteFunction):
    __canonical_name__ = "RemoteUserFunction"
    __version__ = SYFT_OBJECT_VERSION_2
    __repr_attrs__ = RemoteFunction.__repr_attrs__ + ["user_code_id"]

    api: SyftAPI

    def prepare_args_and_kwargs(
        self, args: list | tuple, kwargs: dict[str, Any]
    ) -> SyftError | tuple[tuple, dict[str, Any]]:
        # relative
        from ..service.action.action_object import convert_to_pointers

        # Validate and migrate args and kwargs
        res = validate_callable_args_and_kwargs(args, kwargs, self.signature)
        if isinstance(res, SyftError):
            return res
        args, kwargs = res

        # Check remote function type to avoid function/method serialization
        # We can recover the function/method pointer by its UID in server side.
        for i in range(len(args)):
            if isinstance(args[i], RemoteFunction) and args[i].custom_function:
                args[i] = args[i].custom_function_id()

        for k, v in kwargs.items():
            if isinstance(v, RemoteFunction) and v.custom_function:
                kwargs[k] = v.custom_function_actionobject_id()

        args, kwargs = convert_to_pointers(
            api=self.api,
            node_uid=self.node_uid,
            args=args,
            kwargs=kwargs,
        )

        args, kwargs = migrate_args_and_kwargs(
            to_protocol=self.communication_protocol, args=args, kwargs=kwargs
        )

        return args, kwargs

    @property
    def user_code_id(self) -> UID | None:
        if self.pre_kwargs:
            return self.pre_kwargs.get("uid", None)
        else:
            return None

    @property
    def jobs(self) -> list[Job] | SyftError:
        if self.user_code_id is None:
            return SyftError(message="Could not find user_code_id")
        api_call = SyftAPICall(
            node_uid=self.node_uid,
            path="job.get_by_user_code_id",
            args=[self.user_code_id],
            kwargs={},
            blocking=True,
        )
        result = self.make_call(api_call=api_call)
        return self.post_process_result(api_call.path, result)

    def post_process_result(self, path, result):
        if any(path.startswith(x) for x in NEW_STYLE_SERVICES_LIST):
            if isinstance(result, SyftError):
                tb = result.tb if result.tb is not None else ""
                raise SyftException(public_message=result.message + "\n" + tb)
            if self.unwrap_on_success:
                result = result.unwrap_value()

        return result


def generate_remote_function(
    api: SyftAPI,
    node_uid: UID,
    signature: Signature,
    path: str,
    make_call: Callable,
    pre_kwargs: dict[str, Any] | None,
    communication_protocol: PROTOCOL_TYPE,
    warning: APIEndpointWarning | None,
    unwrap_on_success: bool = True,
) -> RemoteFunction:
    if "blocking" in signature.parameters:
        raise Exception(
            f"Signature {signature} can't have 'blocking' kwarg because it's reserved"
        )

    # UserCodes are always code.call with a user_code_id
    if path == "code.call" and pre_kwargs is not None and "uid" in pre_kwargs:
        remote_function = RemoteUserCodeFunction(
            api=api,
            node_uid=node_uid,
            signature=signature,
            path=path,
            make_call=make_call,
            pre_kwargs=pre_kwargs,
            communication_protocol=communication_protocol,
            warning=warning,
            user_code_id=pre_kwargs["uid"],
            unwrap_on_success=unwrap_on_success,
        )
    else:
        custom_function = bool(path == "api.call_in_jobs")
        remote_function = RemoteFunction(
            node_uid=node_uid,
            refresh_api_callback=api.refresh_api_callback,
            signature=signature,
            path=path,
            make_call=make_call,
            pre_kwargs=pre_kwargs,
            communication_protocol=communication_protocol,
            warning=warning,
            custom_function=custom_function,
            unwrap_on_success=unwrap_on_success,
        )

    return remote_function


def generate_remote_lib_function(
    api: SyftAPI,
    node_uid: UID,
    signature: Signature,
    path: str,
    module_path: str,
    make_call: Callable,
    communication_protocol: PROTOCOL_TYPE,
    pre_kwargs: dict[str, Any],
) -> Any:
    if "blocking" in signature.parameters:
        raise Exception(
            f"Signature {signature} can't have 'blocking' kwarg because its reserved"
        )

    def wrapper(*args: Any, **kwargs: Any) -> SyftError | Any:
        # relative
        from ..service.action.action_object import TraceResultRegistry

        trace_result = TraceResultRegistry.get_trace_result_for_thread()

        if trace_result is not None:
            wrapper_make_call = trace_result.client.api.make_call  # type: ignore
            wrapper_node_uid = trace_result.client.api.node_uid  # type: ignore
        else:
            # somehow this is necessary to prevent shadowing problems
            wrapper_make_call = make_call
            wrapper_node_uid = node_uid
        blocking = True
        if "blocking" in kwargs:
            blocking = bool(kwargs["blocking"])
            del kwargs["blocking"]

        res = validate_callable_args_and_kwargs(args, kwargs, signature)

        if isinstance(res, SyftError):
            return res
        _valid_args, _valid_kwargs = res

        if pre_kwargs:
            _valid_kwargs.update(pre_kwargs)

        # relative
        from ..service.action.action_object import Action
        from ..service.action.action_object import ActionType
        from ..service.action.action_object import convert_to_pointers

        action_args, action_kwargs = convert_to_pointers(
            api, wrapper_node_uid, _valid_args, _valid_kwargs
        )

        # e.g. numpy.array -> numpy, array
        module, op = module_path.rsplit(".", 1)
        action = Action(
            path=module,
            op=op,
            remote_self=None,
            args=[x.syft_lineage_id for x in action_args],
            kwargs={k: v.syft_lineage_id for k, v in action_kwargs},
            action_type=ActionType.FUNCTION,
            # TODO: fix
            result_id=LineageID(UID(), 1),
        )
        service_args = [action]
        # TODO: implement properly
        if trace_result is not None:
            trace_result.result += [action]

        api_call = SyftAPICall(
            node_uid=wrapper_node_uid,
            path=path,
            args=service_args,
            kwargs={},
            blocking=blocking,
        )

        result = wrapper_make_call(api_call=api_call)
        return result

    wrapper.__ipython_inspector_signature_override__ = signature
    return wrapper


class APISubModulesView(SyftObject):
    __canonical_name__ = "APISubModulesView"
    __version__ = SYFT_OBJECT_VERSION_1

    submodule: str = ""
    endpoints: list[str] = []

    __syft_include_id_coll_repr__ = False

    def _coll_repr_(self) -> dict[str, Any]:
        return {"submodule": self.submodule, "endpoints": "\n".join(self.endpoints)}


@serializable()
class APIModule:
    _modules: list[str]
    path: str
    refresh_callback: Callable | None

    def __init__(self, path: str, refresh_callback: Callable | None) -> None:
        self._modules = []
        self.path = path
        self.refresh_callback = refresh_callback

    def __dir__(self) -> list[str]:
        return self._modules + ["path"]

    def has_submodule(self, name: str) -> bool:
        """We use this as hasattr() triggers __getattribute__ which triggers recursion"""
        try:
            _ = object.__getattribute__(self, name)
            return True
        except AttributeError:
            return False

    def _add_submodule(
        self, attr_name: str, module_or_func: Callable | APIModule
    ) -> None:
        setattr(self, attr_name, module_or_func)
        self._modules.append(attr_name)

    def __getattr__(self, name: str) -> Any:
        try:
            return object.__getattribute__(self, name)
        except AttributeError:
            # if we fail, we refresh the api and try again
            # however, we dont want this to happen all the time because of ipy magic happening
            # in the background
            if (
                self.refresh_callback is not None
                and name not in IPYNB_BACKGROUND_METHODS
                and not any(
                    name.startswith(prefix) for prefix in IPYNB_BACKGROUND_PREFIXES
                )
            ):
                api = self.refresh_callback()
                try:
                    # get current path in the module tree
                    new_current_module = api.services
                    for submodule in self.path.split("."):
                        if submodule != "":
                            new_current_module = getattr(new_current_module, submodule)
                    # retry getting the attribute, if this fails, we throw an error
                    return object.__getattribute__(new_current_module, name)
                except AttributeError:
                    pass
            raise SyftAttributeError(
                f"'APIModule' api{self.path} object has no submodule or method '{name}', "
                "you may not have permission to access the module you are trying to access."
                "If you think this is an error, try calling `client.refresh()` to update the API."
            )

    def __getitem__(self, key: str | int) -> Any:
        if hasattr(self, "get_all"):
            return self.get_all()[key]
        raise NotImplementedError

    def _repr_html_(self) -> Any:
        if self.path == "settings":
            return self.get()._repr_html_()

        if not hasattr(self, "get_all"):

            def recursively_get_submodules(
                module: APIModule | Callable,
            ) -> list[APIModule | Callable]:
                children = [module]
                if isinstance(module, APIModule):
                    for submodule_name in module._modules:
                        submodule = getattr(module, submodule_name)
                        children += recursively_get_submodules(submodule)
                return children

            views = []
            for submodule_name in self._modules:
                submodule = getattr(self, submodule_name)
                children = recursively_get_submodules(submodule)
                child_paths = [
                    x.path for x in children if isinstance(x, RemoteFunction)
                ]
                views.append(
                    APISubModulesView(submodule=submodule_name, endpoints=child_paths)
                )

            return build_tabulator_table(views)

        # should never happen?
        results = self.get_all()
        return results._repr_html_()

    def __call__(self, *args: Any, **kwargs: Any) -> Any:
        return NotImplementedError


def debox_signed_syftapicall_response(
    signed_result: SignedSyftAPICall | Any,
) -> Any | SyftError:
    if not isinstance(signed_result, SignedSyftAPICall):
        return SyftError(message="The result is not signed")

    if not signed_result.is_valid:
        return SyftError(message="The result signature is invalid")
    return signed_result.message.data


def downgrade_signature(signature: Signature, object_versions: dict) -> Signature:
    migrated_parameters = []
    for parameter in signature.parameters.values():
        annotation = unwrap_and_migrate_annotation(
            parameter.annotation, object_versions
        )
        migrated_parameter = Parameter(
            name=parameter.name,
            default=parameter.default,
            annotation=annotation,
            kind=parameter.kind,
        )
        migrated_parameters.append(migrated_parameter)

    migrated_return_annotation = unwrap_and_migrate_annotation(
        signature.return_annotation, object_versions
    )

    try:
        new_signature = Signature(
            parameters=migrated_parameters,
            return_annotation=migrated_return_annotation,
        )
    except Exception as e:
        raise e

    return new_signature


def unwrap_and_migrate_annotation(annotation: Any, object_versions: dict) -> Any:
    args = get_args(annotation)
    origin = get_origin(annotation)
    if len(args) == 0:
        if (
            isinstance(annotation, type)
            and issubclass(annotation, SyftBaseObject)
            and annotation.__canonical_name__ in object_versions
        ):
            downgrade_to_version = int(
                max(object_versions[annotation.__canonical_name__])
            )
            downgrade_klass_name = SyftMigrationRegistry.__migration_version_registry__[
                annotation.__canonical_name__
            ][downgrade_to_version]
            new_arg = index_syft_by_module_name(downgrade_klass_name)
            return new_arg
        else:
            return annotation

    migrated_annotations = []
    for arg in args:
        migrated_annotation = unwrap_and_migrate_annotation(arg, object_versions)
        migrated_annotations.append(migrated_annotation)

    migrated_annotations_tuple = tuple(migrated_annotations)

    if hasattr(annotation, "copy_with"):
        return annotation.copy_with(migrated_annotations_tuple)
    elif origin is not None:
        return origin[migrated_annotations_tuple]
    else:
        return migrated_annotation[0]


def result_needs_api_update(api_call_result: Any) -> bool:
    # relative
    from ..service.request.request import Request
    from ..service.request.request import UserCodeStatusChange

    if isinstance(api_call_result, Request) and any(
        isinstance(x, UserCodeStatusChange) for x in api_call_result.changes
    ):
        return True
    if isinstance(api_call_result, SyftSuccess) and api_call_result.require_api_update:
        return True
    return False


@serializable(
    attrs=[
        "endpoints",
        "node_uid",
        "node_name",
        "lib_endpoints",
        "communication_protocol",
    ]
)
class SyftAPIV2(SyftObject):
    # version
    __canonical_name__ = "SyftAPI"
    __version__ = SYFT_OBJECT_VERSION_2

    # fields
    connection: NodeConnection | None = None
    node_uid: UID | None = None
    node_name: str | None = None
    endpoints: dict[str, APIEndpoint]
    lib_endpoints: dict[str, LibEndpoint] | None = None
    api_module: APIModule | None = None
    libs: APIModule | None = None
    signing_key: SyftSigningKey | None = None
    # serde / storage rules
    refresh_api_callback: Callable | None = None
    __user_role: ServiceRole = ServiceRole.NONE
    communication_protocol: PROTOCOL_TYPE

    # informs getattr does not have nasty side effects
    __syft_allow_autocomplete__ = ["services"]


@instrument
@serializable(
    attrs=[
        "endpoints",
        "node_uid",
        "node_name",
        "lib_endpoints",
        "communication_protocol",
    ]
)
class SyftAPI(SyftObject):
    # version
    __canonical_name__ = "SyftAPI"
    __version__ = SYFT_OBJECT_VERSION_3

    # fields
    connection: NodeConnection | None = None
    node_uid: UID | None = None
    node_name: str | None = None
    endpoints: dict[str, APIEndpoint]
    lib_endpoints: dict[str, LibEndpoint] | None = None
    api_module: APIModule | None = None
    libs: APIModule | None = None
    signing_key: SyftSigningKey | None = None
    # serde / storage rules
    refresh_api_callback: Callable | None = None
    __user_role: ServiceRole = ServiceRole.NONE
    communication_protocol: PROTOCOL_TYPE
    metadata: NodeMetadataJSON | None = None

    # informs getattr does not have nasty side effects
    __syft_allow_autocomplete__ = ["services"]

    def __dir__(self) -> list[str]:
        modules = getattr(self.api_module, "_modules", [])
        return ["services"] + modules

    def __syft_dir__(self) -> list[str]:
        modules = getattr(self.api_module, "_modules", [])
        return ["services"] + modules

    def __getattr__(self, name: str) -> Any:
        try:
            return getattr(self.api_module, name)
        except Exception:
            raise SyftAttributeError(
                f"'SyftAPI' object has no submodule or method '{name}', "
                "you may not have permission to access the module you are trying to access."
                "If you think this is an error, try calling `client.refresh()` to update the API."
            )

    @staticmethod
    def for_user(
        node: AbstractNode,
        communication_protocol: PROTOCOL_TYPE,
        user_verify_key: SyftVerifyKey | None = None,
    ) -> SyftAPI:
        # relative
        from ..service.api.api_service import APIService

        # TODO: Maybe there is a possibility of merging ServiceConfig and APIEndpoint
        from ..service.code.user_code_service import UserCodeService

        # find user role by verify_key
        # TODO: we should probably not allow empty verify keys but instead make user always register
        role = node.get_role_for_credentials(user_verify_key)
        _user_service_config_registry = UserServiceConfigRegistry.from_role(role)
        _user_lib_config_registry = UserLibConfigRegistry.from_user(user_verify_key)
        endpoints: dict[str, APIEndpoint] = {}
        lib_endpoints: dict[str, LibEndpoint] = {}
        warning_context = WarningContext(
            node=node, role=role, credentials=user_verify_key
        )

        # If server uses a higher protocol version than client, then
        # signatures needs to be downgraded.
        if node.current_protocol == "dev" and communication_protocol != "dev":
            # We assume dev is the highest staged protocol
            signature_needs_downgrade = True
        else:
            signature_needs_downgrade = node.current_protocol != "dev" and int(
                node.current_protocol
            ) > int(communication_protocol)
        data_protocol = get_data_protocol()

        if signature_needs_downgrade:
            object_version_for_protocol = data_protocol.get_object_versions(
                communication_protocol
            )

        for (
            path,
            service_config,
        ) in _user_service_config_registry.get_registered_configs().items():
            if not service_config.is_from_lib:
                service_warning = service_config.warning
                if service_warning:
                    service_warning = service_warning.message_from(warning_context)
                    service_warning.enabled = node.enable_warnings

                signature = (
                    downgrade_signature(
                        signature=service_config.signature,
                        object_versions=object_version_for_protocol,
                    )
                    if signature_needs_downgrade
                    else service_config.signature
                )

                endpoint = APIEndpoint(
                    service_path=path,
                    module_path=path,
                    name=service_config.public_name,
                    description="",
                    doc_string=service_config.doc_string,
                    signature=signature,  # TODO: Migrate signature based on communication protocol
                    has_self=False,
                    warning=service_warning,
                    unwrap_on_success=service_config.unwrap_on_success,
                )
                endpoints[path] = endpoint

        for (
            path,
            lib_config,
        ) in _user_lib_config_registry.get_registered_configs().items():
            endpoint = LibEndpoint(
                service_path="action.execute",
                module_path=path,
                name=lib_config.public_name,
                description="",
                doc_string=lib_config.doc_string,
                signature=lib_config.signature,
                has_self=False,
            )
            lib_endpoints[path] = endpoint

        # 🟡 TODO 35: fix root context
        context = AuthedServiceContext(node=node, credentials=user_verify_key)
        method = node.get_method_with_context(UserCodeService.get_all_for_user, context)
        code_items = method()

        for code_item in code_items:
            path = "code.call"
            unique_path = f"code.call_{code_item.service_func_name}"
            endpoint = APIEndpoint(
                service_path=path,
                module_path=path,
                name=code_item.service_func_name,
                description="",
                doc_string=f"Users custom func {code_item.service_func_name}",
                signature=code_item.signature,
                has_self=False,
                pre_kwargs={"uid": code_item.id},
            )
            endpoints[unique_path] = endpoint

        # get admin defined custom api endpoints
        method = node.get_method_with_context(APIService.get_endpoints, context)
        custom_endpoints = method()
        for custom_endpoint in custom_endpoints:
            pre_kwargs = {"path": custom_endpoint.path}
            service_path = "api.call_in_jobs"
            path = custom_endpoint.path
            api_end = custom_endpoint.path.split(".")[-1]
            endpoint = APIEndpoint(
                service_path=service_path,
                module_path=path,
                name=api_end,
                description="",
                doc_string="",
                signature=custom_endpoint.signature,
                has_self=False,
                pre_kwargs=pre_kwargs,
            )
            endpoints[path] = endpoint

        return SyftAPI(
            node_name=node.name,
            node_uid=node.id,
            endpoints=endpoints,
            lib_endpoints=lib_endpoints,
            __user_role=role,
            communication_protocol=communication_protocol,
        )

    @property
    def user_role(self) -> ServiceRole:
        return self.__user_role

    def make_call(self, api_call: SyftAPICall, cache_result: bool = True) -> Result:
        signed_call = api_call.sign(credentials=self.signing_key)
        if self.connection is not None:
            signed_result = self.connection.make_call(signed_call)
        else:
            return SyftError(message="API connection is None")

        result = debox_signed_syftapicall_response(signed_result=signed_result)

        if isinstance(result, CachedSyftObject):
            if result.error_msg is not None:
                if cache_result:
                    msg = "Loading results from cache."
                    if result.error_msg:
                        msg = f"{result.error_msg}. {msg}"
                    prompt_warning_message(
                        message=msg,
                    )
                else:
                    result = SyftError(message=result.error_msg)
            if cache_result:
                result = result.result

        if isinstance(result, OkErr):
            if result.is_ok():
                result = result.ok()
            else:
                result = result.err()
        # we update the api when we create objects that change it
        self.update_api(result)
        return result

    def update_api(self, api_call_result: Any) -> None:
        # TODO: hacky stuff with typing and imports to prevent circular imports
        if result_needs_api_update(api_call_result):
            if self.refresh_api_callback is not None:
                self.refresh_api_callback()

    def _add_route(
        self, api_module: APIModule, endpoint: APIEndpoint, endpoint_method: Callable
    ) -> None:
        """Recursively create a module path to the route endpoint."""

        _modules = endpoint.module_path.split(".")[:-1] + [endpoint.name]

        _self = api_module
        _last_module = _modules.pop()
        while _modules:
            module = _modules.pop(0)
            if not _self.has_submodule(module):
                submodule_path = (
                    f"{_self.path}.{module}" if _self.path != "" else module
                )
                _self._add_submodule(
                    module,
                    APIModule(
                        path=submodule_path, refresh_callback=self.refresh_api_callback
                    ),
                )
            _self = getattr(_self, module)
        _self._add_submodule(_last_module, endpoint_method)

    def generate_endpoints(self) -> None:
        def build_endpoint_tree(
            endpoints: dict[str, LibEndpoint | APIEndpoint],
            communication_protocol: PROTOCOL_TYPE,
        ) -> APIModule:
            api_module = APIModule(path="", refresh_callback=self.refresh_api_callback)
            for v in endpoints.values():
                signature = v.signature
                if not v.has_self:
                    signature = signature_remove_self(signature)
                signature = signature_remove_context(signature)
                if isinstance(v, APIEndpoint):
                    endpoint_function = generate_remote_function(
                        self,
                        self.node_uid,
                        signature,
                        v.service_path,
                        self.make_call,
                        pre_kwargs=v.pre_kwargs,
                        warning=v.warning,
                        communication_protocol=communication_protocol,
                        unwrap_on_success=v.unwrap_on_success,
                    )
                elif isinstance(v, LibEndpoint):
                    endpoint_function = generate_remote_lib_function(
                        self,
                        self.node_uid,
                        signature,
                        v.service_path,
                        v.module_path,
                        self.make_call,
                        pre_kwargs=v.pre_kwargs,
                        communication_protocol=communication_protocol,
                    )

                endpoint_function.__doc__ = v.doc_string
                self._add_route(api_module, v, endpoint_function)
            return api_module

        if self.lib_endpoints is not None:
            self.libs = build_endpoint_tree(
                self.lib_endpoints, self.communication_protocol
            )
        self.api_module = build_endpoint_tree(
            self.endpoints, self.communication_protocol
        )

    @property
    def services(self) -> APIModule:
        if self.api_module is None:
            self.generate_endpoints()
        return cast(APIModule, self.api_module)

    @property
    def lib(self) -> APIModule:
        if self.libs is None:
            self.generate_endpoints()
        return cast(APIModule, self.libs)

    def has_service(self, service_name: str) -> bool:
        return hasattr(self.services, service_name)

    def has_lib(self, lib_name: str) -> bool:
        return hasattr(self.lib, lib_name)

    def __repr__(self) -> str:
        modules = self.services
        _repr_str = "client.api.services\n"
        if modules is not None:
            for attr_name in modules._modules:
                module_or_func = getattr(modules, attr_name)
                module_path_str = f"client.api.services.{attr_name}"
                _repr_str += f"\n{module_path_str}\n\n"
                if hasattr(module_or_func, "_modules"):
                    for func_name in module_or_func._modules:
                        func = getattr(module_or_func, func_name)
                        sig = getattr(
                            func, "__ipython_inspector_signature_override__", ""
                        )
                        _repr_str += f"{module_path_str}.{func_name}{sig}\n\n"
        return _repr_str


# code from here:
# https://github.com/ipython/ipython/blob/339c0d510a1f3cb2158dd8c6e7f4ac89aa4c89d8/IPython/core/oinspect.py#L370
def _render_signature(obj_signature: Signature, obj_name: str) -> str:
    """
    This was mostly taken from inspect.Signature.__str__.
    Look there for the comments.
    The only change is to add linebreaks when this gets too long.
    """
    result = []
    pos_only = False
    kw_only = True
    for param in obj_signature.parameters.values():
        if param.kind == inspect._POSITIONAL_ONLY:
            pos_only = True
        elif pos_only:
            result.append("/")
            pos_only = False

        if param.kind == inspect._VAR_POSITIONAL:
            kw_only = False
        elif param.kind == inspect._KEYWORD_ONLY and kw_only:
            result.append("*")
            kw_only = False

        result.append(str(param))

    if pos_only:
        result.append("/")

    # add up name, parameters, braces (2), and commas
    if len(obj_name) + sum(len(r) + 2 for r in result) > 75:
        # This doesn’t fit behind “Signature: ” in an inspect window.
        rendered = "{}(\n{})".format(obj_name, "".join(f"    {r},\n" for r in result))
    else:
        rendered = "{}({})".format(obj_name, ", ".join(result))

    if obj_signature.return_annotation is not inspect._empty:
        anno = inspect.formatannotation(obj_signature.return_annotation)
        rendered += f" -> {anno}"

    return rendered


def _getdef(self: Any, obj: Any, oname: str = "") -> str | None:
    """Return the call signature for any callable object.
    If any exception is generated, None is returned instead and the
    exception is suppressed."""
    try:
        return _render_signature(signature(obj), oname)
    except:  # noqa: E722
        return None


def monkey_patch_getdef(self: Any, obj: Any, oname: str = "") -> str | None:
    try:
        if hasattr(obj, "__ipython_inspector_signature_override__"):
            return _render_signature(
                obj.__ipython_inspector_signature_override__, oname
            )
        return _getdef(self, obj, oname)
    except Exception:
        return None


# try to monkeypatch IPython
try:
    # third party
    from IPython.core.oinspect import Inspector

    if not hasattr(Inspector, "_getdef_bak"):
        Inspector._getdef_bak = Inspector._getdef
        Inspector._getdef = types.MethodType(monkey_patch_getdef, Inspector)
except Exception:
    pass  # nosec


@serializable()
class NodeIdentity(Identity):
    node_name: str

    @staticmethod
    def from_api(api: SyftAPI) -> NodeIdentity:
        # stores the name root verify key of the domain node
        if api.connection is None:
            raise ValueError("{api}'s connection is None. Can't get the node identity")
        node_metadata = api.connection.get_node_metadata(api.signing_key)
        return NodeIdentity(
            node_name=node_metadata.name,
            node_id=api.node_uid,
            verify_key=SyftVerifyKey.from_string(node_metadata.verify_key),
        )

    @classmethod
    def from_change_context(cls, context: ChangeContext) -> NodeIdentity:
        if context.node is None:
            raise ValueError(f"{context}'s node is None")
        return cls(
            node_name=context.node.name,
            node_id=context.node.id,
            verify_key=context.node.signing_key.verify_key,
        )

    @classmethod
    def from_node(cls, node: Node) -> NodeIdentity:
        return cls(
            node_name=node.name,
            node_id=node.id,
            verify_key=node.signing_key.verify_key,
        )

    def __eq__(self, other: Any) -> bool:
        if not isinstance(other, NodeIdentity):
            return False
        return (
            self.node_name == other.node_name
            and self.verify_key == other.verify_key
            and self.node_id == other.node_id
        )

    def __hash__(self) -> int:
        return hash((self.node_name, self.verify_key))

    def __repr__(self) -> str:
        return f"NodeIdentity <name={self.node_name}, id={self.node_id.short()}, 🔑={str(self.verify_key)[0:8]}>"


def validate_callable_args_and_kwargs(
    args: list, kwargs: dict, signature: Signature
) -> tuple[list, dict] | SyftError:
    _valid_kwargs = {}
    if "kwargs" in signature.parameters:
        _valid_kwargs = kwargs
    else:
        for key, value in kwargs.items():
            if key not in signature.parameters:
                return SyftError(
                    message=f"""Invalid parameter: `{key}`. Valid Parameters: {list(signature.parameters)}"""
                )
            param = signature.parameters[key]
            if isinstance(param.annotation, str):
                # 🟡 TODO 21: make this work for weird string type situations
                # happens when from __future__ import annotations in a class file
                t = index_syft_by_module_name(param.annotation)
            else:
                t = param.annotation

            if t is not inspect.Parameter.empty:
                try:
                    config_kw = (
                        {"config": ConfigDict(arbitrary_types_allowed=True)}
                        if not _has_config_dict(t)
                        else {}
                    )

                    # TypeAdapter only accepts `config` arg if `t` does not
                    # already contain a ConfigDict
                    # i.e model_config in BaseModel and __pydantic_config__ in
                    # other types.
                    TypeAdapter(t, **config_kw).validate_python(value)
                except Exception:
                    _type_str = getattr(t, "__name__", str(t))
                    return SyftError(
                        message=f"`{key}` must be of type `{_type_str}` not `{type(value).__name__}`"
                    )

            _valid_kwargs[key] = value

    # signature.parameters is an OrderedDict, therefore,
    # its fair to assume that order of args
    # and the signature.parameters should always match
    _valid_args = []
    if "args" in signature.parameters:
        _valid_args = args
    else:
        for (param_key, param), arg in zip(signature.parameters.items(), args):
            if param_key in _valid_kwargs:
                continue
            t = param.annotation
            msg = None
            try:
                if t is not inspect.Parameter.empty:
                    if isinstance(t, _GenericAlias) and type(None) in t.__args__:
                        for v in t.__args__:
                            if issubclass(v, EmailStr):
                                v = str
                            check_type(arg, v)  # raises Exception
                            break  # only need one to match
                    else:
                        check_type(arg, t)  # raises Exception
            except TypeCheckError:
                t_arg = type(arg)
                if (
                    autoreload_enabled()
                    and t.__module__ == t_arg.__module__
                    and t.__name__ == t_arg.__name__
                ):
                    # ignore error when autoreload_enabled()
                    pass
                else:
                    _type_str = getattr(t, "__name__", str(t))
                    msg = f"Arg is `{arg}`. \nIt must be of type `{_type_str}`, not `{type(arg).__name__}`"

            if msg:
                return SyftError(message=msg)

            _valid_args.append(arg)

    return _valid_args, _valid_kwargs


RemoteFunction.model_rebuild(force=True)
RemoteUserCodeFunction.model_rebuild(force=True)<|MERGE_RESOLUTION|>--- conflicted
+++ resolved
@@ -409,20 +409,14 @@
 
         return self.post_process_result(api_call.path, result)
 
-    def post_process_result(self, path, result):
+    def post_process_result(self, path: str, result: Any) -> Any:
         if any(path.startswith(x) for x in NEW_STYLE_SERVICES_LIST):
             if isinstance(result, SyftError):
-<<<<<<< HEAD
                 raise SyftException(
                     public_message=result.message, server_trace=result.tb
                 )
-=======
-                tb = result.tb if result.tb is not None else ""
-                raise SyftException(public_message=result.message + "\n" + tb)
->>>>>>> fc8e16ea
             if self.unwrap_on_success:
                 result = result.unwrap_value()
-
         return result
 
     def __call__(self, *args: Any, **kwargs: Any) -> Any:
@@ -587,16 +581,6 @@
         )
         result = self.make_call(api_call=api_call)
         return self.post_process_result(api_call.path, result)
-
-    def post_process_result(self, path, result):
-        if any(path.startswith(x) for x in NEW_STYLE_SERVICES_LIST):
-            if isinstance(result, SyftError):
-                tb = result.tb if result.tb is not None else ""
-                raise SyftException(public_message=result.message + "\n" + tb)
-            if self.unwrap_on_success:
-                result = result.unwrap_value()
-
-        return result
 
 
 def generate_remote_function(
