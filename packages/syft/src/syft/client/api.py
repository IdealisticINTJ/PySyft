# future
from __future__ import annotations

# stdlib
from collections import OrderedDict
from collections.abc import Callable
import inspect
from inspect import Parameter
from inspect import signature
import types
from typing import Any
from typing import TYPE_CHECKING
from typing import _GenericAlias
from typing import cast
from typing import get_args
from typing import get_origin

# third party
from nacl.exceptions import BadSignatureError
from pydantic import BaseModel
from pydantic import ConfigDict
from pydantic import EmailStr
from pydantic import TypeAdapter
from result import OkErr
from result import Result
from typeguard import TypeCheckError
from typeguard import check_type

# relative
from ..abstract_node import AbstractNode
from ..node.credentials import SyftSigningKey
from ..node.credentials import SyftVerifyKey
from ..protocol.data_protocol import PROTOCOL_TYPE
from ..protocol.data_protocol import get_data_protocol
from ..protocol.data_protocol import migrate_args_and_kwargs
from ..serde.deserialize import _deserialize
from ..serde.recursive import index_syft_by_module_name
from ..serde.serializable import serializable
from ..serde.serialize import _serialize
from ..serde.signature import Signature
from ..serde.signature import signature_remove_context
from ..serde.signature import signature_remove_self
from ..service.context import AuthedServiceContext
from ..service.context import ChangeContext
from ..service.metadata.node_metadata import NodeMetadataJSON
from ..service.response import SyftAttributeError
from ..service.response import SyftError
from ..service.response import SyftSuccess
from ..service.service import UserLibConfigRegistry
from ..service.service import UserServiceConfigRegistry
from ..service.user.user_roles import ServiceRole
from ..service.warnings import APIEndpointWarning
from ..service.warnings import WarningContext
from ..types.cache_object import CachedSyftObject
from ..types.errors import SyftException
from ..types.identity import Identity
from ..types.result import as_result
from ..types.syft_migration import migrate
from ..types.syft_object import SYFT_OBJECT_VERSION_1
from ..types.syft_object import SYFT_OBJECT_VERSION_2
from ..types.syft_object import SYFT_OBJECT_VERSION_3
from ..types.syft_object import SyftBaseObject
from ..types.syft_object import SyftMigrationRegistry
from ..types.syft_object import SyftObject
from ..types.transforms import drop
from ..types.transforms import make_set_default
from ..types.uid import LineageID
from ..types.uid import UID
from ..util.autoreload import autoreload_enabled
from ..util.markdown import as_markdown_python_code
from ..util.notebook_ui.components.tabulator_template import build_tabulator_table
from ..util.telemetry import instrument
from ..util.util import prompt_warning_message
from .connection import NodeConnection

if TYPE_CHECKING:
    # relative
    from ..node import Node
    from ..service.job.job_stash import Job


IPYNB_BACKGROUND_METHODS = {
    "getdoc",
    "_partialmethod",
    "__name__",
    "__code__",
    "__wrapped__",
    "__custom_documentations__",
    "__signature__",
    "__defaults__",
    "__kwdefaults__",
}

IPYNB_BACKGROUND_PREFIXES = ["_ipy", "_repr", "__ipython", "__pydantic"]


# Temporary list of services that have been updated to the new error handling/result types
NEW_STYLE_SERVICES_LIST: list[str] = [
    "user.",
    "dataset.",
    "project.",
    "request.",
    "code.",
    "code_status.",
    "code_history.",
    "output.",
    "metadata.",
    "log.",
    "job.",
    "data_subject.",
    "sync.",
    "blob_storage.",
    "notifier.",
    "settings.",
    "policy.",
    "action.",
    "queue.",
]


def _has_config_dict(t: Any) -> bool:
    return (
        # Use this instead of `issubclass`` to be compatible with python 3.10
        # `inspect.isclass(t) and issubclass(t, BaseModel)`` wouldn't work with
        # generics, e.g. `set[sy.UID]`, in python 3.10
        (hasattr(t, "__mro__") and BaseModel in t.__mro__)
        or hasattr(t, "__pydantic_config__")
    )


class APIRegistry:
    __api_registry__: dict[tuple, SyftAPI] = OrderedDict()

    @classmethod
    def set_api_for(
        cls,
        node_uid: UID | str,
        user_verify_key: SyftVerifyKey | str,
        api: SyftAPI,
    ) -> None:
        if isinstance(node_uid, str):
            node_uid = UID.from_string(node_uid)

        if isinstance(user_verify_key, str):
            user_verify_key = SyftVerifyKey.from_string(user_verify_key)

        key = (node_uid, user_verify_key)

        cls.__api_registry__[key] = api

    @classmethod
    def api_for(cls, node_uid: UID, user_verify_key: SyftVerifyKey) -> SyftAPI | None:
        key = (node_uid, user_verify_key)
        return cls.__api_registry__.get(key, None)

    @classmethod
    @as_result(SyftException)
    def _api_for(cls, node_uid: UID, user_verify_key: SyftVerifyKey) -> SyftAPI:
        key = (node_uid, user_verify_key)
        api_instance = cls.__api_registry__.get(key, None)

        if api_instance is None:
            msg = f"Unable to get the API. Please login to domain {node_uid}"
            raise SyftException(public_message=msg)

        return api_instance

    @classmethod
    def get_all_api(cls) -> list[SyftAPI]:
        return list(cls.__api_registry__.values())

    @classmethod
    def get_by_recent_node_uid(cls, node_uid: UID) -> SyftAPI | None:
        for key, api in reversed(cls.__api_registry__.items()):
            if key[0] == node_uid:
                return api
        return None


@serializable()
class APIEndpoint(SyftObject):
    __canonical_name__ = "APIEndpoint"
    __version__ = SYFT_OBJECT_VERSION_3

    id: UID
    service_path: str
    module_path: str
    name: str
    description: str
    doc_string: str | None = None
    signature: Signature
    has_self: bool = False
    pre_kwargs: dict[str, Any] | None = None
    warning: APIEndpointWarning | None = None
    unwrap_on_success: bool = True


class APIEndpointV1(SyftObject):
    __canonical_name__ = "APIEndpoint"
    __version__ = SYFT_OBJECT_VERSION_2

    id: UID
    service_path: str
    module_path: str
    name: str
    description: str
    doc_string: str | None = None
    signature: Signature
    has_self: bool = False
    pre_kwargs: dict[str, Any] | None = None
    warning: APIEndpointWarning | None = None


@migrate(APIEndpointV1, APIEndpoint)
def upgrade_apiconfig() -> list[Callable]:
    return [make_set_default("unwrap_on_success", False)]


@migrate(APIEndpoint, APIEndpointV1)
def downgrade_apiconfig() -> list[Callable]:
    return [drop(["unwrap_on_success"])]


@serializable()
class LibEndpoint(SyftBaseObject):
    __canonical_name__ = "LibEndpoint"
    __version__ = SYFT_OBJECT_VERSION_2

    # TODO: bad name, change
    service_path: str
    module_path: str
    name: str
    description: str
    doc_string: str | None = None
    signature: Signature
    has_self: bool = False
    pre_kwargs: dict[str, Any] | None = None


@serializable(attrs=["signature", "credentials", "serialized_message"])
class SignedSyftAPICall(SyftObject):
    __canonical_name__ = "SignedSyftAPICall"
    __version__ = SYFT_OBJECT_VERSION_2

    credentials: SyftVerifyKey
    signature: bytes
    serialized_message: bytes
    cached_deseralized_message: SyftAPICall | None = None

    @property
    def message(self) -> SyftAPICall:
        # from deserialize we might not have this attr because __init__ is skipped
        if not hasattr(self, "cached_deseralized_message"):
            self.cached_deseralized_message = None

        if self.cached_deseralized_message is None:
            self.cached_deseralized_message = _deserialize(
                blob=self.serialized_message, from_bytes=True
            )

        return self.cached_deseralized_message

    @property
    def is_valid(self) -> Result[SyftSuccess, SyftError]:
        try:
            _ = self.credentials.verify_key.verify(
                self.serialized_message, self.signature
            )
        except BadSignatureError:
            return SyftError(message="BadSignatureError")

        return SyftSuccess(message="Credentials are valid")


@instrument
@serializable()
class SyftAPICall(SyftObject):
    # version
    __canonical_name__ = "SyftAPICall"
    __version__ = SYFT_OBJECT_VERSION_2

    # fields
    node_uid: UID
    path: str
    args: list
    kwargs: dict[str, Any]
    blocking: bool = True

    def sign(self, credentials: SyftSigningKey) -> SignedSyftAPICall:
        signed_message = credentials.signing_key.sign(_serialize(self, to_bytes=True))

        return SignedSyftAPICall(
            credentials=credentials.verify_key,
            serialized_message=signed_message.message,
            signature=signed_message.signature,
        )

    def __repr__(self) -> str:
        return f"SyftAPICall(path={self.path}, args={self.args}, kwargs={self.kwargs}, blocking={self.blocking})"


@instrument
@serializable()
class SyftAPIData(SyftBaseObject):
    # version
    __canonical_name__ = "SyftAPIData"
    __version__ = SYFT_OBJECT_VERSION_2

    # fields
    data: Any = None

    def sign(self, credentials: SyftSigningKey) -> SignedSyftAPICall:
        signed_message = credentials.signing_key.sign(_serialize(self, to_bytes=True))

        return SignedSyftAPICall(
            credentials=credentials.verify_key,
            serialized_message=signed_message.message,
            signature=signed_message.signature,
        )


class RemoteFunction(SyftObject):
    __canonical_name__ = "RemoteFunction"
    __version__ = SYFT_OBJECT_VERSION_2
    __repr_attrs__ = [
        "id",
        "node_uid",
        "signature",
        "path",
    ]

    node_uid: UID
    signature: Signature
    refresh_api_callback: Callable | None = None
    path: str
    make_call: Callable
    pre_kwargs: dict[str, Any] | None = None
    communication_protocol: PROTOCOL_TYPE
    warning: APIEndpointWarning | None = None
    custom_function: bool = False
    unwrap_on_success: bool = True

    @property
    def __ipython_inspector_signature_override__(self) -> Signature | None:
        return self.signature

    def prepare_args_and_kwargs(
        self, args: list | tuple, kwargs: dict[str, Any]
    ) -> SyftError | tuple[tuple, dict[str, Any]]:
        # Validate and migrate args and kwargs
        res = validate_callable_args_and_kwargs(args, kwargs, self.signature)
        if isinstance(res, SyftError):
            return res
        args, kwargs = res

        args, kwargs = migrate_args_and_kwargs(
            to_protocol=self.communication_protocol, args=args, kwargs=kwargs
        )

        return args, kwargs

    def function_call(
        self, path: str, *args: Any, cache_result: bool = True, **kwargs: Any
    ) -> Any:
        if "blocking" in self.signature.parameters:
            raise Exception(
                f"Signature {self.signature} can't have 'blocking' kwarg because it's reserved"
            )

        blocking = True
        if "blocking" in kwargs:
            blocking = bool(kwargs["blocking"])
            del kwargs["blocking"]

        res = self.prepare_args_and_kwargs(args, kwargs)
        if isinstance(res, SyftError):
            return res

        _valid_args, _valid_kwargs = res
        if self.pre_kwargs:
            _valid_kwargs.update(self.pre_kwargs)

        _valid_kwargs["communication_protocol"] = self.communication_protocol

        api_call = SyftAPICall(
            node_uid=self.node_uid,
            path=path,
            args=list(_valid_args),
            kwargs=_valid_kwargs,
            blocking=blocking,
        )

        allowed = self.warning.show() if self.warning else True
        if not allowed:
            return
        result = self.make_call(api_call=api_call, cache_result=cache_result)

        # TODO: annotate this on the service method decorator
        API_CALLS_THAT_REQUIRE_REFRESH = ["settings.enable_eager_execution"]

        if path in API_CALLS_THAT_REQUIRE_REFRESH:
            if self.refresh_api_callback is not None:
                self.refresh_api_callback()

        result, _ = migrate_args_and_kwargs(
            [result], kwargs={}, to_latest_protocol=True
        )
        result = result[0]

        return self.post_process_result(api_call.path, result)

    def post_process_result(self, path: str, result: Any) -> Any:
        if any(path.startswith(x) for x in NEW_STYLE_SERVICES_LIST):
            if isinstance(result, SyftError):
<<<<<<< HEAD
                raise SyftException(
                    public_message=result.message, server_trace=result.tb
                )
=======
                tb = result.tb if result.tb is not None else ""
                msg = result.message + "\n" + tb if tb else result.message
                raise SyftException(public_message=msg)
>>>>>>> 9e7dfb67
            if self.unwrap_on_success:
                result = result.unwrap_value()
        return result

    def __call__(self, *args: Any, **kwargs: Any) -> Any:
        return self.function_call(self.path, *args, **kwargs)

    @property
    def mock(self) -> Any:
        if self.custom_function:
            remote_func = self

            class PrivateCustomAPIReference:
                def __call__(self, *args: Any, **kwargs: Any) -> Any:
                    return remote_func.function_call(
                        "api.call_public_in_jobs", *args, **kwargs
                    )

                @property
                def context(self) -> Any:
                    return remote_func.function_call("api.get_public_context")

            return PrivateCustomAPIReference()
        return SyftError(
            message="This function doesn't support mock/private calls as it's not custom."
        )

    @property
    def private(self) -> Any:
        if self.custom_function:
            remote_func = self

            class PrivateCustomAPIReference:
                def __call__(self, *args: Any, **kwargs: Any) -> Any:
                    return remote_func.function_call(
                        "api.call_private_in_jobs", *args, **kwargs
                    )

                @property
                def context(self) -> Any:
                    return remote_func.function_call("api.get_private_context")

            return PrivateCustomAPIReference()
        return SyftError(
            message="This function doesn't support mock/private calls as it's not custom."
        )

    def custom_function_actionobject_id(self) -> UID | SyftError:
        if self.custom_function and self.pre_kwargs is not None:
            custom_path = self.pre_kwargs.get("path", "")
            api_call = SyftAPICall(
                node_uid=self.node_uid,
                path="api.view",
                args=[custom_path],
                kwargs={},
            )
            endpoint = self.make_call(api_call=api_call)
            if isinstance(endpoint, SyftError):
                return endpoint
            return endpoint.action_object_id
        return SyftError(message="This function is not a custom function")

    def _repr_markdown_(self, wrap_as_python: bool = False, indent: int = 0) -> str:
        if self.custom_function and self.pre_kwargs is not None:
            custom_path = self.pre_kwargs.get("path", "")
            api_call = SyftAPICall(
                node_uid=self.node_uid,
                path="api.view",
                args=[custom_path],
                kwargs={},
            )
            endpoint = self.make_call(api_call=api_call)
            if isinstance(endpoint, SyftError):
                return endpoint._repr_html_()

            str_repr = "## API: " + custom_path + "\n"
            if endpoint.description is not None:
                text = endpoint.description.text
            else:
                text = ""
            str_repr += (
                "### Description: "
                + f'<span style="font-weight: lighter;">{text}</span><br>'
                + "\n"
            )
            str_repr += "#### Private Code:\n"
            not_accessible_code = "N / A"
            private_code_repr = endpoint.private_function or not_accessible_code
            public_code_repr = endpoint.mock_function or not_accessible_code
            str_repr += as_markdown_python_code(private_code_repr) + "\n"
            if endpoint.private_helper_functions:
                str_repr += "##### Helper Functions:\n"
                for helper_function in endpoint.private_helper_functions:
                    str_repr += as_markdown_python_code(helper_function) + "\n"
            str_repr += "#### Public Code:\n"
            str_repr += as_markdown_python_code(public_code_repr) + "\n"
            if endpoint.mock_helper_functions:
                str_repr += "##### Helper Functions:\n"
                for helper_function in endpoint.mock_helper_functions:
                    str_repr += as_markdown_python_code(helper_function) + "\n"
            return str_repr
        return super()._repr_markdown_()


class RemoteUserCodeFunction(RemoteFunction):
    __canonical_name__ = "RemoteUserFunction"
    __version__ = SYFT_OBJECT_VERSION_2
    __repr_attrs__ = RemoteFunction.__repr_attrs__ + ["user_code_id"]

    api: SyftAPI

    def prepare_args_and_kwargs(
        self, args: list | tuple, kwargs: dict[str, Any]
    ) -> SyftError | tuple[tuple, dict[str, Any]]:
        # relative
        from ..service.action.action_object import convert_to_pointers

        # Validate and migrate args and kwargs
        res = validate_callable_args_and_kwargs(args, kwargs, self.signature)
        if isinstance(res, SyftError):
            return res
        args, kwargs = res

        # Check remote function type to avoid function/method serialization
        # We can recover the function/method pointer by its UID in server side.
        for i in range(len(args)):
            if isinstance(args[i], RemoteFunction) and args[i].custom_function:
                args[i] = args[i].custom_function_id()

        for k, v in kwargs.items():
            if isinstance(v, RemoteFunction) and v.custom_function:
                kwargs[k] = v.custom_function_actionobject_id()

        args, kwargs = convert_to_pointers(
            api=self.api,
            node_uid=self.node_uid,
            args=args,
            kwargs=kwargs,
        )

        args, kwargs = migrate_args_and_kwargs(
            to_protocol=self.communication_protocol, args=args, kwargs=kwargs
        )

        return args, kwargs

    @property
    def user_code_id(self) -> UID | None:
        if self.pre_kwargs:
            return self.pre_kwargs.get("uid", None)
        else:
            return None

    @property
    def jobs(self) -> list[Job] | SyftError:
        if self.user_code_id is None:
            return SyftError(message="Could not find user_code_id")
        api_call = SyftAPICall(
            node_uid=self.node_uid,
            path="job.get_by_user_code_id",
            args=[self.user_code_id],
            kwargs={},
            blocking=True,
        )
        result = self.make_call(api_call=api_call)
        return self.post_process_result(api_call.path, result)

<<<<<<< HEAD
=======
    def post_process_result(self, path, result):
        if any(path.startswith(x) for x in NEW_STYLE_SERVICES_LIST):
            if isinstance(result, SyftError):
                tb = result.tb if result.tb is not None else ""
                msg = result.message + "\n" + tb if tb else result.message
                raise SyftException(public_message=msg)
            if self.unwrap_on_success:
                result = result.unwrap_value()

        return result

>>>>>>> 9e7dfb67

def generate_remote_function(
    api: SyftAPI,
    node_uid: UID,
    signature: Signature,
    path: str,
    make_call: Callable,
    pre_kwargs: dict[str, Any] | None,
    communication_protocol: PROTOCOL_TYPE,
    warning: APIEndpointWarning | None,
    unwrap_on_success: bool = True,
) -> RemoteFunction:
    if "blocking" in signature.parameters:
        raise Exception(
            f"Signature {signature} can't have 'blocking' kwarg because it's reserved"
        )

    # UserCodes are always code.call with a user_code_id
    if path == "code.call" and pre_kwargs is not None and "uid" in pre_kwargs:
        remote_function = RemoteUserCodeFunction(
            api=api,
            node_uid=node_uid,
            signature=signature,
            path=path,
            make_call=make_call,
            pre_kwargs=pre_kwargs,
            communication_protocol=communication_protocol,
            warning=warning,
            user_code_id=pre_kwargs["uid"],
            unwrap_on_success=unwrap_on_success,
        )
    else:
        custom_function = bool(path == "api.call_in_jobs")
        remote_function = RemoteFunction(
            node_uid=node_uid,
            refresh_api_callback=api.refresh_api_callback,
            signature=signature,
            path=path,
            make_call=make_call,
            pre_kwargs=pre_kwargs,
            communication_protocol=communication_protocol,
            warning=warning,
            custom_function=custom_function,
            unwrap_on_success=unwrap_on_success,
        )

    return remote_function


def generate_remote_lib_function(
    api: SyftAPI,
    node_uid: UID,
    signature: Signature,
    path: str,
    module_path: str,
    make_call: Callable,
    communication_protocol: PROTOCOL_TYPE,
    pre_kwargs: dict[str, Any],
) -> Any:
    if "blocking" in signature.parameters:
        raise Exception(
            f"Signature {signature} can't have 'blocking' kwarg because its reserved"
        )

    def wrapper(*args: Any, **kwargs: Any) -> SyftError | Any:
        # relative
        from ..service.action.action_object import TraceResultRegistry

        trace_result = TraceResultRegistry.get_trace_result_for_thread()

        if trace_result is not None:
            wrapper_make_call = trace_result.client.api.make_call  # type: ignore
            wrapper_node_uid = trace_result.client.api.node_uid  # type: ignore
        else:
            # somehow this is necessary to prevent shadowing problems
            wrapper_make_call = make_call
            wrapper_node_uid = node_uid
        blocking = True
        if "blocking" in kwargs:
            blocking = bool(kwargs["blocking"])
            del kwargs["blocking"]

        res = validate_callable_args_and_kwargs(args, kwargs, signature)

        if isinstance(res, SyftError):
            return res
        _valid_args, _valid_kwargs = res

        if pre_kwargs:
            _valid_kwargs.update(pre_kwargs)

        # relative
        from ..service.action.action_object import Action
        from ..service.action.action_object import ActionType
        from ..service.action.action_object import convert_to_pointers

        action_args, action_kwargs = convert_to_pointers(
            api, wrapper_node_uid, _valid_args, _valid_kwargs
        )

        # e.g. numpy.array -> numpy, array
        module, op = module_path.rsplit(".", 1)
        action = Action(
            path=module,
            op=op,
            remote_self=None,
            args=[x.syft_lineage_id for x in action_args],
            kwargs={k: v.syft_lineage_id for k, v in action_kwargs},
            action_type=ActionType.FUNCTION,
            # TODO: fix
            result_id=LineageID(UID(), 1),
        )
        service_args = [action]
        # TODO: implement properly
        if trace_result is not None:
            trace_result.result += [action]

        api_call = SyftAPICall(
            node_uid=wrapper_node_uid,
            path=path,
            args=service_args,
            kwargs={},
            blocking=blocking,
        )

        result = wrapper_make_call(api_call=api_call)

        if isinstance(result, SyftError):
            tb = result.tb if result.tb is not None else ""
            msg = result.message + "\n" + tb if tb else result.message
            raise SyftException(public_message=msg)
        
        if isinstance(result, SyftSuccess):
            result = result.value

        return result

    wrapper.__ipython_inspector_signature_override__ = signature
    return wrapper


class APISubModulesView(SyftObject):
    __canonical_name__ = "APISubModulesView"
    __version__ = SYFT_OBJECT_VERSION_1

    submodule: str = ""
    endpoints: list[str] = []

    __syft_include_id_coll_repr__ = False

    def _coll_repr_(self) -> dict[str, Any]:
        return {"submodule": self.submodule, "endpoints": "\n".join(self.endpoints)}


@serializable()
class APIModule:
    _modules: list[str]
    path: str
    refresh_callback: Callable | None

    def __init__(self, path: str, refresh_callback: Callable | None) -> None:
        self._modules = []
        self.path = path
        self.refresh_callback = refresh_callback

    def __dir__(self) -> list[str]:
        return self._modules + ["path"]

    def has_submodule(self, name: str) -> bool:
        """We use this as hasattr() triggers __getattribute__ which triggers recursion"""
        try:
            _ = object.__getattribute__(self, name)
            return True
        except AttributeError:
            return False

    def _add_submodule(
        self, attr_name: str, module_or_func: Callable | APIModule
    ) -> None:
        setattr(self, attr_name, module_or_func)
        self._modules.append(attr_name)

    def __getattr__(self, name: str) -> Any:
        try:
            return object.__getattribute__(self, name)
        except AttributeError:
            # if we fail, we refresh the api and try again
            # however, we dont want this to happen all the time because of ipy magic happening
            # in the background
            if (
                self.refresh_callback is not None
                and name not in IPYNB_BACKGROUND_METHODS
                and not any(
                    name.startswith(prefix) for prefix in IPYNB_BACKGROUND_PREFIXES
                )
            ):
                api = self.refresh_callback()
                try:
                    # get current path in the module tree
                    new_current_module = api.services
                    for submodule in self.path.split("."):
                        if submodule != "":
                            new_current_module = getattr(new_current_module, submodule)
                    # retry getting the attribute, if this fails, we throw an error
                    return object.__getattribute__(new_current_module, name)
                except AttributeError:
                    pass
            raise SyftAttributeError(
                f"'APIModule' api{self.path} object has no submodule or method '{name}', "
                "you may not have permission to access the module you are trying to access."
                "If you think this is an error, try calling `client.refresh()` to update the API."
            )

    def __getitem__(self, key: str | int) -> Any:
        if hasattr(self, "get_all"):
            return self.get_all()[key]
        raise NotImplementedError

    def _repr_html_(self) -> Any:
        if self.path == "settings":
            return self.get()._repr_html_()

        if not hasattr(self, "get_all"):

            def recursively_get_submodules(
                module: APIModule | Callable,
            ) -> list[APIModule | Callable]:
                children = [module]
                if isinstance(module, APIModule):
                    for submodule_name in module._modules:
                        submodule = getattr(module, submodule_name)
                        children += recursively_get_submodules(submodule)
                return children

            views = []
            for submodule_name in self._modules:
                submodule = getattr(self, submodule_name)
                children = recursively_get_submodules(submodule)
                child_paths = [
                    x.path for x in children if isinstance(x, RemoteFunction)
                ]
                views.append(
                    APISubModulesView(submodule=submodule_name, endpoints=child_paths)
                )

            return build_tabulator_table(views)

        # should never happen?
        results = self.get_all()
        return results._repr_html_()

    def __call__(self, *args: Any, **kwargs: Any) -> Any:
        return NotImplementedError


def debox_signed_syftapicall_response(
    signed_result: SignedSyftAPICall | Any,
) -> Any | SyftError:
    if not isinstance(signed_result, SignedSyftAPICall):
        return SyftError(message="The result is not signed")

    if not signed_result.is_valid:
        return SyftError(message="The result signature is invalid")
    return signed_result.message.data


def downgrade_signature(signature: Signature, object_versions: dict) -> Signature:
    migrated_parameters = []
    for parameter in signature.parameters.values():
        annotation = unwrap_and_migrate_annotation(
            parameter.annotation, object_versions
        )
        migrated_parameter = Parameter(
            name=parameter.name,
            default=parameter.default,
            annotation=annotation,
            kind=parameter.kind,
        )
        migrated_parameters.append(migrated_parameter)

    migrated_return_annotation = unwrap_and_migrate_annotation(
        signature.return_annotation, object_versions
    )

    try:
        new_signature = Signature(
            parameters=migrated_parameters,
            return_annotation=migrated_return_annotation,
        )
    except Exception as e:
        raise e

    return new_signature


def unwrap_and_migrate_annotation(annotation: Any, object_versions: dict) -> Any:
    args = get_args(annotation)
    origin = get_origin(annotation)
    if len(args) == 0:
        if (
            isinstance(annotation, type)
            and issubclass(annotation, SyftBaseObject)
            and annotation.__canonical_name__ in object_versions
        ):
            downgrade_to_version = int(
                max(object_versions[annotation.__canonical_name__])
            )
            downgrade_klass_name = SyftMigrationRegistry.__migration_version_registry__[
                annotation.__canonical_name__
            ][downgrade_to_version]
            new_arg = index_syft_by_module_name(downgrade_klass_name)
            return new_arg
        else:
            return annotation

    migrated_annotations = []
    for arg in args:
        migrated_annotation = unwrap_and_migrate_annotation(arg, object_versions)
        migrated_annotations.append(migrated_annotation)

    migrated_annotations_tuple = tuple(migrated_annotations)

    if hasattr(annotation, "copy_with"):
        return annotation.copy_with(migrated_annotations_tuple)
    elif origin is not None:
        return origin[migrated_annotations_tuple]
    else:
        return migrated_annotation[0]


def result_needs_api_update(api_call_result: Any) -> bool:
    # relative
    from ..service.request.request import Request
    from ..service.request.request import UserCodeStatusChange

    if isinstance(api_call_result, Request) and any(
        isinstance(x, UserCodeStatusChange) for x in api_call_result.changes
    ):
        return True
    if isinstance(api_call_result, SyftSuccess) and api_call_result.require_api_update:
        return True
    return False


@serializable(
    attrs=[
        "endpoints",
        "node_uid",
        "node_name",
        "lib_endpoints",
        "communication_protocol",
    ]
)
class SyftAPIV2(SyftObject):
    # version
    __canonical_name__ = "SyftAPI"
    __version__ = SYFT_OBJECT_VERSION_2

    # fields
    connection: NodeConnection | None = None
    node_uid: UID | None = None
    node_name: str | None = None
    endpoints: dict[str, APIEndpoint]
    lib_endpoints: dict[str, LibEndpoint] | None = None
    api_module: APIModule | None = None
    libs: APIModule | None = None
    signing_key: SyftSigningKey | None = None
    # serde / storage rules
    refresh_api_callback: Callable | None = None
    __user_role: ServiceRole = ServiceRole.NONE
    communication_protocol: PROTOCOL_TYPE

    # informs getattr does not have nasty side effects
    __syft_allow_autocomplete__ = ["services"]


@instrument
@serializable(
    attrs=[
        "endpoints",
        "node_uid",
        "node_name",
        "lib_endpoints",
        "communication_protocol",
    ]
)
class SyftAPI(SyftObject):
    # version
    __canonical_name__ = "SyftAPI"
    __version__ = SYFT_OBJECT_VERSION_3

    # fields
    connection: NodeConnection | None = None
    node_uid: UID | None = None
    node_name: str | None = None
    endpoints: dict[str, APIEndpoint]
    lib_endpoints: dict[str, LibEndpoint] | None = None
    api_module: APIModule | None = None
    libs: APIModule | None = None
    signing_key: SyftSigningKey | None = None
    # serde / storage rules
    refresh_api_callback: Callable | None = None
    __user_role: ServiceRole = ServiceRole.NONE
    communication_protocol: PROTOCOL_TYPE
    metadata: NodeMetadataJSON | None = None

    # informs getattr does not have nasty side effects
    __syft_allow_autocomplete__ = ["services"]

    def __dir__(self) -> list[str]:
        modules = getattr(self.api_module, "_modules", [])
        return ["services"] + modules

    def __syft_dir__(self) -> list[str]:
        modules = getattr(self.api_module, "_modules", [])
        return ["services"] + modules

    def __getattr__(self, name: str) -> Any:
        try:
            return getattr(self.api_module, name)
        except Exception:
            raise SyftAttributeError(
                f"'SyftAPI' object has no submodule or method '{name}', "
                "you may not have permission to access the module you are trying to access."
                "If you think this is an error, try calling `client.refresh()` to update the API."
            )

    @staticmethod
    def for_user(
        node: AbstractNode,
        communication_protocol: PROTOCOL_TYPE,
        user_verify_key: SyftVerifyKey | None = None,
    ) -> SyftAPI:
        # relative
        from ..service.api.api_service import APIService

        # TODO: Maybe there is a possibility of merging ServiceConfig and APIEndpoint
        from ..service.code.user_code_service import UserCodeService

        # find user role by verify_key
        # TODO: we should probably not allow empty verify keys but instead make user always register
        role = node.get_role_for_credentials(user_verify_key)
        _user_service_config_registry = UserServiceConfigRegistry.from_role(role)
        _user_lib_config_registry = UserLibConfigRegistry.from_user(user_verify_key)
        endpoints: dict[str, APIEndpoint] = {}
        lib_endpoints: dict[str, LibEndpoint] = {}
        warning_context = WarningContext(
            node=node, role=role, credentials=user_verify_key
        )

        # If server uses a higher protocol version than client, then
        # signatures needs to be downgraded.
        if node.current_protocol == "dev" and communication_protocol != "dev":
            # We assume dev is the highest staged protocol
            signature_needs_downgrade = True
        else:
            signature_needs_downgrade = node.current_protocol != "dev" and int(
                node.current_protocol
            ) > int(communication_protocol)
        data_protocol = get_data_protocol()

        if signature_needs_downgrade:
            object_version_for_protocol = data_protocol.get_object_versions(
                communication_protocol
            )

        for (
            path,
            service_config,
        ) in _user_service_config_registry.get_registered_configs().items():
            if not service_config.is_from_lib:
                service_warning = service_config.warning
                if service_warning:
                    service_warning = service_warning.message_from(warning_context)
                    service_warning.enabled = node.enable_warnings

                signature = (
                    downgrade_signature(
                        signature=service_config.signature,
                        object_versions=object_version_for_protocol,
                    )
                    if signature_needs_downgrade
                    else service_config.signature
                )

                endpoint = APIEndpoint(
                    service_path=path,
                    module_path=path,
                    name=service_config.public_name,
                    description="",
                    doc_string=service_config.doc_string,
                    signature=signature,  # TODO: Migrate signature based on communication protocol
                    has_self=False,
                    warning=service_warning,
                    unwrap_on_success=service_config.unwrap_on_success,
                )
                endpoints[path] = endpoint

        for (
            path,
            lib_config,
        ) in _user_lib_config_registry.get_registered_configs().items():
            endpoint = LibEndpoint(
                service_path="action.execute",
                module_path=path,
                name=lib_config.public_name,
                description="",
                doc_string=lib_config.doc_string,
                signature=lib_config.signature,
                has_self=False,
            )
            lib_endpoints[path] = endpoint

        # 🟡 TODO 35: fix root context
        context = AuthedServiceContext(node=node, credentials=user_verify_key)
        method = node.get_method_with_context(UserCodeService.get_all_for_user, context)
        code_items = method()

        for code_item in code_items:
            path = "code.call"
            unique_path = f"code.call_{code_item.service_func_name}"
            endpoint = APIEndpoint(
                service_path=path,
                module_path=path,
                name=code_item.service_func_name,
                description="",
                doc_string=f"Users custom func {code_item.service_func_name}",
                signature=code_item.signature,
                has_self=False,
                pre_kwargs={"uid": code_item.id},
            )
            endpoints[unique_path] = endpoint

        # get admin defined custom api endpoints
        method = node.get_method_with_context(APIService.get_endpoints, context)
        custom_endpoints = method()
        for custom_endpoint in custom_endpoints:
            pre_kwargs = {"path": custom_endpoint.path}
            service_path = "api.call_in_jobs"
            path = custom_endpoint.path
            api_end = custom_endpoint.path.split(".")[-1]
            endpoint = APIEndpoint(
                service_path=service_path,
                module_path=path,
                name=api_end,
                description="",
                doc_string="",
                signature=custom_endpoint.signature,
                has_self=False,
                pre_kwargs=pre_kwargs,
            )
            endpoints[path] = endpoint

        return SyftAPI(
            node_name=node.name,
            node_uid=node.id,
            endpoints=endpoints,
            lib_endpoints=lib_endpoints,
            __user_role=role,
            communication_protocol=communication_protocol,
        )

    @property
    def user_role(self) -> ServiceRole:
        return self.__user_role

    def make_call(self, api_call: SyftAPICall, cache_result: bool = True) -> Result:
        signed_call = api_call.sign(credentials=self.signing_key)
        if self.connection is not None:
            signed_result = self.connection.make_call(signed_call)
        else:
            return SyftError(message="API connection is None")

        result = debox_signed_syftapicall_response(signed_result=signed_result)

        if isinstance(result, CachedSyftObject):
            if result.error_msg is not None:
                if cache_result:
                    msg = "Loading results from cache."
                    if result.error_msg:
                        msg = f"{result.error_msg}. {msg}"
                    prompt_warning_message(
                        message=msg,
                    )
                else:
                    result = SyftError(message=result.error_msg)
            if cache_result:
                result = result.result

        if isinstance(result, OkErr):
            if result.is_ok():
                result = result.ok()
            else:
                result = result.err()
        # we update the api when we create objects that change it
        self.update_api(result)
        return result

    def update_api(self, api_call_result: Any) -> None:
        # TODO: hacky stuff with typing and imports to prevent circular imports
        if result_needs_api_update(api_call_result):
            if self.refresh_api_callback is not None:
                self.refresh_api_callback()

    def _add_route(
        self, api_module: APIModule, endpoint: APIEndpoint, endpoint_method: Callable
    ) -> None:
        """Recursively create a module path to the route endpoint."""

        _modules = endpoint.module_path.split(".")[:-1] + [endpoint.name]

        _self = api_module
        _last_module = _modules.pop()
        while _modules:
            module = _modules.pop(0)
            if not _self.has_submodule(module):
                submodule_path = (
                    f"{_self.path}.{module}" if _self.path != "" else module
                )
                _self._add_submodule(
                    module,
                    APIModule(
                        path=submodule_path, refresh_callback=self.refresh_api_callback
                    ),
                )
            _self = getattr(_self, module)
        _self._add_submodule(_last_module, endpoint_method)

    def generate_endpoints(self) -> None:
        def build_endpoint_tree(
            endpoints: dict[str, LibEndpoint | APIEndpoint],
            communication_protocol: PROTOCOL_TYPE,
        ) -> APIModule:
            api_module = APIModule(path="", refresh_callback=self.refresh_api_callback)
            for v in endpoints.values():
                signature = v.signature
                if not v.has_self:
                    signature = signature_remove_self(signature)
                signature = signature_remove_context(signature)
                if isinstance(v, APIEndpoint):
                    endpoint_function = generate_remote_function(
                        self,
                        self.node_uid,
                        signature,
                        v.service_path,
                        self.make_call,
                        pre_kwargs=v.pre_kwargs,
                        warning=v.warning,
                        communication_protocol=communication_protocol,
                        unwrap_on_success=v.unwrap_on_success,
                    )
                elif isinstance(v, LibEndpoint):
                    endpoint_function = generate_remote_lib_function(
                        self,
                        self.node_uid,
                        signature,
                        v.service_path,
                        v.module_path,
                        self.make_call,
                        pre_kwargs=v.pre_kwargs,
                        communication_protocol=communication_protocol,
                    )

                endpoint_function.__doc__ = v.doc_string
                self._add_route(api_module, v, endpoint_function)
            return api_module

        if self.lib_endpoints is not None:
            self.libs = build_endpoint_tree(
                self.lib_endpoints, self.communication_protocol
            )
        self.api_module = build_endpoint_tree(
            self.endpoints, self.communication_protocol
        )

    @property
    def services(self) -> APIModule:
        if self.api_module is None:
            self.generate_endpoints()
        return cast(APIModule, self.api_module)

    @property
    def lib(self) -> APIModule:
        if self.libs is None:
            self.generate_endpoints()
        return cast(APIModule, self.libs)

    def has_service(self, service_name: str) -> bool:
        return hasattr(self.services, service_name)

    def has_lib(self, lib_name: str) -> bool:
        return hasattr(self.lib, lib_name)

    def __repr__(self) -> str:
        modules = self.services
        _repr_str = "client.api.services\n"
        if modules is not None:
            for attr_name in modules._modules:
                module_or_func = getattr(modules, attr_name)
                module_path_str = f"client.api.services.{attr_name}"
                _repr_str += f"\n{module_path_str}\n\n"
                if hasattr(module_or_func, "_modules"):
                    for func_name in module_or_func._modules:
                        func = getattr(module_or_func, func_name)
                        sig = getattr(
                            func, "__ipython_inspector_signature_override__", ""
                        )
                        _repr_str += f"{module_path_str}.{func_name}{sig}\n\n"
        return _repr_str


# code from here:
# https://github.com/ipython/ipython/blob/339c0d510a1f3cb2158dd8c6e7f4ac89aa4c89d8/IPython/core/oinspect.py#L370
def _render_signature(obj_signature: Signature, obj_name: str) -> str:
    """
    This was mostly taken from inspect.Signature.__str__.
    Look there for the comments.
    The only change is to add linebreaks when this gets too long.
    """
    result = []
    pos_only = False
    kw_only = True
    for param in obj_signature.parameters.values():
        if param.kind == inspect._POSITIONAL_ONLY:
            pos_only = True
        elif pos_only:
            result.append("/")
            pos_only = False

        if param.kind == inspect._VAR_POSITIONAL:
            kw_only = False
        elif param.kind == inspect._KEYWORD_ONLY and kw_only:
            result.append("*")
            kw_only = False

        result.append(str(param))

    if pos_only:
        result.append("/")

    # add up name, parameters, braces (2), and commas
    if len(obj_name) + sum(len(r) + 2 for r in result) > 75:
        # This doesn’t fit behind “Signature: ” in an inspect window.
        rendered = "{}(\n{})".format(obj_name, "".join(f"    {r},\n" for r in result))
    else:
        rendered = "{}({})".format(obj_name, ", ".join(result))

    if obj_signature.return_annotation is not inspect._empty:
        anno = inspect.formatannotation(obj_signature.return_annotation)
        rendered += f" -> {anno}"

    return rendered


def _getdef(self: Any, obj: Any, oname: str = "") -> str | None:
    """Return the call signature for any callable object.
    If any exception is generated, None is returned instead and the
    exception is suppressed."""
    try:
        return _render_signature(signature(obj), oname)
    except:  # noqa: E722
        return None


def monkey_patch_getdef(self: Any, obj: Any, oname: str = "") -> str | None:
    try:
        if hasattr(obj, "__ipython_inspector_signature_override__"):
            return _render_signature(
                obj.__ipython_inspector_signature_override__, oname
            )
        return _getdef(self, obj, oname)
    except Exception:
        return None


# try to monkeypatch IPython
try:
    # third party
    from IPython.core.oinspect import Inspector

    if not hasattr(Inspector, "_getdef_bak"):
        Inspector._getdef_bak = Inspector._getdef
        Inspector._getdef = types.MethodType(monkey_patch_getdef, Inspector)
except Exception:
    pass  # nosec


@serializable()
class NodeIdentity(Identity):
    node_name: str

    @staticmethod
    def from_api(api: SyftAPI) -> NodeIdentity:
        # stores the name root verify key of the domain node
        if api.connection is None:
            raise ValueError("{api}'s connection is None. Can't get the node identity")
        node_metadata = api.connection.get_node_metadata(api.signing_key)
        return NodeIdentity(
            node_name=node_metadata.name,
            node_id=api.node_uid,
            verify_key=SyftVerifyKey.from_string(node_metadata.verify_key),
        )

    @classmethod
    def from_change_context(cls, context: ChangeContext) -> NodeIdentity:
        if context.node is None:
            raise ValueError(f"{context}'s node is None")
        return cls(
            node_name=context.node.name,
            node_id=context.node.id,
            verify_key=context.node.signing_key.verify_key,
        )

    @classmethod
    def from_node(cls, node: Node) -> NodeIdentity:
        return cls(
            node_name=node.name,
            node_id=node.id,
            verify_key=node.signing_key.verify_key,
        )

    def __eq__(self, other: Any) -> bool:
        if not isinstance(other, NodeIdentity):
            return False
        return (
            self.node_name == other.node_name
            and self.verify_key == other.verify_key
            and self.node_id == other.node_id
        )

    def __hash__(self) -> int:
        return hash((self.node_name, self.verify_key))

    def __repr__(self) -> str:
        return f"NodeIdentity <name={self.node_name}, id={self.node_id.short()}, 🔑={str(self.verify_key)[0:8]}>"


def validate_callable_args_and_kwargs(
    args: list, kwargs: dict, signature: Signature
) -> tuple[list, dict] | SyftError:
    _valid_kwargs = {}
    if "kwargs" in signature.parameters:
        _valid_kwargs = kwargs
    else:
        for key, value in kwargs.items():
            if key not in signature.parameters:
                return SyftError(
                    message=f"""Invalid parameter: `{key}`. Valid Parameters: {list(signature.parameters)}"""
                )
            param = signature.parameters[key]
            if isinstance(param.annotation, str):
                # 🟡 TODO 21: make this work for weird string type situations
                # happens when from __future__ import annotations in a class file
                t = index_syft_by_module_name(param.annotation)
            else:
                t = param.annotation

            if t is not inspect.Parameter.empty:
                try:
                    config_kw = (
                        {"config": ConfigDict(arbitrary_types_allowed=True)}
                        if not _has_config_dict(t)
                        else {}
                    )

                    # TypeAdapter only accepts `config` arg if `t` does not
                    # already contain a ConfigDict
                    # i.e model_config in BaseModel and __pydantic_config__ in
                    # other types.
                    TypeAdapter(t, **config_kw).validate_python(value)
                except Exception:
                    _type_str = getattr(t, "__name__", str(t))
                    return SyftError(
                        message=f"`{key}` must be of type `{_type_str}` not `{type(value).__name__}`"
                    )

            _valid_kwargs[key] = value

    # signature.parameters is an OrderedDict, therefore,
    # its fair to assume that order of args
    # and the signature.parameters should always match
    _valid_args = []
    if "args" in signature.parameters:
        _valid_args = args
    else:
        for (param_key, param), arg in zip(signature.parameters.items(), args):
            if param_key in _valid_kwargs:
                continue
            t = param.annotation
            msg = None
            try:
                if t is not inspect.Parameter.empty:
                    if isinstance(t, _GenericAlias) and type(None) in t.__args__:
                        for v in t.__args__:
                            if issubclass(v, EmailStr):
                                v = str
                            check_type(arg, v)  # raises Exception
                            break  # only need one to match
                    else:
                        check_type(arg, t)  # raises Exception
            except TypeCheckError:
                t_arg = type(arg)
                if (
                    autoreload_enabled()
                    and t.__module__ == t_arg.__module__
                    and t.__name__ == t_arg.__name__
                ):
                    # ignore error when autoreload_enabled()
                    pass
                else:
                    _type_str = getattr(t, "__name__", str(t))
                    msg = f"Arg is `{arg}`. \nIt must be of type `{_type_str}`, not `{type(arg).__name__}`"

            if msg:
                return SyftError(message=msg)

            _valid_args.append(arg)

    return _valid_args, _valid_kwargs


RemoteFunction.model_rebuild(force=True)
RemoteUserCodeFunction.model_rebuild(force=True)<|MERGE_RESOLUTION|>--- conflicted
+++ resolved
@@ -412,15 +412,9 @@
     def post_process_result(self, path: str, result: Any) -> Any:
         if any(path.startswith(x) for x in NEW_STYLE_SERVICES_LIST):
             if isinstance(result, SyftError):
-<<<<<<< HEAD
                 raise SyftException(
                     public_message=result.message, server_trace=result.tb
                 )
-=======
-                tb = result.tb if result.tb is not None else ""
-                msg = result.message + "\n" + tb if tb else result.message
-                raise SyftException(public_message=msg)
->>>>>>> 9e7dfb67
             if self.unwrap_on_success:
                 result = result.unwrap_value()
         return result
@@ -588,20 +582,6 @@
         result = self.make_call(api_call=api_call)
         return self.post_process_result(api_call.path, result)
 
-<<<<<<< HEAD
-=======
-    def post_process_result(self, path, result):
-        if any(path.startswith(x) for x in NEW_STYLE_SERVICES_LIST):
-            if isinstance(result, SyftError):
-                tb = result.tb if result.tb is not None else ""
-                msg = result.message + "\n" + tb if tb else result.message
-                raise SyftException(public_message=msg)
-            if self.unwrap_on_success:
-                result = result.unwrap_value()
-
-        return result
-
->>>>>>> 9e7dfb67
 
 def generate_remote_function(
     api: SyftAPI,
@@ -733,7 +713,7 @@
             tb = result.tb if result.tb is not None else ""
             msg = result.message + "\n" + tb if tb else result.message
             raise SyftException(public_message=msg)
-        
+
         if isinstance(result, SyftSuccess):
             result = result.value
 
