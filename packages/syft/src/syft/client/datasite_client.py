# future
from __future__ import annotations

# stdlib
import logging
from pathlib import Path
import re
from string import Template
import traceback
from typing import TYPE_CHECKING
from typing import cast

# third party
import markdown
from tqdm import tqdm

# relative
from ..abstract_server import ServerSideType
from ..serde.serializable import serializable
from ..service.action.action_object import ActionObject
from ..service.code_history.code_history import CodeHistoriesDict
from ..service.code_history.code_history import UsersCodeHistoriesDict
from ..service.dataset.dataset import Contributor
from ..service.dataset.dataset import CreateAsset
from ..service.dataset.dataset import CreateDataset
from ..service.migration.object_migration_state import MigrationData
from ..service.response import SyftSuccess
from ..service.response import SyftWarning
from ..service.sync.diff_state import ResolvedSyncState
from ..service.sync.sync_state import SyncState
from ..service.user.roles import Roles
from ..service.user.user import UserView
from ..types.blob_storage import BlobFile
from ..types.errors import SyftException
from ..types.uid import UID
from ..util.misc_objs import HTMLObject
from ..util.util import get_mb_size
from ..util.util import prompt_warning_message
from .api import APIModule
from .client import SyftClient
from .client import login
from .client import login_as_guest
from .connection import ServerConnection
from .protocol import SyftProtocol

logger = logging.getLogger(__name__)

if TYPE_CHECKING:
    # relative
    from ..orchestra import ServerHandle
    from ..service.project.project import Project


def _get_files_from_glob(glob_path: str) -> list[Path]:
    files = Path().glob(glob_path)
    return [f for f in files if f.is_file() and not f.name.startswith(".")]


def _get_files_from_dir(dir: Path, recursive: bool) -> list:
    files = dir.rglob("*") if recursive else dir.iterdir()
    return [f for f in files if not f.name.startswith(".") and f.is_file()]


def _contains_subdir(dir: Path) -> bool:
    for item in dir.iterdir():
        if item.is_dir():
            return True
    return False


def add_default_uploader(
    user: UserView, obj: CreateDataset | CreateAsset
) -> CreateDataset | CreateAsset:
    uploader = None
    for contributor in obj.contributors:
        if contributor.role == str(Roles.UPLOADER):
            uploader = contributor
            break

    if uploader is None:
        uploader = Contributor(
            role=str(Roles.UPLOADER),
            name=user.name,
            email=user.email,
        )
        obj.contributors.add(uploader)

    obj.uploader = uploader
    return obj


@serializable(canonical_name="DatasiteClient", version=1)
class DatasiteClient(SyftClient):
    def __repr__(self) -> str:
        return f"<DatasiteClient: {self.name}>"

    def upload_dataset(self, dataset: CreateDataset) -> SyftSuccess:
        # relative
        from ..types.twin_object import TwinObject

        if self.users is None:
            raise SyftException(public_message=f"can't get user service for {self}")

        user = self.users.get_current_user()
        dataset = add_default_uploader(user, dataset)

        for i in range(len(dataset.asset_list)):
            asset = dataset.asset_list[i]
            dataset.asset_list[i] = add_default_uploader(user, asset)

        dataset._check_asset_must_contain_mock()
        dataset_size: float = 0.0

        # TODO: Refactor so that object can also be passed to generate warnings

        self.api.connection = cast(ServerConnection, self.api.connection)

        metadata = self.api.connection.get_server_metadata(self.api.signing_key)

        if (
            metadata.show_warnings
            and metadata.server_side_type == ServerSideType.HIGH_SIDE.value
        ):
            message = (
                "You're approving a request on "
                f"{metadata.server_side_type} side {metadata.server_type} "
                "which may host datasets with private information."
            )
            prompt_warning_message(message=message, confirm=True)

        with tqdm(
            total=len(dataset.asset_list), colour="green", desc="Uploading"
        ) as pbar:
            for asset in dataset.asset_list:
                try:
                    contains_empty: bool = asset.contains_empty()
                    twin = TwinObject(
                        private_obj=ActionObject.from_obj(asset.data),
                        mock_obj=ActionObject.from_obj(asset.mock),
                        syft_server_location=self.id,
                        syft_client_verify_key=self.verify_key,
                    )
<<<<<<< HEAD
                    res = twin._save_to_blob_storage(allow_empty=contains_empty)
=======

                    res = twin._save_to_blob_storage(allow_empty=contains_empty).unwrap()
                    
                    if isinstance(res, SyftWarning):
                        logger.debug(res.message)
>>>>>>> 8622e419
                except Exception as e:
                    tqdm.write(f"Failed to create twin for {asset.name}. {e}")
                    raise SyftException(public_message=f"Failed to create twin. {e}")

<<<<<<< HEAD
                if isinstance(res, SyftWarning):
                    logger.debug(res.message)
=======
>>>>>>> 8622e419
                try:
                    self.api.services.action.set(
                        twin, ignore_detached_objs=contains_empty
                    )
                except SyftException:
                    tqdm.write(f"Failed to upload asset: {asset.name}")
                    raise

                asset.action_id = twin.id
                asset.server_uid = self.id
                dataset_size += get_mb_size(asset.data)

                # Update the progress bar and set the dynamic description
                pbar.set_description(f"Uploading: {asset.name}")
                pbar.update(1)

        dataset.mb_size = dataset_size
        dataset.check()
        return self.api.services.dataset.add(dataset=dataset)

    def refresh(self) -> None:
        if self.credentials:
            self._fetch_server_metadata(self.credentials)

        if self._api and self._api.refresh_api_callback:
            self._api.refresh_api_callback()

    def get_sync_state(self) -> SyncState:
        state: SyncState = self.api.services.sync._get_state()
        for uid, obj in state.objects.items():
            if isinstance(obj, ActionObject):
                obj = obj.refresh_object(resolve_nested=False)
                state.objects[uid] = obj
        return state

    def apply_state(self, resolved_state: ResolvedSyncState) -> SyftSuccess:
        if len(resolved_state.delete_objs):
            raise NotImplementedError("TODO implement delete")
        items = resolved_state.create_objs + resolved_state.update_objs

        action_objects = [x for x in items if isinstance(x, ActionObject)]

        for action_object in action_objects:
            action_object.reload_cache()
            # NOTE permissions are added separately server side
            action_object._send(self.id, self.verify_key, add_storage_permission=False)
            action_object._clear_cache()

        ignored_batches = resolved_state.ignored_batches

        res = self.api.services.sync.sync_items(
            items,
            resolved_state.new_permissions,
            resolved_state.new_storage_permissions,
            ignored_batches,
            unignored_batches=resolved_state.unignored_batches,
        )
        self._fetch_api(self.credentials)
        return res

    def upload_files(
        self,
        file_list: BlobFile | list[BlobFile] | str | list[str] | Path | list[Path],
        allow_recursive: bool = False,
        show_files: bool = False,
    ) -> SyftSuccess:
        if not file_list:
            raise SyftException(public_message="No files to upload")

        if not isinstance(file_list, list):
            file_list = [file_list]  # type: ignore[assignment]
        file_list = cast(list, file_list)

        expanded_file_list: list[BlobFile | Path] = []

        for file in file_list:
            if isinstance(file, BlobFile):
                expanded_file_list.append(file)
                continue

            path = Path(file)

            if re.search(r"[\*\?\[]", str(path)):
                expanded_file_list.extend(_get_files_from_glob(str(path)))
            elif path.is_dir():
                if not allow_recursive and _contains_subdir(path):
                    res = input(
                        f"Do you want to include all files recursively in {path.absolute()}? [y/n]: "
                    ).lower()
                    print(
                        f'{"Recursively uploading all files" if res == "y" else "Uploading files"} in {path.absolute()}'
                    )
                    allow_recursive = res == "y"
                expanded_file_list.extend(_get_files_from_dir(path, allow_recursive))
            elif path.exists():
                expanded_file_list.append(path)

        if not expanded_file_list:
            raise SyftException(public_message="No files to upload were found")

        print(
            f"Uploading {len(expanded_file_list)} {'file' if len(expanded_file_list) == 1 else 'files'}:"
        )

        if show_files:
            for file in expanded_file_list:
                if isinstance(file, BlobFile):
                    print(file.path or file.file_name)
                else:
                    print(file.absolute())

        try:
            result = []
            for file in expanded_file_list:
                if not isinstance(file, BlobFile):
                    file = BlobFile(path=file, file_name=file.name)
                print("Uploading", file.file_name)
                if not file.uploaded:
                    file.upload_to_blobstorage(self)
                result.append(file)

            return ActionObject.from_obj(result).send(self)
        except Exception as err:
            raise SyftException(
                public_message=f"Failed to upload files: {err}.\n{traceback.format_exc()}"
            )

    def connect_to_gateway(
        self,
        via_client: SyftClient | None = None,
        url: str | None = None,
        port: int | None = None,
        handle: ServerHandle | None = None,  # noqa: F821
        email: str | None = None,
        password: str | None = None,
        protocol: str | SyftProtocol = SyftProtocol.HTTP,
        reverse_tunnel: bool = False,
    ) -> SyftSuccess | None:
        if isinstance(protocol, str):
            protocol = SyftProtocol(protocol)

        if via_client is not None:
            client = via_client
        elif handle is not None:
            client = handle.client
        else:
            client = (
                login_as_guest(url=url, port=port)
                if email is None
                else login(url=url, port=port, email=email, password=password)
            )

        res = self.exchange_route(
            client,
            protocol=protocol,
            reverse_tunnel=reverse_tunnel,
        )
        if isinstance(res, SyftSuccess):
            if self.metadata:
                return SyftSuccess(
                    message=(
                        f"Connected {self.metadata.server_type} "
                        f"'{self.metadata.name}' to gateway '{client.name}'. "
                        f"{res.message}"
                    )
                )
            else:
                return SyftSuccess(message=f"Connected to '{client.name}' gateway")

        return res

    def _get_service_by_name_if_exists(self, name: str) -> APIModule | None:
        if self.api.has_service(name):
            return getattr(self.api.services, name)
        return None

    def set_server_side_type_dangerous(self, server_side_type: str) -> SyftSuccess:
        return self.api.services.settings.set_server_side_type_dangerous(
            server_side_type
        )

    @property
    def data_subject_registry(self) -> APIModule | None:
        return self._get_service_by_name_if_exists("data_subject")

    @property
    def code(self) -> APIModule | None:
        return self._get_service_by_name_if_exists("code")

    @property
    def worker(self) -> APIModule | None:
        return self._get_service_by_name_if_exists("worker")

    @property
    def requests(self) -> APIModule | None:
        return self._get_service_by_name_if_exists("request")

    @property
    def datasets(self) -> APIModule | None:
        return self._get_service_by_name_if_exists("dataset")

    @property
    def projects(self) -> APIModule | None:
        return self._get_service_by_name_if_exists("project")

    @property
    def code_history_service(self) -> APIModule | None:
        return self._get_service_by_name_if_exists("code_history")

    @property
    def code_history(self) -> CodeHistoriesDict:
        return self.api.services.code_history.get_history()

    @property
    def code_histories(self) -> UsersCodeHistoriesDict:
        return self.api.services.code_history.get_histories()

    @property
    def images(self) -> APIModule | None:
        return self._get_service_by_name_if_exists("worker_image")

    @property
    def worker_pools(self) -> APIModule | None:
        return self._get_service_by_name_if_exists("worker_pool")

    @property
    def worker_images(self) -> APIModule | None:
        return self._get_service_by_name_if_exists("worker_images")

    @property
    def sync(self) -> APIModule | None:
        return self._get_service_by_name_if_exists("sync")

    @property
    def code_status(self) -> APIModule | None:
        return self._get_service_by_name_if_exists("code_status")

    @property
    def output(self) -> APIModule | None:
        return self._get_service_by_name_if_exists("output")

    @property
    def migration(self) -> APIModule | None:
        return self._get_service_by_name_if_exists("migration")

    def get_migration_data(self, include_blobs: bool = True) -> MigrationData:
        res = self.api.services.migration.get_migration_data()
        if include_blobs:
            res.download_blobs()

        return res

    def load_migration_data(self, path: str | Path) -> SyftSuccess:
        migration_data = MigrationData.from_file(path)
        migration_data._set_obj_location_(self.id, self.verify_key)

        if self.id != migration_data.server_uid:
            raise SyftException(
                public_message=f"This Migration data is not for this server. Expected server id {self.id}, "
                f"got {migration_data.server_uid}"
            )

        if migration_data.signing_key.verify_key != self.verify_key:
            raise SyftException(
                public_message="Root verify key in migration data does not match this client's verify key"
            )

        migration_data.migrate_and_upload_blobs()
        migration_data_without_blobs = migration_data.copy_without_blobs()
        return self.api.services.migration.apply_migration_data(
            migration_data_without_blobs
        )

    def get_project(
        self,
        name: str | None = None,
        uid: UID | None = None,
    ) -> Project | None:
        """Get project by name or UID"""

        if not self.api.has_service("project"):
            return None

        if name:
            return self.api.services.project.get_by_name(name)

        elif uid:
            return self.api.services.project.get_by_uid(uid)

        return self.api.services.project.get_all()

    def _repr_html_(self) -> str:
        obj = self.api.services.settings.welcome_show()
        updated_template_str = Template(obj.text).safe_substitute(
            server_url=getattr(self.connection, "url", None)
        )
        # If it's a markdown structured file
        if not isinstance(obj, HTMLObject):
            return markdown.markdown(updated_template_str)

        # if it's a html string
        return updated_template_str<|MERGE_RESOLUTION|>--- conflicted
+++ resolved
@@ -140,24 +140,13 @@
                         syft_server_location=self.id,
                         syft_client_verify_key=self.verify_key,
                     )
-<<<<<<< HEAD
                     res = twin._save_to_blob_storage(allow_empty=contains_empty)
-=======
-
-                    res = twin._save_to_blob_storage(allow_empty=contains_empty).unwrap()
-                    
-                    if isinstance(res, SyftWarning):
-                        logger.debug(res.message)
->>>>>>> 8622e419
                 except Exception as e:
                     tqdm.write(f"Failed to create twin for {asset.name}. {e}")
                     raise SyftException(public_message=f"Failed to create twin. {e}")
 
-<<<<<<< HEAD
                 if isinstance(res, SyftWarning):
                     logger.debug(res.message)
-=======
->>>>>>> 8622e419
                 try:
                     self.api.services.action.set(
                         twin, ignore_detached_objs=contains_empty
