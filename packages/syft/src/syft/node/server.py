# stdlib
from collections.abc import Callable
import multiprocessing
import multiprocessing.synchronize
import os
from pathlib import Path
import platform
import signal
import subprocess  # nosec
import sys
import time
from typing import Any

# third party
from fastapi import APIRouter
from fastapi import FastAPI
from pydantic_settings import BaseSettings
from pydantic_settings import SettingsConfigDict
import requests
from starlette.middleware.cors import CORSMiddleware
import uvicorn

# relative
from ..abstract_node import NodeSideType
from ..client.client import API_PATH
from ..util.autoreload import enable_autoreload
from ..util.constants import DEFAULT_TIMEOUT
from ..util.util import os_name
from .domain import Domain
from .enclave import Enclave
from .gateway import Gateway
from .node import NodeType
from .routes import make_routes

if os_name() == "macOS":
    # needed on MacOS to prevent [__NSCFConstantString initialize] may have been in
    # progress in another thread when fork() was called.
    multiprocessing.set_start_method("spawn", True)

WAIT_TIME_SECONDS = 20


class AppSettings(BaseSettings):
    name: str
    node_type: NodeType = NodeType.DOMAIN
    node_side_type: NodeSideType = NodeSideType.HIGH_SIDE
    processes: int = 1
    reset: bool = False
    dev_mode: bool = False
    enable_warnings: bool = False
    in_memory_workers: bool = True
    queue_port: int | None = None
    create_producer: bool = False
    n_consumers: int = 0
    association_request_auto_approval: bool = False
    background_tasks: bool = False

    model_config = SettingsConfigDict(env_prefix="SYFT_", env_parse_none_str="None")


def app_factory() -> FastAPI:
    settings = AppSettings()

    worker_classes = {
        NodeType.DOMAIN: Domain,
        NodeType.GATEWAY: Gateway,
        NodeType.ENCLAVE: Enclave,
    }
    if settings.node_type not in worker_classes:
        raise NotImplementedError(f"node_type: {settings.node_type} is not supported")
    worker_class = worker_classes[settings.node_type]

    kwargs = settings.model_dump()
    if settings.dev_mode:
        print(
            f"\nWARNING: private key is based on node name: {settings.name} in dev_mode. "
            "Don't run this in production."
        )
        worker = worker_class.named(**kwargs)
    else:
        del kwargs["reset"]  # Explicitly remove reset from kwargs for non-dev mode
        worker = worker_class(**kwargs)

    app = FastAPI(title=settings.name)
    router = make_routes(worker=worker)
    api_router = APIRouter()
    api_router.include_router(router)
    app.include_router(api_router, prefix="/api/v2")
    app.add_middleware(
        CORSMiddleware,
        allow_origins=["*"],
        allow_credentials=True,
        allow_methods=["*"],
        allow_headers=["*"],
    )
    return app


def attach_debugger() -> None:
    # third party
    import debugpy

    os.environ["PYDEVD_DISABLE_FILE_VALIDATION"] = "1"
    _, debug_port = debugpy.listen(0)
    print(
        "\nStarting the server with the Python Debugger enabled (`debug=True`).\n"
        'To attach the debugger, open the command palette in VSCode and select "Debug: Start Debugging (F5)".\n'
        f"Then, enter `{debug_port}` in the port field and press Enter.\n"
    )
    print(f"Waiting for debugger to attach on port `{debug_port}`...")
    debugpy.wait_for_client()  # blocks execution until a remote debugger is attached
    print("Debugger attached")


def run_uvicorn(
    host: str,
    port: int,
    starting_uvicorn_event: multiprocessing.synchronize.Event,
    **kwargs: Any,
) -> None:
    if kwargs.get("reset"):
        try:
            python_pids = find_python_processes_on_port(port)
            for pid in python_pids:
                print(f"Stopping process on port: {port}")
                kill_process(pid)
                time.sleep(1)
        except Exception:  # nosec
            print(f"Failed to kill python process on port: {port}")

    if kwargs.get("debug"):
        attach_debugger()

    # Set up all kwargs as environment variables so that they can be accessed in the app_factory function.
    env_prefix = AppSettings.model_config.get("env_prefix", "")
    for key, value in kwargs.items():
        key_with_prefix = f"{env_prefix}{key.upper()}"
        os.environ[key_with_prefix] = str(value)

    # The `serve_node` function calls `run_uvicorn` in a separate process using `multiprocessing.Process`.
    # When the child process is created, it inherits the file descriptors from the parent process.
    # If the parent process has a file descriptor open for sys.stdin, the child process will also have a file descriptor
    # open for sys.stdin. This can cause an OSError in uvicorn when it tries to access sys.stdin in the child process.
    # To prevent this, we set sys.stdin to None in the child process. This is safe because we don't actually need
    # sys.stdin while running uvicorn programmatically.
    sys.stdin = None  # type: ignore

    # Signal the parent process that we are starting the uvicorn server.
    starting_uvicorn_event.set()

    # Finally, run the uvicorn server.
    uvicorn.run(
        "syft.node.server:app_factory",
        host=host,
        port=port,
        factory=True,
        reload=kwargs.get("dev_mode"),
        reload_dirs=[Path(__file__).parent.parent] if kwargs.get("dev_mode") else None,
    )


def serve_node(
    name: str,
    node_type: NodeType = NodeType.DOMAIN,
    node_side_type: NodeSideType = NodeSideType.HIGH_SIDE,
    host: str = "0.0.0.0",  # nosec
    port: int = 8080,
    processes: int = 1,
    reset: bool = False,
    dev_mode: bool = False,
    tail: bool = False,
    enable_warnings: bool = False,
    in_memory_workers: bool = True,
    queue_port: int | None = None,
    create_producer: bool = False,
    n_consumers: int = 0,
    association_request_auto_approval: bool = False,
    background_tasks: bool = False,
    debug: bool = False,
) -> tuple[Callable, Callable]:
<<<<<<< HEAD
    starting_uvicorn_event = multiprocessing.Event()
=======
    # Enable IPython autoreload if dev_mode is enabled.
    if dev_mode:
        enable_autoreload()

>>>>>>> 57175333
    server_process = multiprocessing.Process(
        target=run_uvicorn,
        kwargs={
            "name": name,
            "node_type": node_type,
            "host": host,
            "port": port,
            "processes": processes,
            "reset": reset,
            "dev_mode": dev_mode,
            "node_side_type": node_side_type,
            "enable_warnings": enable_warnings,
            "in_memory_workers": in_memory_workers,
            "queue_port": queue_port,
            "create_producer": create_producer,
            "n_consumers": n_consumers,
            "association_request_auto_approval": association_request_auto_approval,
            "background_tasks": background_tasks,
            "debug": debug,
            "starting_uvicorn_event": starting_uvicorn_event,
        },
    )

    def stop() -> None:
        print(f"Stopping {name}")
        server_process.terminate()
        server_process.join(3)
        if server_process.is_alive():
            # this is needed because often the process is still alive
            server_process.kill()
            print("killed")

    def start() -> None:
        print(f"Starting {name} server on {host}:{port}")
        server_process.start()

        # Wait for the child process to start uvicorn server before starting the readiness checks.
        starting_uvicorn_event.wait()

        if tail:
            try:
                while True:
                    time.sleep(1)
            except KeyboardInterrupt:
                try:
                    stop()
                except SystemExit:
                    os._exit(130)
        else:
            for i in range(WAIT_TIME_SECONDS):
                try:
                    req = requests.get(
                        f"http://{host}:{port}{API_PATH}/metadata",
                        timeout=DEFAULT_TIMEOUT,
                    )
                    if req.status_code == 200:
                        print(" Done.")
                        break
                except Exception:
                    time.sleep(1)
                    if i == 0:
                        print("Waiting for server to start", end="")
                    else:
                        print(".", end="")

    return start, stop


def find_python_processes_on_port(port: int) -> list[int]:
    system = platform.system()

    if system == "Windows":
        command = f"netstat -ano | findstr :{port}"
        process = subprocess.Popen(  # nosec
            command,
            shell=True,
            stdout=subprocess.PIPE,
            stderr=subprocess.PIPE,
            text=True,
        )
        output, _ = process.communicate()
        pids = [
            int(line.strip().split()[-1]) for line in output.split("\n") if line.strip()
        ]

    else:  # Linux and MacOS
        command = f"lsof -i :{port} -sTCP:LISTEN -t"
        process = subprocess.Popen(  # nosec
            command,
            shell=True,
            stdout=subprocess.PIPE,
            stderr=subprocess.PIPE,
            text=True,
        )
        output, _ = process.communicate()
        pids = [int(pid.strip()) for pid in output.split("\n") if pid.strip()]

    python_pids = []
    for pid in pids:
        if system == "Windows":
            command = (
                f"wmic process where (ProcessId='{pid}') get ProcessId,CommandLine"
            )
        else:
            command = f"ps -p {pid} -o pid,command"

        try:
            process = subprocess.Popen(  # nosec
                command,
                shell=True,
                stdout=subprocess.PIPE,
                stderr=subprocess.PIPE,
                text=True,
            )
            output, _ = process.communicate()
        except Exception as e:
            print(f"Error checking process {pid}: {e}")
            continue

        lines = output.strip().split("\n")
        if len(lines) > 1 and "python" in lines[1].lower():
            python_pids.append(pid)

    return python_pids


def kill_process(pid: int) -> None:
    try:
        os.kill(pid, signal.SIGTERM)
        print(f"Process {pid} terminated.")
    except Exception as e:
        print(f"Error killing process {pid}: {e}")<|MERGE_RESOLUTION|>--- conflicted
+++ resolved
@@ -178,14 +178,12 @@
     background_tasks: bool = False,
     debug: bool = False,
 ) -> tuple[Callable, Callable]:
-<<<<<<< HEAD
     starting_uvicorn_event = multiprocessing.Event()
-=======
+
     # Enable IPython autoreload if dev_mode is enabled.
     if dev_mode:
         enable_autoreload()
 
->>>>>>> 57175333
     server_process = multiprocessing.Process(
         target=run_uvicorn,
         kwargs={
