--- conflicted
+++ resolved
@@ -312,19 +312,11 @@
         dev_mode: bool = False,
         migrate: bool = False,
         in_memory_workers: bool = True,
-<<<<<<< HEAD
-        smtp_username: Optional[str] = None,
-        smtp_password: Optional[str] = None,
-        email_sender: Optional[str] = None,
-        smtp_port: Optional[int] = None,
-        smtp_host: Optional[str] = None,
-=======
         smtp_username: str | None = None,
         smtp_password: str | None = None,
         email_sender: str | None = None,
-        smtp_port: str | None = None,
+        smtp_port: int | None = None,
         smtp_host: str | None = None,
->>>>>>> 77931ab2
     ):
         # 🟡 TODO 22: change our ENV variable format and default init args to make this
         # less horrible or add some convenience functions
