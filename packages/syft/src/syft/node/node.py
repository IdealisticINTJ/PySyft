--- conflicted
+++ resolved
@@ -200,12 +200,8 @@
         node_type: Union[str, NodeType] = NodeType.DOMAIN,
         local_db: bool = False,
         sqlite_path: Optional[str] = None,
-<<<<<<< HEAD
-        queue_config: Type[QueueConfig] = ZMQQueueConfig,
         blob_storage_config: Optional[BlobStorageConfig] = None,
-=======
         queue_config: Optional[QueueConfig] = None,
->>>>>>> 41110f0f
         node_side_type: Union[str, NodeSideType] = NodeSideType.HIGH_SIDE,
         enable_warnings: bool = False,
     ):
@@ -300,16 +296,13 @@
 
         NodeRegistry.set_node_for(self.id, self)
 
-<<<<<<< HEAD
     def init_blob_storage(self, config: Optional[BlobStorageConfig] = None) -> None:
         config_ = OnDiskBlobStorageConfig() if config is None else config
         self.blob_storage_client = config_.client_type(config=config_.client_config)
 
-    def init_queue_manager(self, queue_config: QueueConfig) -> None:
-=======
     def init_queue_manager(self, queue_config: Optional[QueueConfig]):
         queue_config_ = ZMQQueueConfig() if queue_config is None else queue_config
->>>>>>> 41110f0f
+
         MessageHandlers = [APICallMessageHandler]
 
         self.queue_manager = QueueManager(config=queue_config_)
