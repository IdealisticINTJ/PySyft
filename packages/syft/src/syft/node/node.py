# future
from __future__ import annotations

# stdlib
import binascii
from collections import OrderedDict
import contextlib
from datetime import datetime
from functools import partial
import hashlib
from multiprocessing import current_process
import os
import subprocess  # nosec
import traceback
from typing import Any
from typing import Callable
from typing import Dict
from typing import List
from typing import Optional
from typing import Tuple
from typing import Type
from typing import Union
import uuid

# third party
import gevent
import gipc
from gipc.gipc import _GIPCDuplexHandle
from nacl.signing import SigningKey
from result import Err
from result import Result
from typing_extensions import Self

# relative
from .. import __version__
from ..abstract_node import AbstractNode
from ..abstract_node import NodeSideType
from ..abstract_node import NodeType
from ..client.api import SignedSyftAPICall
from ..client.api import SyftAPI
from ..client.api import SyftAPICall
from ..client.api import SyftAPIData
from ..client.api import debox_signed_syftapicall_response
from ..exceptions.exception import PySyftException
from ..external import OBLV
from ..protocol.data_protocol import PROTOCOL_TYPE
from ..protocol.data_protocol import get_data_protocol
from ..serde.deserialize import _deserialize
from ..serde.serialize import _serialize
from ..service.action.action_object import Action
from ..service.action.action_object import ActionObject
from ..service.action.action_service import ActionService
from ..service.action.action_store import DictActionStore
from ..service.action.action_store import MongoActionStore
from ..service.action.action_store import SQLiteActionStore
from ..service.blob_storage.service import BlobStorageService
from ..service.code.user_code_service import UserCodeService
from ..service.code_history.code_history_service import CodeHistoryService
from ..service.context import AuthedServiceContext
from ..service.context import NodeServiceContext
from ..service.context import UnauthedServiceContext
from ..service.context import UserLoginCredentials
from ..service.data_subject.data_subject_member_service import DataSubjectMemberService
from ..service.data_subject.data_subject_service import DataSubjectService
from ..service.dataset.dataset_service import DatasetService
from ..service.enclave.enclave_service import EnclaveService
from ..service.metadata.metadata_service import MetadataService
<<<<<<< HEAD
from ..service.metadata.node_metadata import NodeMetadataV3
=======
from ..service.metadata.node_metadata import NodeMetadataV2
>>>>>>> 234db36d
from ..service.network.network_service import NetworkService
from ..service.notification.notification_service import NotificationService
from ..service.object_search.migration_state_service import MigrateStateService
from ..service.policy.policy_service import PolicyService
from ..service.project.project_service import ProjectService
from ..service.queue.queue import APICallMessageHandler
from ..service.queue.queue import QueueManager
from ..service.queue.queue_stash import QueueItem
from ..service.queue.queue_stash import QueueStash
from ..service.queue.zmq_queue import QueueConfig
from ..service.queue.zmq_queue import ZMQQueueConfig
from ..service.request.request_service import RequestService
from ..service.response import SyftError
from ..service.service import AbstractService
from ..service.service import ServiceConfigRegistry
from ..service.service import UserServiceConfigRegistry
from ..service.settings.settings import NodeSettingsV2
from ..service.settings.settings_service import SettingsService
from ..service.settings.settings_stash import SettingsStash
from ..service.user.user import User
from ..service.user.user import UserCreate
from ..service.user.user_roles import ServiceRole
from ..service.user.user_service import UserService
from ..service.user.user_stash import UserStash
from ..store.blob_storage import BlobStorageConfig
from ..store.blob_storage.on_disk import OnDiskBlobStorageClientConfig
from ..store.blob_storage.on_disk import OnDiskBlobStorageConfig
from ..store.dict_document_store import DictStoreConfig
from ..store.document_store import StoreConfig
from ..store.mongo_document_store import MongoStoreConfig
from ..store.sqlite_document_store import SQLiteStoreClientConfig
from ..store.sqlite_document_store import SQLiteStoreConfig
from ..types.syft_object import SYFT_OBJECT_VERSION_1
from ..types.syft_object import SyftObject
from ..types.uid import UID
from ..util.experimental_flags import flags
from ..util.telemetry import instrument
from ..util.util import get_env
from ..util.util import get_root_data_path
from ..util.util import random_name
from ..util.util import str_to_bool
from ..util.util import thread_ident
from .credentials import SyftSigningKey
from .credentials import SyftVerifyKey
from .worker_settings import WorkerSettings

# if user code needs to be serded and its not available we can call this to refresh
# the code for a specific node UID and thread
CODE_RELOADER: Dict[int, Callable] = {}


def gipc_encoder(obj):
    return _serialize(obj, to_bytes=True)


def gipc_decoder(obj_bytes):
    return _deserialize(obj_bytes, from_bytes=True)


NODE_PRIVATE_KEY = "NODE_PRIVATE_KEY"
NODE_UID = "NODE_UID"
NODE_TYPE = "NODE_TYPE"
NODE_NAME = "NODE_NAME"
NODE_SIDE_TYPE = "NODE_SIDE_TYPE"

DEFAULT_ROOT_EMAIL = "DEFAULT_ROOT_EMAIL"
DEFAULT_ROOT_PASSWORD = "DEFAULT_ROOT_PASSWORD"  # nosec


def get_private_key_env() -> Optional[str]:
    return get_env(NODE_PRIVATE_KEY)


def get_node_type() -> Optional[str]:
    return get_env(NODE_TYPE, "domain")


def get_node_name() -> Optional[str]:
    return get_env(NODE_NAME, None)


def get_node_side_type() -> str:
    return get_env(NODE_SIDE_TYPE, "high")


def get_node_uid_env() -> Optional[str]:
    return get_env(NODE_UID)


def get_default_root_email() -> Optional[str]:
    return get_env(DEFAULT_ROOT_EMAIL, "info@openmined.org")


def get_default_root_password() -> Optional[str]:
    return get_env(DEFAULT_ROOT_PASSWORD, "changethis")  # nosec


def get_dev_mode() -> bool:
    return str_to_bool(get_env("DEV_MODE", "False"))


def get_enable_warnings() -> bool:
    return str_to_bool(get_env("ENABLE_WARNINGS", "False"))


def get_venv_packages() -> str:
    res = subprocess.getoutput(
        "pip list --format=freeze",
    )
    return res


dev_mode = get_dev_mode()

signing_key_env = get_private_key_env()
node_uid_env = get_node_uid_env()

default_root_email = get_default_root_email()
default_root_password = get_default_root_password()


class AuthNodeContextRegistry:
    __node_context_registry__: Dict[Tuple, Node] = OrderedDict()

    @classmethod
    def set_node_context(
        cls,
        node_uid: Union[UID, str],
        context: NodeServiceContext,
        user_verify_key: Union[SyftVerifyKey, str],
    ):
        if isinstance(node_uid, str):
            node_uid = UID.from_string(node_uid)

        if isinstance(user_verify_key, str):
            user_verify_key = SyftVerifyKey.from_string(user_verify_key)

        key = cls._get_key(node_uid=node_uid, user_verify_key=user_verify_key)

        cls.__node_context_registry__[key] = context

    @staticmethod
    def _get_key(node_uid: UID, user_verify_key: SyftVerifyKey) -> str:
        return "-".join(str(x) for x in (node_uid, user_verify_key))

    @classmethod
    def auth_context_for_user(
        cls,
        node_uid: UID,
        user_verify_key: SyftVerifyKey,
    ) -> Optional[AuthedServiceContext]:
        key = cls._get_key(node_uid=node_uid, user_verify_key=user_verify_key)
        return cls.__node_context_registry__.get(key)


@instrument
class Node(AbstractNode):
    signing_key: Optional[SyftSigningKey]
    required_signed_calls: bool = True
    packages: str

    def __init__(
        self,
        *,  # Trasterisk
        name: Optional[str] = None,
        id: Optional[UID] = None,
        services: Optional[List[Type[AbstractService]]] = None,
        signing_key: Optional[Union[SyftSigningKey, SigningKey]] = None,
        action_store_config: Optional[StoreConfig] = None,
        document_store_config: Optional[StoreConfig] = None,
        root_email: str = default_root_email,
        root_password: str = default_root_password,
        processes: int = 0,
        is_subprocess: bool = False,
        node_type: Union[str, NodeType] = NodeType.DOMAIN,
        local_db: bool = False,
        sqlite_path: Optional[str] = None,
        blob_storage_config: Optional[BlobStorageConfig] = None,
        queue_config: Optional[QueueConfig] = None,
        node_side_type: Union[str, NodeSideType] = NodeSideType.HIGH_SIDE,
        enable_warnings: bool = False,
    ):
        # 🟡 TODO 22: change our ENV variable format and default init args to make this
        # less horrible or add some convenience functions
        if node_uid_env is not None:
            self.id = UID.from_string(node_uid_env)
        else:
            if id is None:
                id = UID()
            self.id = id
        self.packages = get_venv_packages()

        self.signing_key = None
        if signing_key_env is not None:
            self.signing_key = SyftSigningKey.from_string(signing_key_env)
        else:
            if isinstance(signing_key, SigningKey):
                signing_key = SyftSigningKey(signing_key=signing_key)
            self.signing_key = signing_key

        if self.signing_key is None:
            self.signing_key = SyftSigningKey.generate()

        self.processes = processes
        self.is_subprocess = is_subprocess
        self.name = random_name() if name is None else name
        services = (
            [
                UserService,
                SettingsService,
                ActionService,
                DatasetService,
                UserCodeService,
                RequestService,
                DataSubjectService,
                NetworkService,
                PolicyService,
                NotificationService,
                DataSubjectMemberService,
                ProjectService,
                EnclaveService,
                CodeHistoryService,
                MetadataService,
                BlobStorageService,
                MigrateStateService,
            ]
            if services is None
            else services
        )

        self.service_config = ServiceConfigRegistry.get_registered_configs()
        self.local_db = local_db
        self.sqlite_path = sqlite_path
        self.init_stores(
            action_store_config=action_store_config,
            document_store_config=document_store_config,
        )

        if OBLV:
            # relative
            from ..external.oblv.oblv_service import OblvService

            services += [OblvService]
            create_oblv_key_pair(worker=self)

        self.enable_warnings = enable_warnings

        self.services = services
        self._construct_services()

        create_admin_new(  # nosec B106
            name="Jane Doe",
            email=root_email,
            password=root_password,
            node=self,
        )

        self.client_cache = {}
        if isinstance(node_type, str):
            node_type = NodeType(node_type)
        self.node_type = node_type

        if isinstance(node_side_type, str):
            node_side_type = NodeSideType(node_side_type)
        self.node_side_type = node_side_type

        self.post_init()
        self.create_initial_settings(admin_email=root_email)
        if not (self.is_subprocess or self.processes == 0):
            self.init_queue_manager(queue_config=queue_config)

        self.init_blob_storage(config=blob_storage_config)

        # Migrate data before any operation on db
        self.find_and_migrate_data()

        NodeRegistry.set_node_for(self.id, self)

    def init_blob_storage(self, config: Optional[BlobStorageConfig] = None) -> None:
        if config is None:
            root_directory = get_root_data_path()
            base_directory = root_directory / f"{self.id}"
            client_config = OnDiskBlobStorageClientConfig(base_directory=base_directory)
            config_ = OnDiskBlobStorageConfig(client_config=client_config)
        else:
            config_ = config
        self.blob_store_config = config_
        self.blob_storage_client = config_.client_type(config=config_.client_config)

    def init_queue_manager(self, queue_config: Optional[QueueConfig]):
        queue_config_ = ZMQQueueConfig() if queue_config is None else queue_config

        MessageHandlers = [APICallMessageHandler]

        self.queue_manager = QueueManager(config=queue_config_)
        for message_handler in MessageHandlers:
            queue_name = message_handler.queue_name
            producer = self.queue_manager.create_producer(
                queue_name=queue_name,
            )
            consumer = self.queue_manager.create_consumer(
                message_handler, producer.address
            )
            consumer.run()

    @classmethod
    def named(
        cls,
        *,  # Trasterisk
        name: str,
        processes: int = 0,
        reset: bool = False,
        local_db: bool = False,
        sqlite_path: Optional[str] = None,
        node_type: Union[str, NodeType] = NodeType.DOMAIN,
        node_side_type: Union[str, NodeSideType] = NodeSideType.HIGH_SIDE,
        enable_warnings: bool = False,
    ) -> Self:
        name_hash = hashlib.sha256(name.encode("utf8")).digest()
        name_hash_uuid = name_hash[0:16]
        name_hash_uuid = bytearray(name_hash_uuid)
        name_hash_uuid[6] = (
            name_hash_uuid[6] & 0x0F
        ) | 0x40  # Set version to 4 (uuid4)
        name_hash_uuid[8] = (name_hash_uuid[8] & 0x3F) | 0x80  # Set variant to RFC 4122
        name_hash_string = binascii.hexlify(bytearray(name_hash_uuid)).decode("utf-8")
        if uuid.UUID(name_hash_string).version != 4:
            raise Exception(f"Invalid UID: {name_hash_string} for name: {name}")
        uid = UID(name_hash_string)
        key = SyftSigningKey(signing_key=SigningKey(name_hash))
        blob_storage_config = None
        if reset:
            store_config = SQLiteStoreClientConfig()
            store_config.filename = f"{uid}.sqlite"

            # stdlib
            import sqlite3

            with contextlib.closing(sqlite3.connect(store_config.file_path)) as db:
                cursor = db.cursor()
                cursor.execute("SELECT name FROM sqlite_master WHERE type='table';")
                tables = cursor.fetchall()

                for table_name in tables:
                    drop_table_sql = f"DROP TABLE IF EXISTS {table_name[0]};"
                    cursor.execute(drop_table_sql)

                db.commit()
                db.close()

            with contextlib.suppress(FileNotFoundError, PermissionError):
                if os.path.exists(store_config.file_path):
                    os.unlink(store_config.file_path)

            # Reset blob storage
            root_directory = get_root_data_path()
            base_directory = root_directory / f"{uid}"
            if base_directory.exists():
                for file in base_directory.iterdir():
                    file.unlink()
            blob_client_config = OnDiskBlobStorageClientConfig(
                base_directory=base_directory
            )
            blob_storage_config = OnDiskBlobStorageConfig(
                client_config=blob_client_config
            )

        return cls(
            name=name,
            id=uid,
            signing_key=key,
            processes=processes,
            local_db=local_db,
            sqlite_path=sqlite_path,
            node_type=node_type,
            node_side_type=node_side_type,
            enable_warnings=enable_warnings,
            blob_storage_config=blob_storage_config,
        )

    def is_root(self, credentials: SyftVerifyKey) -> bool:
        return credentials == self.verify_key

    @property
    def root_client(self):
        # relative
        from ..client.client import PythonConnection

        connection = PythonConnection(node=self)
        client_type = connection.get_client_type()
        if isinstance(client_type, SyftError):
            return client_type
        root_client = client_type(connection=connection, credentials=self.signing_key)
        root_client.api.refresh_api_callback()
        return root_client

    def _find_klasses_pending_for_migration(
        self, object_types: List[SyftObject]
    ) -> List[SyftObject]:
        context = AuthedServiceContext(
            node=self,
            credentials=self.verify_key,
            role=ServiceRole.ADMIN,
        )
        migration_state_service = self.get_service(MigrateStateService)

        klasses_to_be_migrated = []

        for object_type in object_types:
            canonical_name = object_type.__canonical_name__
            object_version = object_type.__version__

            migration_state = migration_state_service.get_state(context, canonical_name)
            if (
                migration_state is not None
                and migration_state.current_version != migration_state.latest_version
            ):
                klasses_to_be_migrated.append(object_type)
            else:
                migration_state_service.register_migration_state(
                    context,
                    current_version=object_version,
                    canonical_name=canonical_name,
                )

        return klasses_to_be_migrated

    def find_and_migrate_data(self):
        # Track all object type that need migration for document store
        context = AuthedServiceContext(
            node=self,
            credentials=self.verify_key,
            role=ServiceRole.ADMIN,
        )
        document_store_object_types = [
            partition.settings.object_type
            for partition in self.document_store.partitions.values()
        ]

        object_pending_migration = self._find_klasses_pending_for_migration(
            object_types=document_store_object_types
        )

        if object_pending_migration:
            print(
                "Object in Document Store that needs migration: ",
                object_pending_migration,
            )

        # Migrate data for objects in document store
        for object_type in object_pending_migration:
            canonical_name = object_type.__canonical_name__
            object_partition = self.document_store.partitions.get(canonical_name)
            if object_partition is None:
                continue

            print(f"Migrating data for: {canonical_name} table.")
            migration_status = object_partition.migrate_data(
                to_klass=object_type, context=context
            )
            if migration_status.is_err():
                raise Exception(
                    f"Failed to migrate data for {canonical_name}. Error: {migration_status.err()}"
                )

        # Track all object types from action store
        action_object_types = [Action, ActionObject]
        action_object_types.extend(ActionObject.__subclasses__())
        action_object_pending_migration = self._find_klasses_pending_for_migration(
            action_object_types
        )

        if action_object_pending_migration:
            print(
                "Object in Action Store that needs migration: ",
                action_object_pending_migration,
            )

        # Migrate data for objects in action store
        for object_type in action_object_pending_migration:
            canonical_name = object_type.__canonical_name__

            migration_status = self.action_store.migrate_data(
                to_klass=object_type, credentials=self.verify_key
            )
            if migration_status.is_err():
                raise Exception(
                    f"Failed to migrate data for {canonical_name}. Error: {migration_status.err()}"
                )
        print("Data Migrated to latest version !!!")

    @property
    def guest_client(self):
        return self.get_guest_client()

    @property
    def current_protocol(self) -> List:
        data_protocol = get_data_protocol()
        return data_protocol.latest_version

    def get_guest_client(self, verbose: bool = True):
        # relative
        from ..client.client import PythonConnection

        connection = PythonConnection(node=self)
        if verbose:
            print(
                f"Logged into <{self.name}: {self.node_side_type.value.capitalize()} "
                f"side {self.node_type.value.capitalize()} > as GUEST"
            )

        client_type = connection.get_client_type()
        if isinstance(client_type, SyftError):
            return client_type

        guest_client = client_type(
            connection=connection, credentials=SyftSigningKey.generate()
        )
        guest_client.api.refresh_api_callback()
        return guest_client

    def __repr__(self) -> str:
        service_string = ""
        if not self.is_subprocess:
            services = []
            for service in self.services:
                services.append(service.__name__)
            service_string = ", ".join(sorted(services))
            service_string = f"\n\nServices:\n{service_string}"
        return f"{type(self).__name__}: {self.name} - {self.id} - {self.node_type}{service_string}"

    def post_init(self) -> None:
        context = AuthedServiceContext(
            node=self, credentials=self.verify_key, role=ServiceRole.ADMIN
        )
        AuthNodeContextRegistry.set_node_context(
            node_uid=self.id, user_verify_key=self.verify_key, context=context
        )

        if UserCodeService in self.services:
            user_code_service = self.get_service(UserCodeService)
            user_code_service.load_user_code(context=context)

        if self.is_subprocess or current_process().name != "MainProcess":
            # print(f"> Starting Subprocess {self}")
            pass
        else:
            pass
            # why would we do this?
            # print(f"> {self}")

        def reload_user_code() -> None:
            user_code_service.load_user_code(context=context)

        CODE_RELOADER[thread_ident()] = reload_user_code

    def init_stores(
        self,
        document_store_config: Optional[StoreConfig] = None,
        action_store_config: Optional[StoreConfig] = None,
    ):
        if document_store_config is None:
            if self.local_db or (self.processes > 0 and not self.is_subprocess):
                client_config = SQLiteStoreClientConfig(path=self.sqlite_path)
                document_store_config = SQLiteStoreConfig(client_config=client_config)
            else:
                document_store_config = DictStoreConfig()
        if (
            isinstance(document_store_config, SQLiteStoreConfig)
            and document_store_config.client_config.filename is None
        ):
            document_store_config.client_config.filename = f"{self.id}.sqlite"
            if dev_mode:
                print(
                    f"SQLite Store Path:\n!open file://{document_store_config.client_config.file_path}\n"
                )
        document_store = document_store_config.store_type
        self.document_store_config = document_store_config

        self.document_store = document_store(
            root_verify_key=self.verify_key,
            store_config=document_store_config,
        )
        if action_store_config is None:
            if self.local_db or (self.processes > 0 and not self.is_subprocess):
                client_config = SQLiteStoreClientConfig(path=self.sqlite_path)
                action_store_config = SQLiteStoreConfig(client_config=client_config)
            else:
                action_store_config = DictStoreConfig()

        if (
            isinstance(action_store_config, SQLiteStoreConfig)
            and action_store_config.client_config.filename is None
        ):
            action_store_config.client_config.filename = f"{self.id}.sqlite"

        if isinstance(action_store_config, SQLiteStoreConfig):
            self.action_store = SQLiteActionStore(
                store_config=action_store_config,
                root_verify_key=self.verify_key,
            )
        elif isinstance(action_store_config, MongoStoreConfig):
            self.action_store = MongoActionStore(
                store_config=action_store_config,
                root_verify_key=self.verify_key,
            )
        else:
            self.action_store = DictActionStore(root_verify_key=self.verify_key)

        self.action_store_config = action_store_config
        self.queue_stash = QueueStash(store=self.document_store)

    def _construct_services(self):
        self.service_path_map = {}

        for service_klass in self.services:
            kwargs = {}
            if service_klass == ActionService:
                kwargs["store"] = self.action_store
            store_services = [
                UserService,
                SettingsService,
                DatasetService,
                UserCodeService,
                RequestService,
                DataSubjectService,
                NetworkService,
                PolicyService,
                NotificationService,
                DataSubjectMemberService,
                ProjectService,
                EnclaveService,
                CodeHistoryService,
                MetadataService,
                BlobStorageService,
                MigrateStateService,
            ]

            if OBLV:
                # relative
                from ..external.oblv.oblv_service import OblvService

                store_services += [OblvService]

            if service_klass in store_services:
                kwargs["store"] = self.document_store
            self.service_path_map[service_klass.__name__.lower()] = service_klass(
                **kwargs
            )

    def get_service_method(self, path_or_func: Union[str, Callable]) -> Callable:
        if callable(path_or_func):
            path_or_func = path_or_func.__qualname__
        return self._get_service_method_from_path(path_or_func)

    def get_service(self, path_or_func: Union[str, Callable]) -> Callable:
        if callable(path_or_func):
            path_or_func = path_or_func.__qualname__
        return self._get_service_from_path(path_or_func)

    def _get_service_from_path(self, path: str) -> AbstractService:
        path_list = path.split(".")
        if len(path_list) > 1:
            _ = path_list.pop()
        service_name = path_list.pop()
        return self.service_path_map[service_name.lower()]

    def _get_service_method_from_path(self, path: str) -> Callable:
        path_list = path.split(".")
        method_name = path_list.pop()
        service_obj = self._get_service_from_path(path=path)

        return getattr(service_obj, method_name)

    @property
<<<<<<< HEAD
    def settings(self) -> NodeSettingsV2:
        settings_stash = SettingsStash(store=self.document_store)
        settings = settings_stash.get_all(self.signing_key.verify_key)
        if settings.is_ok() and len(settings.ok()) > 0:
            settings_data = settings.ok()[0]
        return settings_data

    @property
    def metadata(self) -> NodeMetadataV3:
=======
    def metadata(self) -> NodeMetadataV2:
>>>>>>> 234db36d
        name = ""
        organization = ""
        description = ""
        show_warnings = self.enable_warnings
        settings_data = self.settings
        name = settings_data.name
        organization = settings_data.organization
        description = settings_data.description
        show_warnings = settings_data.show_warnings

<<<<<<< HEAD
        return NodeMetadataV3(
=======
        settings_stash = SettingsStash(store=self.document_store)
        settings = settings_stash.get_all(self.signing_key.verify_key)
        if settings.is_ok() and len(settings.ok()) > 0:
            settings_data = settings.ok()[0]
            name = settings_data.name
            deployed_on = settings_data.deployed_on
            organization = settings_data.organization
            on_board = settings_data.on_board
            description = settings_data.description
            signup_enabled = settings_data.signup_enabled
            admin_email = settings_data.admin_email
            show_warnings = settings_data.show_warnings

        return NodeMetadataV2(
>>>>>>> 234db36d
            name=name,
            id=self.id,
            verify_key=self.verify_key,
            highest_version=SYFT_OBJECT_VERSION_1,
            lowest_version=SYFT_OBJECT_VERSION_1,
            syft_version=__version__,
            description=description,
            organization=organization,
            node_type=self.node_type.value,
            node_side_type=self.node_side_type.value,
            show_warnings=show_warnings,
        )

    @property
    def icon(self) -> str:
        return "🦾"

    @property
    def verify_key(self) -> SyftVerifyKey:
        return self.signing_key.verify_key

    def __hash__(self) -> int:
        return hash(self.id)

    def __eq__(self, other: Any) -> bool:
        if not isinstance(other, type(self)):
            return False

        if self.id != other.id:
            return False

        return True

    def resolve_future(
        self, credentials: SyftVerifyKey, uid: UID
    ) -> Union[Optional[QueueItem], SyftError]:
        result = self.queue_stash.pop_on_complete(credentials, uid)

        if result.is_ok():
            return result.ok()
        return result.err()

    def forward_message(
        self, api_call: Union[SyftAPICall, SignedSyftAPICall]
    ) -> Result[Union[QueueItem, SyftObject], Err]:
        node_uid = api_call.message.node_uid
        if NetworkService not in self.services:
            return SyftError(
                message=(
                    "Node has no network service so we can't "
                    f"forward this message to {node_uid}"
                )
            )

        client = None
        if node_uid in self.client_cache:
            client = self.client_cache[node_uid]
        else:
            network_service = self.get_service(NetworkService)
            peer = network_service.stash.get_by_uid(self.verify_key, node_uid)

            if peer.is_ok() and peer.ok():
                peer = peer.ok()
                context = AuthedServiceContext(
                    node=self, credentials=api_call.credentials
                )
                client = peer.client_with_context(context=context)
                self.client_cache[node_uid] = client
        if client:
            message: SyftAPICall = api_call.message
            if message.path == "metadata":
                result = client.metadata
            elif message.path == "login":
                result = client.connection.login(**message.kwargs)
            elif message.path == "register":
                result = client.connection.register(**message.kwargs)
            elif message.path == "api":
                result = client.connection.get_api(**message.kwargs)
            else:
                signed_result = client.connection.make_call(api_call)
                result = debox_signed_syftapicall_response(signed_result=signed_result)

            return result

        return SyftError(message=(f"Node has no route to {node_uid}"))

    def get_role_for_credentials(self, credentials: SyftVerifyKey) -> ServiceRole:
        role = self.get_service("userservice").get_role_for_credentials(
            credentials=credentials
        )
        return role

    def handle_api_call(
        self, api_call: Union[SyftAPICall, SignedSyftAPICall]
    ) -> Result[SignedSyftAPICall, Err]:
        # Get the result
        result = self.handle_api_call_with_unsigned_result(api_call)
        # Sign the result
        signed_result = SyftAPIData(data=result).sign(self.signing_key)

        return signed_result

    def handle_api_call_with_unsigned_result(
        self, api_call: Union[SyftAPICall, SignedSyftAPICall]
    ) -> Result[Union[QueueItem, SyftObject], Err]:
        if self.required_signed_calls and isinstance(api_call, SyftAPICall):
            return SyftError(
                message=f"You sent a {type(api_call)}. This node requires SignedSyftAPICall."  # type: ignore
            )
        else:
            if not api_call.is_valid:
                return SyftError(message="Your message signature is invalid")  # type: ignore

        if api_call.message.node_uid != self.id:
            return self.forward_message(api_call=api_call)
        if api_call.message.path == "queue":
            return self.resolve_future(
                credentials=api_call.credentials, uid=api_call.message.kwargs["uid"]
            )

        if api_call.message.path == "metadata":
            return self.metadata

        result = None
        is_blocking = api_call.message.blocking

        if is_blocking or self.is_subprocess or self.processes == 0:
            credentials: SyftVerifyKey = api_call.credentials
            api_call = api_call.message

            role = self.get_role_for_credentials(credentials=credentials)
            context = AuthedServiceContext(
                node=self, credentials=credentials, role=role
            )
            AuthNodeContextRegistry.set_node_context(self.id, context, credentials)

            user_config_registry = UserServiceConfigRegistry.from_role(role)

            if api_call.path not in user_config_registry:
                if ServiceConfigRegistry.path_exists(api_call.path):
                    return SyftError(
                        message=f"As a `{role}`,"
                        f"you have has no access to: {api_call.path}"
                    )  # type: ignore
                else:
                    return SyftError(
                        message=f"API call not in registered services: {api_call.path}"
                    )  # type: ignore

            _private_api_path = user_config_registry.private_path_for(api_call.path)
            method = self.get_service_method(_private_api_path)
            try:
                result = method(context, *api_call.args, **api_call.kwargs)
            except PySyftException as e:
                return e.handle()
            except Exception:
                result = SyftError(
                    message=f"Exception calling {api_call.path}. {traceback.format_exc()}"
                )
        else:
            task_uid = UID()
            item = QueueItem(id=task_uid, node_uid=self.id)
            # 🟡 TODO 36: Needs distributed lock
            self.queue_stash.set_placeholder(self.verify_key, item)

            # Publisher system which pushes to a Queue
            worker_settings = WorkerSettings.from_node(node=self)

            message_bytes = _serialize(
                [task_uid, api_call, worker_settings], to_bytes=True
            )
            self.queue_manager.send(message=message_bytes, queue_name="api_call")

            return item
        return result

    def get_api(
        self,
        for_user: Optional[SyftVerifyKey] = None,
        communication_protocol: Optional[PROTOCOL_TYPE] = None,
    ) -> SyftAPI:
        return SyftAPI.for_user(
            node=self,
            user_verify_key=for_user,
            communication_protocol=communication_protocol,
        )

    def get_method_with_context(
        self, function: Callable, context: NodeServiceContext
    ) -> Callable:
        method = self.get_service_method(function)
        return partial(method, context=context)

    def get_unauthed_context(
        self, login_credentials: UserLoginCredentials
    ) -> NodeServiceContext:
        return UnauthedServiceContext(node=self, login_credentials=login_credentials)

    def create_initial_settings(self, admin_email: str) -> Optional[NodeSettingsV2]:
        if self.name is None:
            self.name = random_name()
        try:
            settings_stash = SettingsStash(store=self.document_store)
            settings_exists = settings_stash.get_all(self.signing_key.verify_key).ok()
            if settings_exists:
                self.name = settings_exists[0].name
                return None
            else:
                # Currently we allow automatic user registration on enclaves,
                # as enclaves do not have superusers
                if self.node_type == NodeType.ENCLAVE:
                    flags.CAN_REGISTER = True
                new_settings = NodeSettingsV2(
                    id=self.id,
                    name=self.name,
                    verify_key=self.verify_key,
                    node_type=self.node_type,
                    deployed_on=datetime.now().date().strftime("%m/%d/%Y"),
                    signup_enabled=flags.CAN_REGISTER,
                    admin_email=admin_email,
                    node_side_type=self.node_side_type.value,
                    show_warnings=self.enable_warnings,
                )
                result = settings_stash.set(
                    credentials=self.signing_key.verify_key, settings=new_settings
                )
                if result.is_ok():
                    return result.ok()
                return None
        except Exception as e:
            print("create_worker_metadata failed", e)


def task_producer(
    pipe: _GIPCDuplexHandle, api_call: SyftAPICall, blocking: bool
) -> Any:
    try:
        result = None
        with pipe:
            pipe.put(api_call)
            gevent.sleep(0)
            if blocking:
                try:
                    result = pipe.get()
                except EOFError:
                    pass
            pipe.close()
        if blocking:
            return result
    except gipc.gipc.GIPCClosed:
        pass
    except Exception as e:
        print("Exception in task_producer", e)


def task_runner(
    pipe: _GIPCDuplexHandle,
    worker_settings: WorkerSettings,
    task_uid: UID,
    blocking: bool,
) -> None:
    worker = Node(
        id=worker_settings.id,
        name=worker_settings.name,
        signing_key=worker_settings.signing_key,
        document_store_config=worker_settings.document_store_config,
        action_store_config=worker_settings.action_store_config,
        blob_storage_config=worker_settings.blob_store_config,
        is_subprocess=True,
    )
    try:
        with pipe:
            api_call = pipe.get()

            result = worker.handle_api_call(api_call)
            if blocking:
                pipe.put(result)
            else:
                item = QueueItem(
                    node_uid=worker.id, id=task_uid, result=result, resolved=True
                )
                worker.queue_stash.set_result(worker.verify_key, item)
                worker.queue_stash.partition.close()
            pipe.close()
    except Exception as e:
        print("Exception in task_runner", e)
        raise e


def queue_task(
    api_call: SyftAPICall,
    worker_settings: WorkerSettings,
    task_uid: UID,
    blocking: bool,
) -> Optional[Any]:
    with gipc.pipe(encoder=gipc_encoder, decoder=gipc_decoder, duplex=True) as (
        cend,
        pend,
    ):
        process = gipc.start_process(
            task_runner, args=(cend, worker_settings, task_uid, blocking)
        )
        producer = gevent.spawn(task_producer, pend, api_call, blocking)
        try:
            process.join()
        except KeyboardInterrupt:
            producer.kill(block=True)
            process.terminate()
        process.join()

    if blocking:
        return producer.value
    return None


def create_admin_new(
    name: str,
    email: str,
    password: str,
    node: AbstractNode,
) -> Optional[User]:
    try:
        user_stash = UserStash(store=node.document_store)
        row_exists = user_stash.get_by_email(
            credentials=node.signing_key.verify_key, email=email
        ).ok()
        if row_exists:
            return None
        else:
            create_user = UserCreate(
                name=name,
                email=email,
                password=password,
                password_verify=password,
                role=ServiceRole.ADMIN,
            )
            # New User Initialization
            # 🟡 TODO: change later but for now this gives the main user super user automatically
            user = create_user.to(User)
            user.signing_key = node.signing_key
            user.verify_key = user.signing_key.verify_key
            result = user_stash.set(credentials=node.signing_key.verify_key, user=user)
            if result.is_ok():
                return result.ok()
            else:
                raise Exception(f"Could not create user: {result}")
    except Exception as e:
        print("Unable to create new admin", e)


def create_oblv_key_pair(
    worker: Node,
) -> Optional[str]:
    try:
        # relative
        from ..external.oblv.oblv_keys_stash import OblvKeys
        from ..external.oblv.oblv_keys_stash import OblvKeysStash
        from ..external.oblv.oblv_service import generate_oblv_key

        oblv_keys_stash = OblvKeysStash(store=worker.document_store)

        if not len(oblv_keys_stash):
            public_key, private_key = generate_oblv_key(oblv_key_name=worker.name)
            oblv_keys = OblvKeys(public_key=public_key, private_key=private_key)
            res = oblv_keys_stash.set(worker.signing_key.verify_key, oblv_keys)
            if res.is_ok():
                print("Successfully generated Oblv Key pair at startup")
            return res.err()
        else:
            print(f"Using Existing Public/Private Key pair: {len(oblv_keys_stash)}")
    except Exception as e:
        print("Unable to create Oblv Keys.", e)


class NodeRegistry:
    __node_registry__: Dict[UID, Node] = {}

    @classmethod
    def set_node_for(
        cls,
        node_uid: Union[UID, str],
        node: Node,
    ) -> None:
        if isinstance(node_uid, str):
            node_uid = UID.from_string(node_uid)

        cls.__node_registry__[node_uid] = node

    @classmethod
    def node_for(cls, node_uid: UID) -> Node:
        return cls.__node_registry__.get(node_uid, None)

    @classmethod
    def get_all_nodes(cls) -> List[Node]:
        return list(cls.__node_registry__.values())<|MERGE_RESOLUTION|>--- conflicted
+++ resolved
@@ -65,11 +65,7 @@
 from ..service.dataset.dataset_service import DatasetService
 from ..service.enclave.enclave_service import EnclaveService
 from ..service.metadata.metadata_service import MetadataService
-<<<<<<< HEAD
 from ..service.metadata.node_metadata import NodeMetadataV3
-=======
-from ..service.metadata.node_metadata import NodeMetadataV2
->>>>>>> 234db36d
 from ..service.network.network_service import NetworkService
 from ..service.notification.notification_service import NotificationService
 from ..service.object_search.migration_state_service import MigrateStateService
@@ -745,7 +741,6 @@
         return getattr(service_obj, method_name)
 
     @property
-<<<<<<< HEAD
     def settings(self) -> NodeSettingsV2:
         settings_stash = SettingsStash(store=self.document_store)
         settings = settings_stash.get_all(self.signing_key.verify_key)
@@ -755,9 +750,6 @@
 
     @property
     def metadata(self) -> NodeMetadataV3:
-=======
-    def metadata(self) -> NodeMetadataV2:
->>>>>>> 234db36d
         name = ""
         organization = ""
         description = ""
@@ -768,24 +760,7 @@
         description = settings_data.description
         show_warnings = settings_data.show_warnings
 
-<<<<<<< HEAD
         return NodeMetadataV3(
-=======
-        settings_stash = SettingsStash(store=self.document_store)
-        settings = settings_stash.get_all(self.signing_key.verify_key)
-        if settings.is_ok() and len(settings.ok()) > 0:
-            settings_data = settings.ok()[0]
-            name = settings_data.name
-            deployed_on = settings_data.deployed_on
-            organization = settings_data.organization
-            on_board = settings_data.on_board
-            description = settings_data.description
-            signup_enabled = settings_data.signup_enabled
-            admin_email = settings_data.admin_email
-            show_warnings = settings_data.show_warnings
-
-        return NodeMetadataV2(
->>>>>>> 234db36d
             name=name,
             id=self.id,
             verify_key=self.verify_key,
