# future
from __future__ import annotations

# stdlib
from datetime import datetime
import json
import os
from signal import SIGTERM
import subprocess  # nosec
import sys
import time
from typing import Any
from typing import Callable
from typing import Dict
from typing import List
from typing import Optional
from typing import TYPE_CHECKING
from typing import cast

# third party
from oblv import OblvClient
from pydantic import BaseModel
from pydantic import validator
import requests

# relative
from ...core.node.new.api import SyftAPI
from ...core.node.new.client import HTTPConnection
from ...core.node.new.client import Routes
from ...core.node.new.client import SyftSigningKey
from ...core.node.new.deserialize import _deserialize as deserialize
from ...core.node.new.node_metadata import EnclaveMetadata
from ...core.node.new.serializable import serializable
from ...core.node.new.uid import UID
from ...util import bcolors
from .constants import LOCAL_MODE
from .exceptions import OblvEnclaveError
from .exceptions import OblvUnAuthorizedError
from .oblv_proxy import check_oblv_proxy_installation_status

if TYPE_CHECKING:
    # relative
    from ...core.node.new.user_code import SubmitUserCode


@serializable(recursive_serde=True)
class OblvMetadata(EnclaveMetadata, BaseModel):
    """Contains Metadata to connect to Oblivious Enclave"""

    class Config:
        arbitrary_types_allowed = True

    deployment_id: Optional[str]
    oblv_client: Optional[OblvClient]

    @validator("deployment_id")
    def check_valid_deployment_id(cls, deployment_id: str) -> str:
        if not deployment_id and not LOCAL_MODE:
            raise ValueError(
                f"Deployment ID should be a valid string: {deployment_id}"
                + "in cloud deployment of enclave"
                + "For testing set the LOCAL_MODE variable in constants.py"
            )
        return deployment_id

    @validator("oblv_client")
    def check_valid_oblv_client(cls, oblv_client: OblvClient) -> OblvClient:
        if not oblv_client and not LOCAL_MODE:
            raise ValueError(
                f"Oblivious Client should be a valid client: {oblv_client}"
                + "in cloud deployment of enclave"
                + "For testing set the LOCAL_MODE variable in constants.py"
            )
        return oblv_client


class DeploymentClient:
    deployment_id: str
    key_name: str
    domain_clients: List[Any] = []  # List of domain client objects
    oblv_client: OblvClient = None
    __conn_string: str
    __logs: Any
    __process: Any

    def __init__(
        self,
        domain_clients: List[Any],
        user_key_name: str,
        deployment_id: str,
        oblv_client: Optional[OblvClient] = None,
<<<<<<< HEAD
        key_name: Optional[str] = None,
=======
>>>>>>> 1ecb4f42
        api: Optional[SyftAPI] = None,
    ):
        if not domain_clients:
            raise Exception(
                "domain_clients should be populated with valid domain nodes"
            )
        self.deployment_id = deployment_id
        self.key_name = key_name
        self.oblv_client = oblv_client
        self.domain_clients = domain_clients
        self.__conn_string = ""
        self.__process = None
        self.__logs = None
        self._api = api

    def make_request_to_enclave(
        self,
        request_method: Callable,
        connection_string: str,
        params: Optional[Dict] = None,
        files: Optional[Dict] = None,
        data: Optional[Dict] = None,
        json: Optional[Dict] = None,
    ) -> Any:
        print(data)
        header = {}
        if LOCAL_MODE:
            header["x-oblv-user-name"] = "enclave_test"
            header["x-oblv-user-role"] = "user"
        else:
            depl = self.oblv_client.deployment_info(self.deployment_id)
            if depl.is_deleted:
                raise Exception(
                    "User cannot connect to this deployment, as it is no longer available."
                )
        return request_method(
            connection_string,
            headers=header,
            params=params,
            files=files,
            data=data,
            json=json,
        )

    def set_conn_string(self, url: str) -> None:
        self.__conn_string = url

    def initiate_connection(self, connection_port: int = 3030) -> None:
        if LOCAL_MODE:
            self.__conn_string = f"http://127.0.0.1:{connection_port}"
            return
        check_oblv_proxy_installation_status()
        self.close_connection()  # To close any existing connections
        public_file_name = os.path.join(
            os.path.expanduser("~"),
            ".ssh",
            self.key_name,
            self.key_name + "_public.der",
        )
        private_file_name = os.path.join(
            os.path.expanduser("~"),
            ".ssh",
            self.key_name,
            self.key_name + "_private.der",
        )
        log_file_name = os.path.join(
            os.path.expanduser("~"),
            ".oblv_syft_logs",
            "proxy_logs_" + datetime.now().strftime("%d_%m_%Y_%H_%M_%S") + ".log",
        )
        # Creating directory if not exist
        os.makedirs(os.path.dirname(log_file_name), exist_ok=True)
        log_file = open(log_file_name, "wb")
        depl = self.oblv_client.deployment_info(self.deployment_id)
        if depl.is_deleted:
            raise Exception(
                "User cannot connect to this deployment, as it is no longer available."
            )
        try:
            if depl.is_dev_env:
                process = subprocess.Popen(  # nosec
                    [
                        "oblv",
                        "connect",
                        "--private-key",
                        private_file_name,
                        "--public-key",
                        public_file_name,
                        "--url",
                        depl.instance.service_url,
                        "--pcr0",
                        depl.pcr_codes[0],
                        "--pcr1",
                        depl.pcr_codes[1],
                        "--pcr2",
                        depl.pcr_codes[2],
                        "--port",
                        "443",
                        "--lport",
                        str(connection_port),
                        "--disable-pcr-check",
                    ],
                    stdout=log_file,
                    stderr=log_file,
                )
            else:
                process = subprocess.Popen(  # nosec
                    [
                        "oblv",
                        "connect",
                        "--private-key",
                        private_file_name,
                        "--public-key",
                        public_file_name,
                        "--url",
                        depl.instance.service_url,
                        "--pcr0",
                        depl.pcr_codes[0],
                        "--pcr1",
                        depl.pcr_codes[1],
                        "--pcr2",
                        depl.pcr_codes[2],
                        "--port",
                        "443",
                        "--lport",
                        str(connection_port),
                    ],
                    stdout=log_file,
                    stderr=log_file,
                )
            log_file_read = open(log_file_name, "r")
            while True:
                log_line = log_file_read.readline()
                if "Error:  Invalid PCR Values" in log_line:
                    raise Exception("PCR Validation Failed")
                if "Only one usage of each socket address" in log_line:
                    raise Exception(
                        "Another oblv proxy instance running. Either close that connection"
                        + "or change the *connection_port*"
                    )
                elif "error" in log_line.lower():
                    raise Exception(log_line)
                elif "listening on" in log_line:
                    break
        except Exception as e:
            raise e
        else:
            print(
                f"Successfully connected to proxy on port {connection_port}. The logs can be found at {log_file_name}"
            )
        self.__conn_string = f"http://127.0.0.1:{connection_port}"
        self.__logs = log_file_name
        self.__process = process
        return

    def check_connection_string(self) -> None:
        if not self.__conn_string:
            raise Exception(
                "Either proxy not running or not initiated using syft."
                + " Run the method initiate_connection to initiate the proxy connection"
            )

    def sanity_check_oblv_response(self, req: requests.Response) -> str:
        if req.status_code == 401:
            raise OblvUnAuthorizedError()
        elif req.status_code == 400:
            raise OblvEnclaveError(req.json()["detail"])
        elif req.status_code == 422:
            print(req.text)
            # ToDo - Update here
        elif req.status_code != 200:
            raise OblvEnclaveError(
                f"Failed to perform the operation  with status {req.status_code}, {req.content!r}"
            )
        return "Failed"

    def request_code_execution(self, code: SubmitUserCode) -> Any:
        # relative
        from ...core.node.new.user_code import SubmitUserCode

        if not isinstance(code, SubmitUserCode):
            raise Exception(
                f"The input code should be of type: {SubmitUserCode} got:{type(code)}"
            )

        enclave_metadata = OblvMetadata(
            deployment_id=self.deployment_id, oblv_client=self.oblv_client
        )

        code_id = UID()
        code.id = code_id
        code.enclave_metadata = enclave_metadata

        for domain_client in self.domain_clients:
            domain_client.api.services.code.request_code_execution(code=code)

        res = self.api.services.code.request_code_execution(code=code)

        return res

    def get_uploaded_datasets(self) -> Dict:
        self.check_connection_string()

        req = self.make_request_to_enclave(
            requests.get, connection_string=self.__conn_string + "/tensor/dataset/list"
        )
        self.sanity_check_oblv_response(req)
        return req.json()  # This is the publish_request_id

    def publish_action(
        self, action: str, arguments: List, *args: Any, **kwargs: Any
    ) -> Dict[str, Any]:
        self.check_connection_string()
        file = None
        if len(arguments) == 2 and arguments[1]["type"] == "tensor":
            file = arguments[1]["value"]
            arguments[1]["value"] = "file"
        body = {
            "inputs": json.dumps(arguments),
            "args": json.dumps(args),
            "kwargs": json.dumps(kwargs),
        }

        req = self.make_request_to_enclave(
            requests.post,
            connection_string=self.__conn_string + f"/tensor/action?op={action}",
            data=body,
            files={"file": file},
        )

        self.sanity_check_oblv_response(req)

        # Status code 200
        # TODO - Remove this after oblv proxy is resolved
        data = req.json()
        if isinstance(data, dict) and data.get("detail") is not None:
            raise OblvEnclaveError(data["detail"])
        return data

    def request_publish(self, dataset_id: UID, sigma: float = 0.5) -> Dict[str, Any]:
        self.check_connection_string()

        req = self.make_request_to_enclave(
            requests.post,
            connection_string=self.__conn_string + "/tensor/publish/request",
            json={"dataset_id": dataset_id, "sigma": sigma},
        )
        self.sanity_check_oblv_response(req)

        # Status code 200
        # TODO - Remove this after oblv proxy is resolved

        data = req.json()
        if type(data) == dict and data.get("detail") is not None:
            raise OblvEnclaveError(data["detail"])
        # Here data is publish_request_id
        for domain_client in self.domain_clients:
            domain_client.oblv.publish_budget(
                deployment_id=self.deployment_id,
                publish_request_id=data,
                client=self.oblv_client,
            )
        return data

    def _get_api(self) -> SyftAPI:
        self.check_connection_string()
        signing_key = SyftSigningKey.generate()

        params = {"verify_key": str(signing_key.verify_key)}
        req = self.make_request_to_enclave(
            requests.get,
            connection_string=self.__conn_string + Routes.ROUTE_API.value,
            params=params,
        )
        self.sanity_check_oblv_response(req)
        obj = deserialize(req.content, from_bytes=True)
        # TODO 🟣 Retrieve of signing key of user after permission  is fully integrated
        obj.signing_key = signing_key
        obj.connection = HTTPConnection(self.__conn_string)
        return cast(SyftAPI, obj)

    # public attributes

    def _set_api(self) -> None:
        _api = self._get_api()
        # APIRegistry.set_api_for(node_uid=self.id, api=_api)
        self._api = _api

    @property
    def api(self) -> SyftAPI:
        if self._api is None:
            self._set_api()

        return cast(SyftAPI, self._api)

    def refresh(self) -> None:
        self._set_api()

    def check_publish_request_status(self, publish_request_id: UID) -> None:
        self.check_connection_string()

        req = self.make_request_to_enclave(
            requests.get,
            connection_string=self.__conn_string
            + "/tensor/publish/result_ready?publish_request_id="
            + str(publish_request_id),
        )

        self.sanity_check_oblv_response(req)

        result = req.json()
        if isinstance(result, str):
            print("Not yet Ready")
        elif not isinstance(result, dict):
            for domain_client in self.domain_clients:
                domain_client.oblv.publish_request_budget_deduction(
                    deployment_id=self.deployment_id,
                    publish_request_id=publish_request_id,
                    client=self.oblv_client,
                    budget_to_deduct=result,
                )
            print("Result is ready")  # This is the publish_request_id
        else:
            # TODO - Remove this after oblv proxy is resolved
            if result.get("detail") is not None:
                raise OblvEnclaveError(result["detail"])

    def fetch_result(self, publish_request_id: UID) -> Dict[str, Any]:
        self.check_connection_string()

        req = self.make_request_to_enclave(
            requests.get,
            connection_string=self.__conn_string
            + "/tensor/publish/result?request_id="
            + str(publish_request_id),
        )
        self.sanity_check_oblv_response(req)
        return req.json()

    def close_connection(self) -> Optional[str]:
        if self.check_proxy_running():
            os.kill(self.__process.pid, SIGTERM)
            return None
        else:
            return "No Proxy Connection Running"

    def check_proxy_running(self) -> bool:
        if self.__process is not None:
            if self.__process.poll() is not None:
                return False
            else:
                return True
        return False

    def fetch_current_proxy_logs(
        self, follow: bool = False, tail: bool = False
    ) -> None:
        """Returns the logs of the running enclave instance

        Args:
            follow (bool, optional): To follow the logs as they grow. Defaults to False.
            tail (bool, optional): Only show the new generated logs.
                To be used only when follow is True. Defaults to False.
        """
        if self.__logs is None:
            print(
                bcolors.RED
                + bcolors.BOLD
                + "Exception"
                + bcolors.BLACK
                + bcolors.ENDC
                + ": Logs not initiated",
                file=sys.stderr,
            )
        log_file = open(self.__logs, "r")
        if not follow:
            print(log_file.read())
        else:
            if tail:
                log_file.seek(0, 2)
            while True:
                line = log_file.readline()
                if not line:
                    time.sleep(0.1)
                    continue
                print(line)


# Todo - Method to check if proxy is running
# Todo<|MERGE_RESOLUTION|>--- conflicted
+++ resolved
@@ -86,13 +86,9 @@
     def __init__(
         self,
         domain_clients: List[Any],
-        user_key_name: str,
         deployment_id: str,
         oblv_client: Optional[OblvClient] = None,
-<<<<<<< HEAD
         key_name: Optional[str] = None,
-=======
->>>>>>> 1ecb4f42
         api: Optional[SyftAPI] = None,
     ):
         if not domain_clients:
@@ -117,7 +113,6 @@
         data: Optional[Dict] = None,
         json: Optional[Dict] = None,
     ) -> Any:
-        print(data)
         header = {}
         if LOCAL_MODE:
             header["x-oblv-user-name"] = "enclave_test"
