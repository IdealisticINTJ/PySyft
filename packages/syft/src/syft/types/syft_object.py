--- conflicted
+++ resolved
@@ -39,11 +39,7 @@
 from typing_extensions import Self
 
 # relative
-<<<<<<< HEAD
-from ..node.credentials import SyftVerifyKey
 from ..serde.recursive_primitives import recursive_serde_register_type
-=======
->>>>>>> d0e0ea41
 from ..serde.serializable import serializable
 from ..serde.serialize import _serialize as serialize
 from ..server.credentials import SyftVerifyKey
@@ -312,7 +308,6 @@
 ]
 
 
-<<<<<<< HEAD
 class SyftObjectVersioned(SyftBaseObject, SyftObjectRegistry, SyftMigrationRegistry):
     __canonical_name__ = "SyftObjectVersioned"
     __version__ = SYFT_OBJECT_VERSION_1
@@ -351,9 +346,6 @@
 
 
 class SyftObject(SyftObjectVersioned):
-=======
-class SyftObject(SyftBaseObject, SyftMigrationRegistry):
->>>>>>> d0e0ea41
     __canonical_name__ = "SyftObject"
     __version__ = SYFT_OBJECT_VERSION_1
 
