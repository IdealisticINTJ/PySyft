--- conflicted
+++ resolved
@@ -55,7 +55,6 @@
 from .syft_metaclass import PartialModelMetaclass
 from .uid import UID
 
-<<<<<<< HEAD
 if sys.version_info >= (3, 10):
     # stdlib
     from types import NoneType
@@ -63,11 +62,10 @@
 else:
     UnionType = Union
     NoneType = type(None)
-=======
+
 if TYPE_CHECKING:
     # relative
     from ..service.sync.diff_state import AttrDiff
->>>>>>> 415fb4fa
 
 IntStr = Union[int, str]
 AbstractSetIntStr = Set[IntStr]
@@ -649,7 +647,66 @@
             )
         return self
 
-<<<<<<< HEAD
+    def syft_eq(self, ext_obj) -> bool:
+        if ext_obj is None:
+            return False
+        attrs_to_check = self.__dict__.keys()
+
+        obj_exclude_attrs = getattr(self, "__exclude_sync_diff_attrs__", [])
+        for attr in attrs_to_check:
+            if attr not in base_attrs_sync_ignore and attr not in obj_exclude_attrs:
+                obj_attr = getattr(self, attr)
+                ext_obj_attr = getattr(ext_obj, attr)
+                if hasattr(obj_attr, "syft_eq") and not inspect.isclass(obj_attr):
+                    if not obj_attr.syft_eq(ext_obj=ext_obj_attr):
+                        return False
+                elif obj_attr != ext_obj_attr:
+                    return False
+        return True
+
+    def get_diffs(self, ext_obj) -> List["AttrDiff"]:
+        # self is low, ext is high
+        # relative
+        from ..service.sync.diff_state import AttrDiff
+        from ..service.sync.diff_state import ListDiff
+
+        diff_attrs = []
+
+        # Sanity check
+        if self.id != ext_obj.id:
+            raise Exception("Not the same id for low side and high side requests")
+
+        attrs_to_check = self.__dict__.keys()
+
+        obj_exclude_attrs = getattr(self, "__exclude_sync_diff_attrs__", [])
+
+        for attr in attrs_to_check:
+            if attr not in base_attrs_sync_ignore and attr not in obj_exclude_attrs:
+                obj_attr = getattr(self, attr)
+                ext_obj_attr = getattr(ext_obj, attr)
+
+                if isinstance(obj_attr, list) and isinstance(ext_obj_attr, list):
+                    list_diff = ListDiff.from_lists(
+                        attr_name=attr, low_list=obj_attr, high_list=ext_obj_attr
+                    )
+                    if not list_diff.is_empty:
+                        diff_attrs.append(list_diff)
+
+                # TODO: to the same check as above for Dicts when we use them
+                else:
+                    cmp = obj_attr.__eq__
+                    if hasattr(obj_attr, "syft_eq"):
+                        cmp = obj_attr.syft_eq
+
+                    if not cmp(ext_obj_attr):
+                        diff_attr = AttrDiff(
+                            attr_name=attr,
+                            low_attr=obj_attr,
+                            high_attr=ext_obj_attr,
+                        )
+                        diff_attrs.append(diff_attr)
+        return diff_attrs
+
     ## OVERRIDING pydantic.BaseModel.__getattr__
     ## return super().__getattribute__(item) -> return self.__getattribute__(item)
     ## so that ActionObject.__getattribute__ works properly,
@@ -696,67 +753,6 @@
                         raise AttributeError(
                             f"{type(self).__name__!r} object has no attribute {item!r}"
                         )
-=======
-    def syft_eq(self, ext_obj) -> bool:
-        if ext_obj is None:
-            return False
-        attrs_to_check = self.__dict__.keys()
-
-        obj_exclude_attrs = getattr(self, "__exclude_sync_diff_attrs__", [])
-        for attr in attrs_to_check:
-            if attr not in base_attrs_sync_ignore and attr not in obj_exclude_attrs:
-                obj_attr = getattr(self, attr)
-                ext_obj_attr = getattr(ext_obj, attr)
-                if hasattr(obj_attr, "syft_eq") and not inspect.isclass(obj_attr):
-                    if not obj_attr.syft_eq(ext_obj=ext_obj_attr):
-                        return False
-                elif obj_attr != ext_obj_attr:
-                    return False
-        return True
-
-    def get_diffs(self, ext_obj) -> List["AttrDiff"]:
-        # self is low, ext is high
-        # relative
-        from ..service.sync.diff_state import AttrDiff
-        from ..service.sync.diff_state import ListDiff
-
-        diff_attrs = []
-
-        # Sanity check
-        if self.id != ext_obj.id:
-            raise Exception("Not the same id for low side and high side requests")
-
-        attrs_to_check = self.__dict__.keys()
-
-        obj_exclude_attrs = getattr(self, "__exclude_sync_diff_attrs__", [])
-
-        for attr in attrs_to_check:
-            if attr not in base_attrs_sync_ignore and attr not in obj_exclude_attrs:
-                obj_attr = getattr(self, attr)
-                ext_obj_attr = getattr(ext_obj, attr)
-
-                if isinstance(obj_attr, list) and isinstance(ext_obj_attr, list):
-                    list_diff = ListDiff.from_lists(
-                        attr_name=attr, low_list=obj_attr, high_list=ext_obj_attr
-                    )
-                    if not list_diff.is_empty:
-                        diff_attrs.append(list_diff)
-
-                # TODO: to the same check as above for Dicts when we use them
-                else:
-                    cmp = obj_attr.__eq__
-                    if hasattr(obj_attr, "syft_eq"):
-                        cmp = obj_attr.syft_eq
-
-                    if not cmp(ext_obj_attr):
-                        diff_attr = AttrDiff(
-                            attr_name=attr,
-                            low_attr=obj_attr,
-                            high_attr=ext_obj_attr,
-                        )
-                        diff_attrs.append(diff_attr)
-        return diff_attrs
->>>>>>> 415fb4fa
 
 
 def short_qual_name(name: str) -> str:
