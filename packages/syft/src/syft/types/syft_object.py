# stdlib
from collections import defaultdict
from collections.abc import Set
from hashlib import sha256
import inspect
from inspect import Signature
import re
import types
from typing import Any
from typing import Callable
from typing import ClassVar
from typing import Dict
from typing import KeysView
from typing import List
from typing import Mapping
from typing import Optional
from typing import Sequence
from typing import Tuple
from typing import Type
from typing import Union
import warnings

# third party
import itables
import pydantic
from pydantic import BaseModel
from pydantic import EmailStr
from pydantic.fields import Undefined
from result import OkErr
from typeguard import check_type

# relative
from ..node.credentials import SyftVerifyKey
from ..serde.deserialize import _deserialize as deserialize
from ..serde.recursive_primitives import recursive_serde_register_type
from ..serde.serialize import _serialize as serialize
from ..util import options
from ..util.autoreload import autoreload_enabled
from ..util.colors import ON_SURFACE_HIGHEST
from ..util.colors import SURFACE
from ..util.colors import SURFACE_SURFACE
from ..util.markdown import as_markdown_python_code
from ..util.notebook_ui.notebook_addons import create_table_template
from ..util.util import aggressive_set_attr
from ..util.util import full_name_with_qualname
from ..util.util import get_qualname_for
from .syft_metaclass import Empty
from .syft_metaclass import PartialModelMetaclass
from .uid import UID

IntStr = Union[int, str]
AbstractSetIntStr = Set[IntStr]
MappingIntStrAny = Mapping[IntStr, Any]


SYFT_OBJECT_VERSION_1 = 1
SYFT_OBJECT_VERSION_2 = 2

supported_object_versions = [SYFT_OBJECT_VERSION_1, SYFT_OBJECT_VERSION_2]

HIGHEST_SYFT_OBJECT_VERSION = max(supported_object_versions)
LOWEST_SYFT_OBJECT_VERSION = min(supported_object_versions)


# These attributes are dynamically added based on node/client
# that is interaction with the SyftObject
DYNAMIC_SYFT_ATTRIBUTES = [
    "syft_node_location",
    "syft_client_verify_key",
]


class SyftHashableObject:
    __hash_exclude_attrs__ = []

    def __hash__(self) -> int:
        return int.from_bytes(self.__sha256__(), byteorder="big")

    def __sha256__(self) -> bytes:
        self.__hash_exclude_attrs__.extend(DYNAMIC_SYFT_ATTRIBUTES)
        _bytes = serialize(self, to_bytes=True, for_hashing=True)
        return sha256(_bytes).digest()

    def hash(self) -> str:
        return self.__sha256__().hex()


class SyftBaseObject(BaseModel, SyftHashableObject):
    class Config:
        arbitrary_types_allowed = True

    __canonical_name__: str  # the name which doesn't change even when there are multiple classes
    __version__: int  # data is always versioned

    syft_node_location: Optional[UID]
    syft_client_verify_key: Optional[SyftVerifyKey]


class Context(SyftBaseObject):
    pass


class SyftObjectRegistry:
    __object_version_registry__: Dict[str, Type["SyftObject"]] = {}
    __object_transform_registry__: Dict[str, Callable] = {}

    def __init_subclass__(cls, **kwargs: Any) -> None:
        super().__init_subclass__(**kwargs)
        if hasattr(cls, "__canonical_name__") and hasattr(cls, "__version__"):
            mapping_string = f"{cls.__canonical_name__}_{cls.__version__}"

            if (
                mapping_string in cls.__object_version_registry__
                and not autoreload_enabled()
            ):
                current_cls = cls.__object_version_registry__[mapping_string]
                if cls == current_cls:
                    # same class so noop
                    return None

                # user code is reinitialized which means it might have a new address
                # in memory so for that we can just skip
                if "syft.user" in cls.__module__:
                    # this happens every time we reload the user code
                    return None
                else:
                    # this shouldn't happen and is usually a mistake of reusing the
                    # same __canonical_name__ and __version__ in two classes
                    raise Exception(f"Duplicate mapping for {mapping_string} and {cls}")
            else:
                # only if the cls has not been registered do we want to register it
                cls.__object_version_registry__[mapping_string] = cls

    @classmethod
    def versioned_class(cls, name: str, version: int) -> Optional[Type["SyftObject"]]:
        mapping_string = f"{name}_{version}"
        if mapping_string not in cls.__object_version_registry__:
            return None
        return cls.__object_version_registry__[mapping_string]

    @classmethod
    def add_transform(
        cls,
        klass_from: str,
        version_from: int,
        klass_to: str,
        version_to: int,
        method: Callable,
    ) -> None:
        mapping_string = f"{klass_from}_{version_from}_x_{klass_to}_{version_to}"
        cls.__object_transform_registry__[mapping_string] = method

    @classmethod
    def get_transform(
        cls, type_from: Type["SyftObject"], type_to: Type["SyftObject"]
    ) -> Callable:
        for type_from_mro in type_from.mro():
            if issubclass(type_from_mro, SyftObject):
                klass_from = type_from_mro.__canonical_name__
                version_from = type_from_mro.__version__
            else:
                klass_from = type_from_mro.__name__
                version_from = None
            for type_to_mro in type_to.mro():
                if issubclass(type_to_mro, SyftBaseObject):
                    klass_to = type_to_mro.__canonical_name__
                    version_to = type_to_mro.__version__
                else:
                    klass_to = type_to_mro.__name__
                    version_to = None

                mapping_string = (
                    f"{klass_from}_{version_from}_x_{klass_to}_{version_to}"
                )
                if mapping_string in cls.__object_transform_registry__:
                    return cls.__object_transform_registry__[mapping_string]
        raise Exception(
            f"No mapping found for: {type_from} to {type_to} in"
            f"the registry: {cls.__object_transform_registry__.keys()}"
        )


print_type_cache = defaultdict(list)


class SyftObject(SyftBaseObject, SyftObjectRegistry):
    __canonical_name__ = "SyftObject"
    __version__ = SYFT_OBJECT_VERSION_1

    class Config:
        arbitrary_types_allowed = True

    # all objects have a UID
    id: UID

    # # move this to transforms
    @pydantic.root_validator(pre=True)
    def make_id(cls, values: Dict[str, Any]) -> Dict[str, Any]:
        id_field = cls.__fields__["id"]
        if "id" not in values and id_field.required:
            values["id"] = id_field.type_()
        return values

    __attr_searchable__: ClassVar[
        List[str]
    ] = []  # keys which can be searched in the ORM
    __attr_unique__: ClassVar[List[str]] = []
    # the unique keys for the particular Collection the objects will be stored in
    __serde_overrides__: Dict[
        str, Sequence[Callable]
    ] = {}  # List of attributes names which require a serde override.
    __owner__: str

    __attr_repr_cols__: ClassVar[List[str]] = []  # show these in html repr collections
    __attr_custom_repr__: ClassVar[
        List[str]
    ] = None  # show these in html repr of an object

    def to_mongo(self) -> Dict[str, Any]:
        warnings.warn(
            "`SyftObject.to_mongo` is deprecated and will be removed in a future version",
            PendingDeprecationWarning,
        )

        d = {}
        for k in self.__attr_searchable__:
            # 🟡 TODO 24: pass in storage abstraction and detect unsupported types
            # if unsupported, convert to string
            value = getattr(self, k, "")
            if isinstance(value, SyftVerifyKey):
                value = str(value)
            d[k] = value
        blob = serialize(dict(self), to_bytes=True)
        d["_id"] = self.id.value  # type: ignore
        d["__canonical_name__"] = self.__canonical_name__
        d["__version__"] = self.__version__
        d["__blob__"] = blob
        d["__repr__"] = self.__repr__()

        return d

    def __syft_get_funcs__(self) -> List[Tuple[str, Signature]]:
        funcs = print_type_cache[type(self)]
        if len(funcs) > 0:
            return funcs

        for attr in dir(type(self)):
            obj = getattr(type(self), attr, None)
            if (
                "SyftObject" in getattr(obj, "__qualname__", "")
                and callable(obj)
                and not isinstance(obj, type)
                and not attr.startswith("__")
            ):
                sig = inspect.signature(obj)
                funcs.append((attr, sig))

        print_type_cache[type(self)] = funcs
        return funcs

    def __repr__(self) -> str:
        try:
            fqn = full_name_with_qualname(type(self))
            return fqn
        except Exception:
            return str(type(self))

    def __str__(self) -> str:
        return self.__repr__()

    def _repr_debug_(self) -> str:
        class_name = get_qualname_for(type(self))
        _repr_str = f"class {class_name}:\n"
        fields = getattr(self, "__fields__", {})
        for attr in fields.keys():
            if attr in DYNAMIC_SYFT_ATTRIBUTES:
                continue
            value = getattr(self, attr, "<Missing>")
            value_type = full_name_with_qualname(type(attr))
            value_type = value_type.replace("builtins.", "")
            value = f'"{value}"' if isinstance(value, str) else value
            _repr_str += f"  {attr}: {value_type} = {value}\n"
        return _repr_str

    def _repr_markdown_(self, wrap_as_python=True, indent=0) -> str:
        s_indent = " " * indent * 2
        class_name = get_qualname_for(type(self))
        if self.__attr_custom_repr__ is not None:
            fields = self.__attr_custom_repr__
        elif self.__attr_repr_cols__ is not None:
            fields = self.__attr_repr_cols__
        else:
            fields = list(getattr(self, "__fields__", {}).keys())

        if "id" not in fields:
            fields = ["id"] + fields

        dynam_attrs = set(DYNAMIC_SYFT_ATTRIBUTES)
        fields = [x for x in fields if x not in dynam_attrs]
        _repr_str = f"{s_indent}class {class_name}:\n"
        for attr in fields:
            value = self
            if getattr(value, attr, None) is None:
                value = getattr(value, attr, "<Missing>")
            else:
                for _attr in attr.split("."):  # if compound string
                    value = getattr(value, _attr, "<Missing>")
            value_type = full_name_with_qualname(type(attr))
            value_type = value_type.replace("builtins.", "")
            # If the object has a special representation when nested we will use that instead
            if hasattr(value, "__repr_syft_nested__"):
                value = value.__repr_syft_nested__()
            if isinstance(value, list):
                value = [
                    elem.__repr_syft_nested__()
                    if hasattr(elem, "__repr_syft_nested__")
                    else elem
                    for elem in value
                ]
            value = f'"{value}"' if isinstance(value, str) else value
            _repr_str += f"{s_indent}  {attr}: {value_type} = {value}\n"

        # _repr_str += "\n"
        # fqn = full_name_with_qualname(type(self))
        # _repr_str += f'fqn = "{fqn}"\n'
        # _repr_str += f"mro = {[t.__name__ for t in type(self).mro()]}"

        # _repr_str += "\n\ncallables = [\n"
        # for func, sig in self.__syft_get_funcs__():
        #     _repr_str += f"  {func}{sig}: pass\n"
        # _repr_str += f"]"
        # return _repr_str
        if wrap_as_python:
            return as_markdown_python_code(_repr_str)
        else:
            return _repr_str

    @staticmethod
    def from_mongo(bson: Any) -> "SyftObject":
        warnings.warn(
            "`SyftObject.from_mongo` is deprecated and will be removed in a future version",
            PendingDeprecationWarning,
        )

        constructor = SyftObjectRegistry.versioned_class(
            name=bson["__canonical_name__"], version=bson["__version__"]
        )
        if constructor is None:
            raise ValueError(
                "Versioned class should not be None for initialization of SyftObject."
            )
        de = deserialize(bson["__blob__"], from_bytes=True)
        for attr, funcs in constructor.__serde_overrides__.items():
            if attr in de:
                de[attr] = funcs[1](de[attr])
        return constructor(**de)

    # allows splatting with **
    def keys(self) -> KeysView[str]:
        return self.__dict__.keys()

    # allows splatting with **
    def __getitem__(self, key: str) -> Any:
        return self.__dict__.__getitem__(key)

    def _upgrade_version(self, latest: bool = True) -> "SyftObject":
        constructor = SyftObjectRegistry.versioned_class(
            name=self.__canonical_name__, version=self.__version__ + 1
        )
        if not constructor:
            return self
        else:
            # should we do some kind of recursive upgrades?
            upgraded = constructor._from_previous_version(self)
            if latest:
                upgraded = upgraded._upgrade_version(latest=latest)
            return upgraded

    # transform from one supported type to another
    def to(self, projection: type, context: Optional[Context] = None) -> Any:
        # 🟡 TODO 19: Could we do an mro style inheritence conversion? Risky?
        transform = SyftObjectRegistry.get_transform(type(self), projection)
        return transform(self, context)

    def to_dict(
        self, exclude_none: bool = False, exclude_empty: bool = False
    ) -> Dict[str, Any]:
        warnings.warn(
            "`SyftObject.to_dict` is deprecated and will be removed in a future version",
            PendingDeprecationWarning,
        )
        # 🟡 TODO 18: Remove to_dict and replace usage with transforms etc
        if not exclude_none and not exclude_empty:
            return self.dict()
        else:
            new_dict = {}
            for k, v in dict(self).items():
                # exclude dynamically added syft attributes
                if k in DYNAMIC_SYFT_ATTRIBUTES:
                    continue
                if exclude_empty and v is not Empty:
                    new_dict[k] = v
                if exclude_none and v is not None:
                    new_dict[k] = v
            return new_dict

    def dict(
        self,
        *,
        include: Optional[Union["AbstractSetIntStr", "MappingIntStrAny"]] = None,
        exclude: Optional[Union["AbstractSetIntStr", "MappingIntStrAny"]] = None,
        by_alias: bool = False,
        skip_defaults: Optional[bool] = None,
        exclude_unset: bool = False,
        exclude_defaults: bool = False,
        exclude_none: bool = False,
    ):
        if exclude is None:
            exclude = set()

        for attr in DYNAMIC_SYFT_ATTRIBUTES:
            exclude.add(attr)
        return super().dict(
            include=include,
            exclude=exclude,
            by_alias=by_alias,
            skip_defaults=skip_defaults,
            exclude_unset=exclude_unset,
            exclude_defaults=exclude_defaults,
            exclude_none=exclude_none,
        )

    def __post_init__(self) -> None:
        pass

    def _syft_set_validate_private_attrs_(self, **kwargs):
        # Validate and set private attributes
        # https://github.com/pydantic/pydantic/issues/2105
        for attr, decl in self.__private_attributes__.items():
            value = kwargs.get(attr, decl.get_default())
            var_annotation = self.__annotations__.get(attr)
            if value is not Undefined:
                if decl.default_factory:
                    # If the value is defined via PrivateAttr with default factory
                    value = decl.default_factory(value)
                elif var_annotation is not None:
                    # Otherwise validate value against the variable annotation
                    check_type(attr, value, var_annotation)
                setattr(self, attr, value)
            else:
                # check if the private is optional
                is_optional_attr = type(None) in getattr(var_annotation, "__args__", [])
                if not is_optional_attr:
                    raise ValueError(
                        f"{attr}\n field required (type=value_error.missing)"
                    )

    def __init__(self, **kwargs) -> None:
        super().__init__(**kwargs)
        self._syft_set_validate_private_attrs_(**kwargs)
        self.__post_init__()

    # TODO: Check why Pydantic is removing the __hash__ method during inheritance
    def __hash__(self) -> int:
        return int.from_bytes(self.__sha256__(), byteorder="big")

    @classmethod
    def _syft_keys_types_dict(cls, attr_name: str) -> Dict[str, type]:
        kt_dict = {}
        for key in getattr(cls, attr_name, []):
            if key in cls.__fields__:
                type_ = cls.__fields__[key].type_
            else:
                try:
                    method = getattr(cls, key)
                    if isinstance(method, types.FunctionType):
                        type_ = method.__annotations__["return"]
                except Exception as e:
                    print(
                        f"Failed to get attribute from key {key} type for {cls} storage. {e}"
                    )
                    raise e
            # EmailStr seems to be lost every time the value is set even with a validator
            # this means the incoming type is str so our validators fail

            if type(type_) is type and issubclass(type_, EmailStr):
                type_ = str
            kt_dict[key] = type_
        return kt_dict

    @classmethod
    def _syft_unique_keys_dict(cls) -> Dict[str, type]:
        return cls._syft_keys_types_dict("__attr_unique__")

    @classmethod
    def _syft_searchable_keys_dict(cls) -> Dict[str, type]:
        return cls._syft_keys_types_dict("__attr_searchable__")


def short_qual_name(name: str) -> str:
    # If the name is a qualname of formax a.b.c.d we will only get d
    # otherwise this will leave it like it is
    return name.split(".")[-1]


def short_uid(uid: UID) -> str:
    if uid is None:
        return uid
    else:
        return str(uid)[:6] + "..."


def list_dict_repr_html(self) -> str:
    try:
        max_check = 1
        items_checked = 0
        has_syft = False
        extra_fields = []
        if isinstance(self, dict):
            values = list(self.values())
        else:
            values = self

        if len(values) == 0:
            return self.__repr__()

        is_homogenous = len(set([type(x) for x in values])) == 1
        for item in iter(self):
            items_checked += 1
            if items_checked > max_check:
                break
            if isinstance(self, dict):
                item = self.__getitem__(item)

            if hasattr(type(item), "mro") and type(item) != type:
                mro = type(item).mro()
            elif hasattr(item, "mro") and type(item) != type:
                mro = item.mro()
            else:
                mro = str(self)

            if "syft" in str(mro).lower():
                has_syft = True
                extra_fields = getattr(item, "__attr_repr_cols__", [])
                break
        if has_syft:
            # third party
            import pandas as pd

            custom_repr = False
            cols = defaultdict(list)
            for item in iter(self):
                if hasattr(item, "self_repr"):
                    custom_repr = True
                    ret_val = item.self_repr()
                    for key in ret_val.keys():
                        cols[key].append(ret_val[key])
                else:
<<<<<<< HEAD
                    if isinstance(self, dict):
                        cols["key"].append(item)
                        item = self.__getitem__(item)

                    # get id
                    id_ = getattr(item, "id", None)
                    if id_ is not None:
                        id_ = f"{str(id_)[:4]}...{str(id_)[-3:]}"

                    if type(item) == type:
                        t = full_name_with_qualname(item)
                    else:
                        try:
                            t = item.__class__.__name__
                        except Exception:
                            t = item.__repr__()
                    if id_ is not None:
                        cols["id"].append(id_)

                    if not is_homogenous:
                        cols["type"].append(t)

                    for field in extra_fields:
                        value = item
                        try:
                            attrs = field.split(".")
                            for attr in attrs:
                                # find indexing like abc[1]
                                res = re.search("\[[+-]?\d+\]", attr)
                                has_index = False
                                if res:
                                    has_index = True
                                    index_str = res.group()
                                    index = int(
                                        index_str.replace("[", "").replace("]", "")
                                    )
                                    attr = attr.replace(index_str, "")

                                value = getattr(value, attr, None)
                                if isinstance(value, list) and has_index:
                                    value = value[index]
                        except Exception as e:
                            print(e)
                            value = None
                        cols[field].append(value)
=======
                    try:
                        t = item.__class__.__name__
                    except Exception:
                        t = item.__repr__()
                if id_ is not None:
                    cols["id"].append(id_)

                if not is_homogenous:
                    cols["type"].append(t)

                for field in extra_fields:
                    value = item
                    try:
                        attrs = field.split(".")
                        for attr in attrs:
                            # find indexing like abc[1]
                            res = re.search("\[[+-]?\d+\]", attr)
                            has_index = False
                            if res:
                                has_index = True
                                index_str = res.group()
                                index = int(index_str.replace("[", "").replace("]", ""))
                                attr = attr.replace(index_str, "")

                            value = getattr(value, attr, None)
                            if isinstance(value, list) and has_index:
                                value = value[index]

                            # If the object has a special representation when nested we will use that instead
                            if hasattr(value, "__repr_syft_nested__"):
                                value = value.__repr_syft_nested__()
                            if (
                                isinstance(value, list)
                                and len(value) > 0
                                and hasattr(value[0], "__repr_syft_nested__")
                            ):
                                value = [
                                    x.__repr_syft_nested__()
                                    if hasattr(x, "__repr_syft_nested__")
                                    else x
                                    for x in value
                                ]
                    except Exception as e:
                        print(e)
                        value = None

                    cols[field].append(value)
>>>>>>> dc0a7410

            df = pd.DataFrame(cols)

            if is_homogenous:
                cls_name = values[0].__class__.__name__
            else:
                cls_name = ""

            if custom_repr:
                table_icon = None
                if hasattr(values[0], "icon"):
                    table_icon = values[0].icon

                return create_table_template(
                    df.to_dict("records"),
                    f"{cls_name} {self.__class__.__name__.capitalize()}",
                    table_icon=table_icon,
                )

            html_header = f"""
                <style>
                .syft-collection-header {{color: {SURFACE[options.color_theme]};}}
                </style>
                <div class='syft-collection-header'>
                    <h3>{cls_name} {self.__class__.__name__.capitalize()}</h3>
                </div>
                <br>
                """

            itables_css = f"""
            .itables table {{
                margin: 0 auto;
                float: left;
                color: {ON_SURFACE_HIGHEST[options.color_theme]};
            }}
            .itables table th {{color: {SURFACE_SURFACE[options.color_theme]};}}
            """

            try:
                index = df.columns.get_loc("created_at")
                order = [[index, "desc"]]
            except:  # noqa: E722
                order = []

            html_datatable = itables.to_html_datatable(
                df=df, css=itables_css, order=order
            )  # kwargs=kwargs)

            return html_header + html_datatable
            # return collection_type + df_styled._repr_html_()
    except Exception as e:
        print(e)
        pass

    # stdlib
    import html

    return html.escape(self.__repr__())


# give lists and dicts a _repr_html_ if they contain SyftObject's
aggressive_set_attr(type([]), "_repr_html_", list_dict_repr_html)
aggressive_set_attr(type({}), "_repr_html_", list_dict_repr_html)


class StorableObjectType:
    def to(self, projection: type, context: Optional[Context] = None) -> Any:
        # 🟡 TODO 19: Could we do an mro style inheritence conversion? Risky?
        transform = SyftObjectRegistry.get_transform(type(self), projection)
        return transform(self, context)


class PartialSyftObject(SyftObject, metaclass=PartialModelMetaclass):
    """Syft Object to which partial arguments can be provided."""

    __canonical_name__ = "PartialSyftObject"
    __version__ = SYFT_OBJECT_VERSION_1

    def __init__(self, *args, **kwargs) -> None:
        # Filter out Empty values from args and kwargs
        args_, kwargs_ = (), {}
        for arg in args:
            if arg is not Empty:
                args_.append(arg)

        for key, val in kwargs.items():
            if val is not Empty:
                kwargs_[key] = val

        super().__init__(*args_, **kwargs_)

        fields_with_default = set()
        for _field_name, _field in self.__fields__.items():
            if _field.default or _field.allow_none:
                fields_with_default.add(_field_name)

        # Fields whose values are set via a validator hook
        fields_set_via_validator = []

        for _field_name in self.__validators__.keys():
            _field = self.__fields__[_field_name]
            if self.__dict__[_field_name] is None:
                # Since all fields are None, only allow None
                # where either none is allowed or default is None
                if _field.allow_none or _field.default is None:
                    fields_set_via_validator.append(_field)

        # Exclude unset fields
        unset_fields = (
            set(self.__fields__)
            - set(self.__fields_set__)
            - set(fields_set_via_validator)
        )

        empty_fields = unset_fields - fields_with_default
        for field_name in empty_fields:
            self.__dict__[field_name] = Empty


recursive_serde_register_type(PartialSyftObject)


def attach_attribute_to_syft_object(result: Any, attr_dict: Dict[str, Any]) -> Any:
    box_to_result_type = None

    if type(result) in OkErr:
        box_to_result_type = type(result)
        result = result.value

    single_entity = False
    is_tuple = isinstance(result, tuple)

    if isinstance(result, (list, tuple)):
        iterable_keys = range(len(result))
        result = list(result)
    elif isinstance(result, dict):
        iterable_keys = result.keys()
    else:
        iterable_keys = range(1)
        result = [result]
        single_entity = True

    for key in iterable_keys:
        _object = result[key]
        # if object is SyftBaseObject,
        # then attach the value to the attribute
        # on the object
        if isinstance(_object, SyftBaseObject):
            for attr_name, attr_value in attr_dict.items():
                setattr(_object, attr_name, attr_value)

            for field_name, attr in _object.__dict__.items():
                updated_attr = attach_attribute_to_syft_object(attr, attr_dict)
                setattr(_object, field_name, updated_attr)
        result[key] = _object

    wrapped_result = result[0] if single_entity else result
    wrapped_result = tuple(wrapped_result) if is_tuple else wrapped_result
    if box_to_result_type is not None:
        wrapped_result = box_to_result_type(wrapped_result)

    return wrapped_result<|MERGE_RESOLUTION|>--- conflicted
+++ resolved
@@ -556,7 +556,6 @@
                     for key in ret_val.keys():
                         cols[key].append(ret_val[key])
                 else:
-<<<<<<< HEAD
                     if isinstance(self, dict):
                         cols["key"].append(item)
                         item = self.__getitem__(item)
@@ -598,59 +597,25 @@
                                 value = getattr(value, attr, None)
                                 if isinstance(value, list) and has_index:
                                     value = value[index]
+                                # If the object has a special representation when nested we will use that instead
+                                if hasattr(value, "__repr_syft_nested__"):
+                                    value = value.__repr_syft_nested__()
+                                if (
+                                    isinstance(value, list)
+                                    and len(value) > 0
+                                    and hasattr(value[0], "__repr_syft_nested__")
+                                ):
+                                    value = [
+                                        x.__repr_syft_nested__()
+                                        if hasattr(x, "__repr_syft_nested__")
+                                        else x
+                                        for x in value
+                                    ]
+
                         except Exception as e:
                             print(e)
                             value = None
                         cols[field].append(value)
-=======
-                    try:
-                        t = item.__class__.__name__
-                    except Exception:
-                        t = item.__repr__()
-                if id_ is not None:
-                    cols["id"].append(id_)
-
-                if not is_homogenous:
-                    cols["type"].append(t)
-
-                for field in extra_fields:
-                    value = item
-                    try:
-                        attrs = field.split(".")
-                        for attr in attrs:
-                            # find indexing like abc[1]
-                            res = re.search("\[[+-]?\d+\]", attr)
-                            has_index = False
-                            if res:
-                                has_index = True
-                                index_str = res.group()
-                                index = int(index_str.replace("[", "").replace("]", ""))
-                                attr = attr.replace(index_str, "")
-
-                            value = getattr(value, attr, None)
-                            if isinstance(value, list) and has_index:
-                                value = value[index]
-
-                            # If the object has a special representation when nested we will use that instead
-                            if hasattr(value, "__repr_syft_nested__"):
-                                value = value.__repr_syft_nested__()
-                            if (
-                                isinstance(value, list)
-                                and len(value) > 0
-                                and hasattr(value[0], "__repr_syft_nested__")
-                            ):
-                                value = [
-                                    x.__repr_syft_nested__()
-                                    if hasattr(x, "__repr_syft_nested__")
-                                    else x
-                                    for x in value
-                                ]
-                    except Exception as e:
-                        print(e)
-                        value = None
-
-                    cols[field].append(value)
->>>>>>> dc0a7410
 
             df = pd.DataFrame(cols)
 
