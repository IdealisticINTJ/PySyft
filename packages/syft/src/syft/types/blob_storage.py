--- conflicted
+++ resolved
@@ -39,14 +39,10 @@
 from ..types.transforms import make_set_default
 from ..types.transforms import transform
 from .datetime import DateTime
-<<<<<<< HEAD
-from .syft_object import SYFT_OBJECT_VERSION_1
-=======
 from .syft_migration import migrate
 from .syft_object import SYFT_OBJECT_VERSION_2
 from .syft_object import SYFT_OBJECT_VERSION_3
 from .syft_object import SYFT_OBJECT_VERSION_4
->>>>>>> d0e0ea41
 from .syft_object import SyftObject
 from .uid import UID
 
