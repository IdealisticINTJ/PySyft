--- conflicted
+++ resolved
@@ -117,7 +117,6 @@
         #  demo?stories_sort_by=priority&stories_group_by=WORKFLOW_STATE
 
         res.sort(key=lambda share: share.client.name + share.client.id.no_dash)
-        parties.sort(key=lambda party: party.name + party.id.no_dash)
 
         super().__init__(res)
 
@@ -571,24 +570,14 @@
     ) -> MPCTensor:
         self, y = MPCTensor.sanity_checks(self, y)
         if isinstance(y, MPCTensor):
-<<<<<<< HEAD
-            res = spdz.mul_master(self, y, "mul")
-=======
             res_shares = spdz.mul_master(self, y, "mul")
->>>>>>> 32c703a4
         else:
             res_shares = [
                 operator.mul(a, b) for a, b in zip(self.child, itertools.repeat(y))  # type: ignore
             ]
-<<<<<<< HEAD
-            y_shape = getattr(y, "shape", (1,))
-            new_shape = MPCTensor._get_shape("mul", self.mpc_shape, y_shape)
-            res = MPCTensor(parties=self.parties, shares=res_shares, shape=new_shape)
-=======
         y_shape = getattr(y, "shape", (1,))
         new_shape = MPCTensor._get_shape("mul", self.mpc_shape, y_shape)
         res = MPCTensor(parties=self.parties, shares=res_shares, shape=new_shape)
->>>>>>> 32c703a4
 
         return res
 
