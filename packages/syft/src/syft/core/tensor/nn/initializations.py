<<<<<<< HEAD
# stdlib
from typing import Sequence
from typing import Tuple

# third party
import numpy as np
from numpy.typing import NDArray

# relative
from ...common.serde.serializable import serializable


@serializable(recursive_serde=True)
class Initializer(object):
    __attr_allowlist__: Sequence[str] = ()
    """Base class for parameter weight initializers.

    The :class:`Initializer` class represents a weight initializer used
    to initialize weight parameters in a neural network layer. It should be
    subclassed when implementing new types of weight initializers.
    """

    def __call__(self, size: Tuple[int, ...]) -> NDArray:
        """Makes :class:`Initializer` instances callable like a function, invoking
        their :meth:`call()` method.
        """
        return self.call(size)

    def call(self, size: Tuple[int, ...]) -> NDArray:
        """Sample should return a numpy.array of size shape and data type
        ``numpy.float32``.
        """
        raise NotImplementedError()

    def __str__(self) -> str:
        return self.__class__.__name__


@serializable(recursive_serde=True)
class Uniform(Initializer):
    __attr_allowlist__ = ("scale",)

    def __init__(self, scale: float = 0.05):
        self.scale = scale

    def call(self, size: Tuple[int, ...]) -> NDArray:
        return np.array(np.random.uniform(-self.scale, self.scale, size=size))


def decompose_size(size: Tuple[int, ...]) -> Tuple[int, int]:
    if len(size) == 2:
        fan_in = size[0]
        fan_out = size[1]

    elif len(size) == 4 or len(size) == 5:
        respective_field_size = np.prod(size[2:])
        fan_in = size[1] * respective_field_size
        fan_out = size[0] * respective_field_size

    else:
        fan_in = fan_out = int(np.sqrt(np.prod(size)))

    return fan_in, fan_out


@serializable(recursive_serde=True)
class XavierInitialization(Initializer):
    __attr_allowlist__: Sequence[str] = ()

    def call(self, size: Tuple[int, ...]) -> NDArray:
        fan_in, fan_out = decompose_size(size)
        return Uniform(np.sqrt(6 / (fan_in + fan_out)))(size)
=======
# # stdlib
# from typing import Tuple
#
# # third party
# import numpy as np
# from numpy.typing import NDArray
#
# # relative
# from ...common.serde.serializable import serializable
#
#
# @serializable(recursive_serde=True)
# class Initializer(object):
#     __attr_allowlist__: Tuple[str] = ()  # type: ignore
#     """Base class for parameter weight initializers.
#
#     The :class:`Initializer` class represents a weight initializer used
#     to initialize weight parameters in a neural network layer. It should be
#     subclassed when implementing new types of weight initializers.
#     """
#
#     def __call__(self, size: Tuple[int, ...]) -> NDArray:
#         """Makes :class:`Initializer` instances callable like a function, invoking
#         their :meth:`call()` method.
#         """
#         return self.call(size)
#
#     def call(self, size: Tuple[int, ...]) -> NDArray:
#         """Sample should return a numpy.array of size shape and data type
#         ``numpy.float32``.
#         """
#         raise NotImplementedError()
#
#     def __str__(self) -> str:
#         return self.__class__.__name__
#
#
# @serializable(recursive_serde=True)
# class Uniform(Initializer):
#     __attr_allowlist__ = ("scale",)
#
#     def __init__(self, scale: float = 0.05):
#         self.scale = scale
#
#     def call(self, size: Tuple[int, ...]) -> NDArray:
#         return np.array(np.random.uniform(-self.scale, self.scale, size=size))
#
#
# def decompose_size(size: Tuple[int, ...]) -> Tuple[int, int]:
#     if len(size) == 2:
#         fan_in = size[0]
#         fan_out = size[1]
#
#     elif len(size) == 4 or len(size) == 5:
#         respective_field_size = np.prod(size[2:])
#         fan_in = size[1] * respective_field_size
#         fan_out = size[0] * respective_field_size
#
#     else:
#         fan_in = fan_out = int(np.sqrt(np.prod(size)))
#
#     return fan_in, fan_out
#
#
# @serializable(recursive_serde=True)
# class XavierInitialization(Initializer):
#     __attr_allowlist__: Tuple[str] = ()  # type: ignore
#
#     def call(self, size: Tuple[int, ...]) -> NDArray:
#         fan_in, fan_out = decompose_size(size)
#         return Uniform(np.sqrt(6 / (fan_in + fan_out)))(size)
>>>>>>> b7afe2f6
<|MERGE_RESOLUTION|>--- conflicted
+++ resolved
@@ -1,77 +1,3 @@
-<<<<<<< HEAD
-# stdlib
-from typing import Sequence
-from typing import Tuple
-
-# third party
-import numpy as np
-from numpy.typing import NDArray
-
-# relative
-from ...common.serde.serializable import serializable
-
-
-@serializable(recursive_serde=True)
-class Initializer(object):
-    __attr_allowlist__: Sequence[str] = ()
-    """Base class for parameter weight initializers.
-
-    The :class:`Initializer` class represents a weight initializer used
-    to initialize weight parameters in a neural network layer. It should be
-    subclassed when implementing new types of weight initializers.
-    """
-
-    def __call__(self, size: Tuple[int, ...]) -> NDArray:
-        """Makes :class:`Initializer` instances callable like a function, invoking
-        their :meth:`call()` method.
-        """
-        return self.call(size)
-
-    def call(self, size: Tuple[int, ...]) -> NDArray:
-        """Sample should return a numpy.array of size shape and data type
-        ``numpy.float32``.
-        """
-        raise NotImplementedError()
-
-    def __str__(self) -> str:
-        return self.__class__.__name__
-
-
-@serializable(recursive_serde=True)
-class Uniform(Initializer):
-    __attr_allowlist__ = ("scale",)
-
-    def __init__(self, scale: float = 0.05):
-        self.scale = scale
-
-    def call(self, size: Tuple[int, ...]) -> NDArray:
-        return np.array(np.random.uniform(-self.scale, self.scale, size=size))
-
-
-def decompose_size(size: Tuple[int, ...]) -> Tuple[int, int]:
-    if len(size) == 2:
-        fan_in = size[0]
-        fan_out = size[1]
-
-    elif len(size) == 4 or len(size) == 5:
-        respective_field_size = np.prod(size[2:])
-        fan_in = size[1] * respective_field_size
-        fan_out = size[0] * respective_field_size
-
-    else:
-        fan_in = fan_out = int(np.sqrt(np.prod(size)))
-
-    return fan_in, fan_out
-
-
-@serializable(recursive_serde=True)
-class XavierInitialization(Initializer):
-    __attr_allowlist__: Sequence[str] = ()
-
-    def call(self, size: Tuple[int, ...]) -> NDArray:
-        fan_in, fan_out = decompose_size(size)
-        return Uniform(np.sqrt(6 / (fan_in + fan_out)))(size)
-=======
 # # stdlib
 # from typing import Tuple
 #
@@ -142,5 +68,4 @@
 #
 #     def call(self, size: Tuple[int, ...]) -> NDArray:
 #         fan_in, fan_out = decompose_size(size)
-#         return Uniform(np.sqrt(6 / (fan_in + fan_out)))(size)
->>>>>>> b7afe2f6
+#         return Uniform(np.sqrt(6 / (fan_in + fan_out)))(size)