# future
from __future__ import annotations

# stdlib
import typing
from typing import Any
from typing import List
from typing import Optional
from typing import Tuple as TypeTuple
from typing import Union

# third party
from google.protobuf.reflection import GeneratedProtocolMessageType
from nacl.signing import VerifyKey
import numpy as np
import numpy.typing as npt
import torch

# relative
from ....proto.core.tensor.single_entity_phi_tensor_pb2 import (
    TensorWrappedSingleEntityPhiTensorPointer as TensorWrappedSingleEntityPhiTensorPointer_PB,
)
from ...adp.entity import Entity
from ...adp.vm_private_scalar_manager import VirtualMachinePrivateScalarManager
from ...common.serde.deserialize import _deserialize as deserialize
from ...common.serde.serializable import serializable
from ...common.serde.serialize import _serialize as serialize
from ...common.uid import UID
from ...node.abstract.node import AbstractNodeClient
from ...pointer.pointer import Pointer
from ..ancestors import AutogradTensorAncestor
from ..broadcastable import is_broadcastable
from ..passthrough import AcceptableSimpleType  # type: ignore
from ..passthrough import PassthroughTensor  # type: ignore
from ..passthrough import implements  # type: ignore
from ..passthrough import is_acceptable_simple_type  # type: ignore
from ..smpc.mpc_tensor import MPCTensor
from ..tensor import Tensor
from ..types import SupportedChainType  # type: ignore
from ..util import inputs2child  # type: ignore
from .adp_tensor import ADPTensor
from .dp_tensor_converter import convert_to_gamma_tensor
from .initial_gamma import InitialGammaTensor
from .initial_gamma import IntermediateGammaTensor


@serializable()
class TensorWrappedSingleEntityPhiTensorPointer(Pointer):
    """
    This tensor represents a pointer to a very specific tensor chain. Eventually we'll have some sort
    of more intelligent/general representation for pointers to chains of objects, but for now this is
    what we're going with. This pointer represents all the arguments of the objects in the chain as its
    attributes.

    Thus, this class has two groups of attributes: one set are the attributes for SingeEntityPhiTensor:
        child: SupportedChainType,
        entity: Entity,
        min_vals: np.ndarray,
        max_vals: np.ndarray,
        scalar_manager: Optional[VirtualMachinePrivateScalarManager] = None,

    And the others are for initializing a Pointer object:
        client=self.client,
        id_at_location=self.id_at_location,
        object_type=self.object_type,
        tags=self.tags,
        description=self.description,
    """

    __name__ = "TensorWrappedSingleEntityPhiTensorPointer"
    __module__ = "syft.core.tensor.autodp.single_entity_phi"

    def __init__(
        self,
        entity: Entity,
        min_vals: np.typing.ArrayLike,
        max_vals: np.typing.ArrayLike,
        client: Any,
        scalar_manager: Optional[VirtualMachinePrivateScalarManager] = None,
        id_at_location: Optional[UID] = None,
        object_type: str = "",
        tags: Optional[List[str]] = None,
        description: str = "",
        public_shape: Optional[TypeTuple[int, ...]] = None,
    ):

        super().__init__(
            client=client,
            id_at_location=id_at_location,
            object_type=object_type,
            tags=tags,
            description=description,
        )

        self.min_vals = min_vals
        self.max_vals = max_vals
        self.entity = entity
        self.scalar_manager = scalar_manager
        self.public_shape = public_shape

    def share(self, *parties: TypeTuple[AbstractNodeClient, ...]) -> MPCTensor:
        all_parties = list(parties) + [self.client]
        self_mpc = MPCTensor(secret=self, shape=self.public_shape, parties=all_parties)

        return self_mpc

    # TODO: uncomment and fix (this came from tensor.py and just needs some quick fixes)
    # def simple_add(self, other: Any) -> TensorPointer:
    #     # we want to get the return type which matches the attr_path_and_name
    #     # so we ask lib_ast for the return type name that matches out
    #     # attr_path_and_name and then use that to get the actual pointer klass
    #     # then set the result to that pointer klass
    #
    #     attr_path_and_name = "syft.core.tensor.tensor.Tensor.__add__"
    #
    #     result = TensorPointer(client=self.client)
    #
    #     # QUESTION can the id_at_location be None?
    #     result_id_at_location = getattr(result, "id_at_location", None)
    #
    #     if result_id_at_location is not None:
    #         # first downcast anything primitive which is not already PyPrimitive
    #         (
    #             downcast_args,
    #             downcast_kwargs,
    #         ) = lib.python.util.downcast_args_and_kwargs(args=[other], kwargs={})
    #
    #         # then we convert anything which isnt a pointer into a pointer
    #         pointer_args, pointer_kwargs = pointerize_args_and_kwargs(
    #             args=downcast_args,
    #             kwargs=downcast_kwargs,
    #             client=self.client,
    #             gc_enabled=False,
    #         )
    #
    #         cmd = RunClassMethodAction(
    #             path=attr_path_and_name,
    #             _self=self,
    #             args=pointer_args,
    #             kwargs=pointer_kwargs,
    #             id_at_location=result_id_at_location,
    #             address=self.client.address,
    #         )
    #         self.client.send_immediate_msg_without_reply(msg=cmd)
    #
    #     inherit_tags(
    #         attr_path_and_name=attr_path_and_name,
    #         result=result,
    #         self_obj=self,
    #         args=[other],
    #         kwargs={},
    #     )
    #
    #     result_public_shape = None
    #
    #     if self.public_shape is not None and other.public_shape is not None:
    #         result_public_shape = (
    #             np.empty(self.public_shape) + np.empty(other.public_shape)
    #         ).shape
    #
    #     result.public_shape = result_public_shape
    #
    #     return result

    def __add__(self, other: Any) -> MPCTensor:

        if self.client != other.client:

            parties = [self.client, other.client]

            self_mpc = MPCTensor(secret=self, shape=self.public_shape, parties=parties)
            other_mpc = MPCTensor(
                secret=other, shape=other.public_shape, parties=parties
            )

            return self_mpc + other_mpc
        else:
            return NotImplemented

        # return self.simple_add(other=other)

    def to_local_object_without_private_data_child(self) -> SingleEntityPhiTensor:
        """Convert this pointer into a partial version of the SingleEntityPhiTensor but without
        any of the private data therein."""

        public_shape = getattr(self, "public_shape", None)
        return Tensor(
            child=SingleEntityPhiTensor(
                child=None,
                entity=self.entity,
                min_vals=self.min_vals,  # type: ignore
                max_vals=self.max_vals,  # type: ignore
                scalar_manager=self.scalar_manager,
            ),
            public_shape=public_shape,
        )

    def _object2proto(self) -> "TensorWrappedSingleEntityPhiTensorPointer_PB":

        _entity = serialize(self.entity)
        _min_vals = serialize(self.min_vals)
        _max_vals = serialize(self.max_vals)
        _location = serialize(self.client.address)
        _scalar_manager = serialize(self.scalar_manager, to_bytes=True)
        _id_at_location = serialize(self.id_at_location)
        _object_type = self.object_type
        _tags = self.tags
        _description = self.description
        _public_shape = serialize(getattr(self, "public_shape", None), to_bytes=True)

        return TensorWrappedSingleEntityPhiTensorPointer_PB(
            entity=_entity,
            min_vals=_min_vals,
            max_vals=_max_vals,
            location=_location,
            scalar_manager=_scalar_manager,
            id_at_location=_id_at_location,
            object_type=_object_type,
            tags=_tags,
            description=_description,
            public_shape=_public_shape,
        )

    @staticmethod
    def _proto2object(
        proto: TensorWrappedSingleEntityPhiTensorPointer_PB,
    ) -> "TensorWrappedSingleEntityPhiTensorPointer":

        entity = deserialize(blob=proto.entity)
        min_vals = deserialize(blob=proto.min_vals)
        max_vals = deserialize(blob=proto.max_vals)
        client = deserialize(blob=proto.location)
        scalar_manager = deserialize(blob=proto.scalar_manager, from_bytes=True)
        id_at_location = deserialize(blob=proto.id_at_location)
        object_type = proto.object_type
        tags = proto.tags
        public_shape = deserialize(blob=proto.public_shape, from_bytes=True)
        description = proto.description

        return TensorWrappedSingleEntityPhiTensorPointer(
            entity=entity,
            min_vals=min_vals,
            max_vals=max_vals,
            client=client,
            scalar_manager=scalar_manager,
            id_at_location=id_at_location,
            object_type=object_type,
            tags=tags,
            public_shape=public_shape,
            description=description,
        )

    @staticmethod
    def get_protobuf_schema() -> GeneratedProtocolMessageType:
        """Return the type of protobuf object which stores a class of this type

        As a part of serialization and deserialization, we need the ability to
        lookup the protobuf object type directly from the object type. This
        static method allows us to do this.

        Importantly, this method is also used to create the reverse lookup ability within
        the metaclass of Serializable. In the metaclass, it calls this method and then
        it takes whatever type is returned from this method and adds an attribute to it
        with the type of this class attached to it. See the MetaSerializable class for details.

        :return: the type of protobuf object which corresponds to this class.
        :rtype: GeneratedProtocolMessageType

        """

        return TensorWrappedSingleEntityPhiTensorPointer_PB


@serializable(recursive_serde=True)
class SingleEntityPhiTensor(PassthroughTensor, AutogradTensorAncestor, ADPTensor):

    PointerClassOverride = TensorWrappedSingleEntityPhiTensorPointer

    __attr_allowlist__ = [
        "child",
        "_min_vals",
        "_max_vals",
        "entity",
        "scalar_manager",
        "n_entities",
    ]

    def __init__(
        self,
        child: SupportedChainType,
        entity: Entity,
        min_vals: np.ndarray,
        max_vals: np.ndarray,
        scalar_manager: Optional[VirtualMachinePrivateScalarManager] = None,
    ) -> None:

        # child = the actual private data
        super().__init__(child)

        # identically shaped tensor to "child" but making the LOWEST possible value of this private value
        self._min_vals = min_vals

        # identically shaped tensor to "child" but making the HIGHEST possible value of this private value
        self._max_vals = max_vals

        # the identity of the data subject
        self.entity = entity

        if scalar_manager is None:
            self.scalar_manager = VirtualMachinePrivateScalarManager()
        else:
            self.scalar_manager = scalar_manager

        # Number of entities in a SEPT is by definition 1
        self.n_entities = 1

    def init_pointer(
        self,
        client: Any,
        id_at_location: Optional[UID] = None,
        object_type: str = "",
        tags: Optional[List[str]] = None,
        description: str = "",
    ) -> TensorWrappedSingleEntityPhiTensorPointer:
        return TensorWrappedSingleEntityPhiTensorPointer(
            # Arguments specifically for SEPhiTensor
            entity=self.entity,
            min_vals=self._min_vals,
            max_vals=self._max_vals,
            scalar_manager=self.scalar_manager,
            # Arguments required for a Pointer to work
            client=client,
            id_at_location=id_at_location,
            object_type=object_type,
            tags=tags,
            description=description,
        )

    @property
    def gamma(self) -> InitialGammaTensor:

        """Property to cast this tensor into a GammaTensor"""
        return self.create_gamma()

    def create_gamma(
        self, scalar_manager: Optional[VirtualMachinePrivateScalarManager] = None
    ) -> InitialGammaTensor:

        """Return a new Gamma tensor based on this phi tensor"""

        if scalar_manager is None:
            scalar_manager = self.scalar_manager

        # Gamma expects an entity for each scalar
        entities = np.array([self.entity] * np.array(self.child.shape).prod()).reshape(
            self.shape
        )

        return InitialGammaTensor(
            values=self.child,
            min_vals=self.min_vals,
            max_vals=self.max_vals,
            entities=entities,
            scalar_manager=scalar_manager,
        )

    def publish(
        self, acc: Any, sigma: float, user_key: VerifyKey
    ) -> AcceptableSimpleType:
        print("PUBLISHING TO GAMMA:")
        print(self.child)
        return self.gamma.publish(acc=acc, sigma=sigma, user_key=user_key)

    @property
    def min_vals(self) -> np.ndarray:

        return self._min_vals

    @property
    def max_vals(self) -> np.ndarray:

        return self._max_vals

    def __repr__(self) -> str:

        """Pretty print some information, optimized for Jupyter notebook viewing."""
        return (
            f"{self.__class__.__name__}(entity={self.entity.name}, child={self.child})"
        )

    def __and__(self, other: Any) -> SingleEntityPhiTensor:
        """Note: this is bitwise and, not logical and"""
        return SingleEntityPhiTensor(
            child=self.child & other,
            min_vals=np.zeros_like(self.child),
            max_vals=np.ones_like(self.child),
            entity=self.entity,
        )

    def __or__(self, other: Any) -> SingleEntityPhiTensor:
        return SingleEntityPhiTensor(
            child=self.child | other,
            min_vals=np.zeros_like(self.child),
            max_vals=np.ones_like(self.child),
            entity=self.entity,
        )

    # Check for shape1 = (1,s), and shape2 = (,s) --> as an example
    def __eq__(self, other: SupportedChainType) -> SingleEntityPhiTensor:
        if is_acceptable_simple_type(other):
            if isinstance(other, np.ndarray):
                # If other is a Numpy Array, we need to check if shapes can be broadcast
                if is_broadcastable(other.shape, self.child.shape):  # type: ignore
                    data = self.child == other
                else:
                    raise Exception(
                        f"Tensor shapes do not match "  # type: ignore
                        f"for __eq__: {self.child.shape} != {other.child.shape}"  # type: ignore
                    )
            else:
                data = self.child == other
        elif isinstance(other, SingleEntityPhiTensor):
            if self.entity != other.entity:
                raise NotImplementedError(
                    "Operation not implemented yet for different entities"
                )
            else:
                if is_broadcastable(self.child.shape, other.child.shape):  # type: ignore
                    data = self.child == other.child
                else:
                    raise Exception(
                        f"Tensor shapes do not match for __eq__: {self.child.shape} != {other.child.shape}"
                    )
        elif isinstance(other, PassthroughTensor):
            if is_broadcastable(self.child.shape, other.child.shape):  # type: ignore
                data = self.child == other.child
        else:
            raise Exception(
                f"Tensor shapes do not match for __eq__: {self.child} != len{other}"
            )
        return SingleEntityPhiTensor(
            child=data,
            entity=self.entity,
            min_vals=self.min_vals * 0.0,
            max_vals=self.max_vals * 0.0 + 1.0,
            scalar_manager=self.scalar_manager,
        )

    def __ne__(self, other: SupportedChainType) -> SingleEntityPhiTensor:
        # Make use of the equal operator we just implemented, and invert the result
        opposite_result = self.__eq__(other)

        return SingleEntityPhiTensor(
            child=np.invert(opposite_result.child),
            entity=opposite_result.entity,
            min_vals=opposite_result.min_vals,
            max_vals=opposite_result.max_vals,
            scalar_manager=opposite_result.scalar_manager,
        )

    def __abs__(self) -> SingleEntityPhiTensor:

        data = self.child.abs()

        # create true/false gate inputs
        minvals_is_gt0 = self.min_vals > 0
        minvals_is_le0 = -minvals_is_gt0 + 1
        maxvals_is_gt0 = self.max_vals >= 0
        maxvals_is_le0 = -maxvals_is_gt0 + 1

        # create true/false gates
        is_strict_gt0 = minvals_is_gt0
        is_gtlt0 = minvals_is_le0 * maxvals_is_gt0
        is_strict_lt0 = minvals_is_le0 * maxvals_is_le0

        # if min_vals > 0, then new min_vals doesn't change
        min_vals_strict_gt0 = self.min_vals

        # if min_vals < 0 and max_vals > 0, then new min_vals = 0
        min_vals_gtlt0 = self.min_vals * 0

        # if min_vals < 0 and max_vals < 0, then new min_vals = -max_vals
        min_vals_strict_lt0 = -self.max_vals

        # sum of masked options
        min_vals = is_strict_gt0 * min_vals_strict_gt0
        min_vals = min_vals + (is_gtlt0 * min_vals_gtlt0)
        min_vals = min_vals + (is_strict_lt0 * min_vals_strict_lt0)

        #  if min_vals > 0, then new min_vals doesn't change
        max_vals_strict_gt0 = self.max_vals

        # if min_vals < 0 and max_vals > 0, then new min_vals = 0
        max_vals_gtlt0 = np.max([self.max_vals, -self.min_vals])  # type: ignore

        #  if min_vals < 0 and max_vals < 0, then new min_vals = -max_vals
        max_vals_strict_lt0 = -self.min_vals

        # sum of masked options
        max_vals = is_strict_gt0 * max_vals_strict_gt0
        max_vals = max_vals + (is_gtlt0 * max_vals_gtlt0)
        max_vals = max_vals + (is_strict_lt0 * max_vals_strict_lt0)

        entity = self.entity

        return SingleEntityPhiTensor(
            child=data,
            entity=entity,
            min_vals=min_vals,
            max_vals=max_vals,
            scalar_manager=self.scalar_manager,
        )

    def __add__(
        self, other: SupportedChainType
    ) -> Union[SingleEntityPhiTensor, IntermediateGammaTensor]:

        # if the tensor being added is also private
        if isinstance(other, SingleEntityPhiTensor):
            if self.entity.name != other.entity.name:
                return convert_to_gamma_tensor(self) + convert_to_gamma_tensor(other)

            data = self.child + other.child
            min_vals = self.min_vals + other.min_vals
            max_vals = self.max_vals + other.max_vals
            entity = self.entity

            return SingleEntityPhiTensor(
                child=data,
                entity=entity,
                min_vals=min_vals,
                max_vals=max_vals,
                scalar_manager=self.scalar_manager,
            )

        # if the tensor being added is a public tensor / int / float / etc.
        elif is_acceptable_simple_type(other):

            data = self.child + other
            min_vals = self.min_vals + other
            max_vals = self.max_vals + other
            entity = self.entity

            return SingleEntityPhiTensor(
                child=data,
                entity=entity,
                min_vals=min_vals,
                max_vals=max_vals,
                scalar_manager=self.scalar_manager,
            )

        else:
            raise NotImplementedError

    def __neg__(self) -> SingleEntityPhiTensor:

        data = self.child * -1
        min_vals = self.max_vals * -1
        max_vals = self.min_vals * -1
        entity = self.entity

        return SingleEntityPhiTensor(
            child=data,
            entity=entity,
            min_vals=min_vals,
            max_vals=max_vals,
            scalar_manager=self.scalar_manager,
        )

    def __getitem__(self, key: Any) -> SingleEntityPhiTensor:

        data = self.child.__getitem__(key)
        min_vals = self.min_vals.__getitem__(key)
        max_vals = self.max_vals.__getitem__(key)

        if isinstance(data, (np.number, bool, int, float)):
            data = np.array([data])  # 1 dimensional np.array
        if isinstance(min_vals, (np.number, bool, int, float)):
            min_vals = np.array(min_vals)  # 1 dimensional np.array
        if isinstance(max_vals, (np.number, bool, int, float)):
            max_vals = np.array(max_vals)  # 1 dimensional np.array

        entity = self.entity

        return SingleEntityPhiTensor(
            child=data,
            entity=entity,
            min_vals=min_vals,
            max_vals=max_vals,
            scalar_manager=self.scalar_manager,
        )

    def __mul__(self, other: SupportedChainType) -> SingleEntityPhiTensor:

        if isinstance(other, SingleEntityPhiTensor):

            if self.entity != other.entity:
                return convert_to_gamma_tensor(self) * convert_to_gamma_tensor(other)

            data = self.child * other.child

            min_min = self.min_vals * other.min_vals
            min_max = self.min_vals * other.max_vals
            max_min = self.max_vals * other.min_vals
            max_max = self.max_vals * other.max_vals

            min_vals = np.min([min_min, min_max, max_min, max_max], axis=0)  # type: ignore
            max_vals = np.max([min_min, min_max, max_min, max_max], axis=0)  # type: ignore
            entity = self.entity

            return SingleEntityPhiTensor(
                child=data,
                entity=entity,
                min_vals=min_vals,
                max_vals=max_vals,
                scalar_manager=self.scalar_manager,
            )
        elif is_acceptable_simple_type(other):

            data = self.child * other

            min_min = self.min_vals * other
            min_max = self.min_vals * other
            max_min = self.max_vals * other
            max_max = self.max_vals * other

            min_vals = np.min([min_min, min_max, max_min, max_max], axis=0)  # type: ignore
            max_vals = np.max([min_min, min_max, max_min, max_max], axis=0)  # type: ignore
            entity = self.entity

            return SingleEntityPhiTensor(
                child=data,
                entity=entity,
                min_vals=min_vals,
                max_vals=max_vals,
                scalar_manager=self.scalar_manager,
            )

        else:
            return NotImplemented

    def __pos__(self) -> SingleEntityPhiTensor:
        """Identity operator, returns itself"""
        return self

    def __sub__(
        self, other: SupportedChainType
    ) -> Union[SingleEntityPhiTensor, IntermediateGammaTensor]:

        if isinstance(other, SingleEntityPhiTensor):
            if self.entity != other.entity:
                return convert_to_gamma_tensor(self) - convert_to_gamma_tensor(other)

            data = self.child - other.child
            min_vals = self.min_vals - other.min_vals
            max_vals = self.max_vals - other.max_vals
            entity = self.entity

        elif is_acceptable_simple_type(other):
            if isinstance(other, np.ndarray):
                if not is_broadcastable(other.shape, self.child.shape):  # type: ignore
                    raise Exception(
                        f"Shapes do not match for subtraction: {self.child.shape} and {other.shape}"
                    )
            data = self.child - other
            min_vals = self.min_vals - other
            max_vals = self.max_vals - other
            entity = self.entity
        else:
            raise NotImplementedError
        return SingleEntityPhiTensor(
            child=data,
            entity=entity,
            min_vals=min_vals,
            max_vals=max_vals,
            scalar_manager=self.scalar_manager,
        )

    def __truediv__(self, other: SupportedChainType) -> SingleEntityPhiTensor:

        if isinstance(other, SingleEntityPhiTensor):

            if self.entity != other.entity:
                # this should return a GammaTensor
                return NotImplemented

            data = self.child / other.child

            if (other.min_vals == 0).any() or (other.max_vals == 0).any():

                raise Exception(
                    "Infinite sensitivity - we can support this in the future but not yet"
                )

            else:

                min_min = self.min_vals / other.min_vals
                min_max = self.min_vals / other.max_vals
                max_min = self.max_vals / other.min_vals
                max_max = self.max_vals / other.max_vals

                min_vals = np.min([min_min, min_max, max_min, max_max], axis=0)  # type: ignore
                max_vals = np.max([min_min, min_max, max_min, max_max], axis=0)  # type: ignore

            entity = self.entity

            return SingleEntityPhiTensor(
                child=data,
                entity=entity,
                min_vals=min_vals,
                max_vals=max_vals,
                scalar_manager=self.scalar_manager,
            )
        else:
            # Ignoring unsupported operand error b/c other logic is taken care of
            return self * (1 / other)  # type: ignore

    def compress(
        self,
        condition: np.typing.ArrayLike,
        axis: Optional[int] = None,
        out: Optional[np.ndarray] = None,
    ) -> SingleEntityPhiTensor:
        """Return selected slices of this array along a given axis"""
        if (
            isinstance(self.child, int)
            or isinstance(self.child, float)
            or isinstance(self.child, bool)
        ):
            # For these data types, the compress operation is meaningless, so don't change them.
            data = self.child
            print(
                f"Warning: Tensor data was of type {type(data)}, compress operation had no effect."
            )
        else:
            data = self.child.compress(condition, axis, out)

            # TODO: Should we give warnings for min_val and max_val being single floats/integers/booleans too?
        if (
            isinstance(self.min_vals, int)
            or isinstance(self.min_vals, float)
            or isinstance(self.min_vals, bool)
        ):
            # For these data types, the compress operation is meaningless, so don't change them.
            min_vals = self.min_vals
            # print(f'Warning: Tensor data was of type {type(data)}, compress operation had no effect.')
        else:
            min_vals = self.min_vals.compress(condition, axis, out)

        if (
            isinstance(self.max_vals, int)
            or isinstance(self.max_vals, float)
            or isinstance(self.max_vals, bool)
        ):
            # For these data types, the compress operation is meaningless, so don't change them.
            max_vals = self.max_vals
            # print(f'Warning: Tensor data was of type {type(data)}, compress operation had no effect.')
        else:
            max_vals = self.max_vals.compress(condition, axis, out)

        entity = self.entity

        return SingleEntityPhiTensor(
            child=data,
            entity=entity,
            min_vals=min_vals,
            max_vals=max_vals,
            scalar_manager=self.scalar_manager,
        )

    def dot(self, other: SupportedChainType) -> SingleEntityPhiTensor:
        return self.manual_dot(other)

    # ndarray.flatten(order='C')
    def flatten(self, order: str = "C") -> SingleEntityPhiTensor:
        if (
            isinstance(self.child, int)
            or isinstance(self.child, float)
            or isinstance(self.child, bool)
        ):
            # For these data types, the flatten operation is meaningless, so don't change them.
            data = self.child
            print(
                f"Warning: Tensor data was of type {type(data)}, flatten operation had no effect."
            )
        else:
            data = self.child.flatten(order)

            # TODO: Should we give warnings for min_val and max_val being single floats/integers/booleans too?
        if (
            isinstance(self.min_vals, int)
            or isinstance(self.min_vals, float)
            or isinstance(self.min_vals, bool)
        ):
            # For these data types, the flatten operation is meaningless, so don't change them.
            min_vals = self.min_vals
            # print(f'Warning: Tensor data was of type {type(data)}, flatten operation had no effect.')
        else:
            min_vals = self.min_vals.flatten(order)

        if (
            isinstance(self.max_vals, int)
            or isinstance(self.max_vals, float)
            or isinstance(self.max_vals, bool)
        ):
            # For these data types, the flatten operation is meaningless, so don't change them.
            max_vals = self.max_vals
            # print(f'Warning: Tensor data was of type {type(data)}, flatten operation had no effect.')
        else:
            max_vals = self.max_vals.flatten(order)

        entity = self.entity

        return SingleEntityPhiTensor(
            child=data,
            entity=entity,
            min_vals=min_vals,
            max_vals=max_vals,
            scalar_manager=self.scalar_manager,
        )

    def partition(
        self,
        kth: Union[int, List[int], np.ndarray],
        axis: Optional[int] = -1,
        kind: Optional[str] = "introselect",
        order: Optional[Union[str, List[str]]] = None,
    ) -> None:
        """Interchange two axes of the Tensor"""
        if (
            isinstance(self.child, int)
            or isinstance(self.child, float)
            or isinstance(self.child, bool)
        ):
            # For these singleton data types, the partition operation is meaningless, so don't change them.
            print(
                f"Warning: Tensor data was of type {type(self.child)}, partition operation had no effect."
            )
        else:
            self.child.partition(kth, axis, kind, order)

            # TODO: Should we give warnings for min_val and max_val being single floats/integers/booleans too?
        if (
            isinstance(self.min_vals, int)
            or isinstance(self.min_vals, float)
            or isinstance(self.min_vals, bool)
        ):
            # For these singleton data types, the partition operation is meaningless, so don't change them.
            print(
                f"Warning: Min_vals metadata was of type {type(self.min_vals)}, partition operation had no effect."
            )
        else:
            self.min_vals.partition(kth, axis, kind, order)

        if (
            isinstance(self.max_vals, int)
            or isinstance(self.max_vals, float)
            or isinstance(self.max_vals, bool)
        ):
            # For these singleton data types, the partition operation is meaningless, so don't change them.
            print(
                f"Warning: Max_vals metadata was of type {type(self.max_vals)}, partition operation had no effect."
            )
        else:
            self.max_vals.partition(kth, axis, kind, order)

    # ndarray.ravel(order='C')
    def ravel(self, order: str = "C") -> SingleEntityPhiTensor:
        if (
            isinstance(self.child, int)
            or isinstance(self.child, float)
            or isinstance(self.child, bool)
        ):
            # For these data types, the ravel operation is meaningless, so don't change them.
            data = self.child
            print(
                f"Warning: Tensor data was of type {type(data)}, ravel operation had no effect."
            )
        else:
            data = self.child.ravel(order)

            # TODO: Should we give warnings for min_val and max_val being single floats/integers/booleans too?
        if (
            isinstance(self.min_vals, int)
            or isinstance(self.min_vals, float)
            or isinstance(self.min_vals, bool)
        ):
            # For these data types, the ravel operation is meaningless, so don't change them.
            min_vals = self.min_vals
            # print(f'Warning: Tensor data was of type {type(data)}, ravel operation had no effect.')
        else:
            min_vals = self.min_vals.ravel(order)

        if (
            isinstance(self.max_vals, int)
            or isinstance(self.max_vals, float)
            or isinstance(self.max_vals, bool)
        ):
            # For these data types, the ravel operation is meaningless, so don't change them.
            max_vals = self.max_vals
            # print(f'Warning: Tensor data was of type {type(data)}, ravel operation had no effect.')
        else:
            max_vals = self.max_vals.ravel(order)
        entity = self.entity

        return SingleEntityPhiTensor(
            child=data,
            entity=entity,
            min_vals=min_vals,
            max_vals=max_vals,
            scalar_manager=self.scalar_manager,
        )

    def repeat(
        self, repeats: Union[int, TypeTuple[int, ...]], axis: Optional[int] = None
    ) -> SingleEntityPhiTensor:

        data = self.child.repeat(repeats, axis=axis)
        min_vals = self.min_vals.repeat(repeats, axis=axis)
        max_vals = self.max_vals.repeat(repeats, axis=axis)
        entity = self.entity

        return SingleEntityPhiTensor(
            child=data,
            entity=entity,
            min_vals=min_vals,
            max_vals=max_vals,
            scalar_manager=self.scalar_manager,
        )

    def reshape(self, *args: Any) -> SingleEntityPhiTensor:
        if (
            isinstance(self.child, int)
            or isinstance(self.child, float)
            or isinstance(self.child, bool)
        ):
            # For these data types, the reshape operation is meaningless, so don't change them.
            data = self.child
            print(
                f"Warning: Tensor data was of type {type(data)}, reshape operation had no effect."
            )
        else:
            data = self.child.reshape(*args)

            # TODO: Should we give warnings for min_val and max_val being single floats/integers/booleans too?
        if (
            isinstance(self.min_vals, int)
            or isinstance(self.min_vals, float)
            or isinstance(self.min_vals, bool)
        ):
            # For these data types, the reshape operation is meaningless, so don't change them.
            min_vals = self.min_vals
            # print(f'Warning: Tensor data was of type {type(data)}, reshape operation had no effect.')
        else:
            min_vals = self.min_vals.reshape(*args)

        if (
            isinstance(self.max_vals, int)
            or isinstance(self.max_vals, float)
            or isinstance(self.max_vals, bool)
        ):
            # For these data types, the reshape operation is meaningless, so don't change them.
            max_vals = self.max_vals
            # print(f'Warning: Tensor data was of type {type(data)}, reshape operation had no effect.')
        else:
            max_vals = self.max_vals.reshape(*args)

        entity = self.entity

        return SingleEntityPhiTensor(
            child=data,
            entity=entity,
            min_vals=min_vals,
            max_vals=max_vals,
            scalar_manager=self.scalar_manager,
        )

    def resize(
        self,
        new_shape: Union[TypeTuple[int], int, typing.Iterable],
        refcheck: bool = True,
    ) -> None:
        """Change shape and size of array, in-place."""
        if (
            isinstance(self.child, int)
            or isinstance(self.child, float)
            or isinstance(self.child, bool)
        ):
            # For these data types, the resize operation is meaningless, so don't change them.
            pass
            print(
                f"Warning: Tensor data was of type {type(self.child)}, resize operation had no effect."
            )
        else:
            # self.child = self.child.resize(new_shape, refcheck)
            self.child = np.resize(self.child, new_shape)

        # TODO: Should we give warnings for min_val and max_val being single floats/integers/booleans too?
        if (
            isinstance(self.min_vals, int)
            or isinstance(self.min_vals, float)
            or isinstance(self.min_vals, bool)
        ):
            # For these data types, the resize operation is meaningless, so don't change them.
            pass
            # print(f'Warning: min_vals data was of type {type(self.min_vals)}, resize operation had no effect.')
        else:
            self._min_vals = np.reshape(self.min_vals, new_shape)

        if (
            isinstance(self.max_vals, int)
            or isinstance(self.max_vals, float)
            or isinstance(self.max_vals, bool)
        ):
            # For these data types, the resize operation is meaningless, so don't change them.
            pass
            # print(f'Warning: max_vals data was of type {type(data)}, resize operation had no effect.')
        else:
            self._max_vals = np.reshape(self.max_vals, new_shape)

        return None

    def squeeze(self, axis: Optional[int] = None) -> SingleEntityPhiTensor:
        if (
            isinstance(self.child, int)
            or isinstance(self.child, float)
            or isinstance(self.child, bool)
        ):
            # For these data types, the squeeze operation is meaningless, so don't change them.
            data = self.child
            print(
                f"Warning: Tensor data was of type {type(data)}, squeeze operation had no effect."
            )
        else:
            data = self.child.squeeze(axis)

            # TODO: Should we give warnings for min_val and max_val being single floats/integers/booleans too?
        if (
            isinstance(self.min_vals, int)
            or isinstance(self.min_vals, float)
            or isinstance(self.min_vals, bool)
        ):
            # For these data types, the squeeze operation is meaningless, so don't change them.
            min_vals = self.min_vals
            # print(f'Warning: Tensor data was of type {type(data)}, squeeze operation had no effect.')
        else:
            min_vals = self.min_vals.squeeze(axis)

        if (
            isinstance(self.max_vals, int)
            or isinstance(self.max_vals, float)
            or isinstance(self.max_vals, bool)
        ):
            # For these data types, the squeeze operation is meaningless, so don't change them.
            max_vals = self.max_vals
            # print(f'Warning: Tensor data was of type {type(data)}, squeeze operation had no effect.')
        else:
            max_vals = self.max_vals.squeeze(axis)

        entity = self.entity

        return SingleEntityPhiTensor(
            child=data,
            entity=entity,
            min_vals=min_vals,
            max_vals=max_vals,
            scalar_manager=self.scalar_manager,
        )

    def sum(self, *args: Any, **kwargs: Any) -> SingleEntityPhiTensor:

        data = self.child.sum(*args, **kwargs)
        min_vals = self.min_vals.sum(*args, **kwargs)
        max_vals = self.max_vals.sum(*args, **kwargs)
        entity = self.entity

        return SingleEntityPhiTensor(
            child=data,
            entity=entity,
            min_vals=min_vals,
            max_vals=max_vals,
            scalar_manager=self.scalar_manager,
        )

    def swapaxes(self, axis1: int, axis2: int) -> SingleEntityPhiTensor:
        """Interchange two axes of the Tensor"""
        if (
            isinstance(self.child, int)
            or isinstance(self.child, float)
            or isinstance(self.child, bool)
        ):
            # For these singleton data types, the swapaxes operation is meaningless, so don't change them.
            data = self.child
            print(
                f"Warning: Tensor data was of type {type(data)}, swapaxes operation had no effect."
            )
        else:
            data = self.child.swapaxes(axis1, axis2)

            # TODO: Should we give warnings for min_val and max_val being single floats/integers/booleans too?
        if (
            isinstance(self.min_vals, int)
            or isinstance(self.min_vals, float)
            or isinstance(self.min_vals, bool)
        ):
            # For these singleton data types, the swapaxes operation is meaningless, so don't change them.
            min_vals = self.min_vals
            # print(f'Warning: Tensor data was of type {type(data)}, swapaxes operation had no effect.')
        else:
            min_vals = self.min_vals.swapaxes(axis1, axis2)

        if (
            isinstance(self.max_vals, int)
            or isinstance(self.max_vals, float)
            or isinstance(self.max_vals, bool)
        ):
            # For these singleton data types, the swapaxes operation is meaningless, so don't change them.
            max_vals = self.max_vals
            # print(f'Warning: Tensor data was of type {type(data)}, swapaxes operation had no effect.')
        else:
            max_vals = self.max_vals.swapaxes(axis1, axis2)

        entity = self.entity

        return SingleEntityPhiTensor(
            child=data,
            entity=entity,
            min_vals=min_vals,
            max_vals=max_vals,
            scalar_manager=self.scalar_manager,
        )

    def transpose(self, *args: Any, **kwargs: Any) -> SingleEntityPhiTensor:
        """Transposes self.child, min_vals, and max_vals if these can be transposed, otherwise doesn't change them."""
        if (
            isinstance(self.child, int)
            or isinstance(self.child, float)
            or isinstance(self.child, bool)
        ):
            # For these data types, the transpose operation is meaningless, so don't change them.
            data = self.child
            print(
                f"Warning: Tensor data was of type {type(data)}, transpose operation had no effect."
            )
        else:
            data = self.child.transpose(*args)

        # TODO: Should we give warnings for min_val and max_val being single floats/integers/booleans too?
        if (
            isinstance(self.min_vals, int)
            or isinstance(self.min_vals, float)
            or isinstance(self.min_vals, bool)
        ):
            # For these data types, the transpose operation is meaningless, so don't change them.
            min_vals = self.min_vals
            # print(f'Warning: Tensor data was of type {type(data)}, transpose operation had no effect.')
        else:
            min_vals = self.min_vals.transpose(*args)

        if (
            isinstance(self.max_vals, int)
            or isinstance(self.max_vals, float)
            or isinstance(self.max_vals, bool)
        ):
            # For these data types, the transpose operation is meaningless, so don't change them.
            max_vals = self.max_vals
            # print(f'Warning: Tensor data was of type {type(data)}, transpose operation had no effect.')
        else:
            max_vals = self.max_vals.transpose(*args)

        entity = self.entity

        return SingleEntityPhiTensor(
            child=data,
            entity=entity,
            min_vals=min_vals,
            max_vals=max_vals,
            scalar_manager=self.scalar_manager,
        )

    def __le__(self, other: SupportedChainType) -> SingleEntityPhiTensor:

        # if the tensor being compared is also private
        if isinstance(other, SingleEntityPhiTensor):

            if self.entity != other.entity:
                # this should return a GammaTensor
                return NotImplemented

            if len(self.child) != len(other.child):
                raise Exception(
                    f"Tensor dims do not match for __le__: {len(self.child)} != {len(other.child)}"  # type: ignore
                )

            data = (
                self.child <= other.child
            ) * 1  # the * 1 just makes sure it returns integers instead of True/False
            min_vals = self.min_vals * 0
            max_vals = (self.max_vals * 0) + 1
            entity = self.entity

            return SingleEntityPhiTensor(
                child=data,
                entity=entity,
                min_vals=min_vals,
                max_vals=max_vals,
                scalar_manager=self.scalar_manager,
            )

        # if the tensor being compared is a public tensor / int / float / etc.
        elif is_acceptable_simple_type(other):

            data = (self.child <= other) * 1
            min_vals = self.min_vals * 0
            max_vals = (self.max_vals * 0) + 1
            entity = self.entity

            return SingleEntityPhiTensor(
                child=data,
                entity=entity,
                min_vals=min_vals,
                max_vals=max_vals,
                scalar_manager=self.scalar_manager,
            )

        else:
            return NotImplemented

    def __ge__(self, other: SupportedChainType) -> SingleEntityPhiTensor:

        # if the tensor being compared is also private
        if isinstance(other, SingleEntityPhiTensor):

            if self.entity != other.entity:
                # this should return a GammaTensor
                return NotImplemented

            if len(self.child) != len(other.child):
                raise Exception(
                    f"Tensor dims do not match for __ge__: {len(self.child)} != {len(other.child)}"  # type: ignore
                )

            data = (
                self.child >= other.child
            ) * 1  # the * 1 just makes sure it returns integers instead of True/False
            min_vals = self.min_vals * 0
            max_vals = (self.max_vals * 0) + 1
            entity = self.entity

            return SingleEntityPhiTensor(
                child=data,
                entity=entity,
                min_vals=min_vals,
                max_vals=max_vals,
                scalar_manager=self.scalar_manager,
            )

        # if the tensor being compared is a public tensor / int / float / etc.
        elif is_acceptable_simple_type(other):

            data = (self.child >= other) * 1
            min_vals = self.min_vals * 0
            max_vals = (self.max_vals * 0) + 1
            entity = self.entity

            return SingleEntityPhiTensor(
                child=data,
                entity=entity,
                min_vals=min_vals,
                max_vals=max_vals,
                scalar_manager=self.scalar_manager,
            )

        else:
            return NotImplemented

    def __lt__(self, other: SupportedChainType) -> SingleEntityPhiTensor:

        # if the tensor being compared is also private
        if isinstance(other, SingleEntityPhiTensor):

            if self.entity != other.entity:
                # this should return a GammaTensor
                return NotImplemented

            if len(self.child) != len(other.child):
                raise Exception(
                    f"Tensor dims do not match for __lt__: {len(self.child)} != {len(other.child)}"  # type: ignore
                )

            data = (
                self.child < other.child
            ) * 1  # the * 1 just makes sure it returns integers instead of True/False
            min_vals = self.min_vals * 0
            max_vals = (self.max_vals * 0) + 1
            entity = self.entity

            return SingleEntityPhiTensor(
                child=data,
                entity=entity,
                min_vals=min_vals,
                max_vals=max_vals,
                scalar_manager=self.scalar_manager,
            )

        # if the tensor being compared is a public tensor / int / float / etc.
        elif is_acceptable_simple_type(other):

            data = (self.child < other) * 1
            min_vals = self.min_vals * 0
            max_vals = (self.max_vals * 0) + 1
            entity = self.entity

            return SingleEntityPhiTensor(
                child=data,
                entity=entity,
                min_vals=min_vals,
                max_vals=max_vals,
                scalar_manager=self.scalar_manager,
            )

        else:
            return NotImplemented

    def __gt__(self, other: SupportedChainType) -> SingleEntityPhiTensor:

        # if the tensor being compared is also private
        if isinstance(other, SingleEntityPhiTensor):

            if self.entity != other.entity:
                # this should return a GammaTensor
                return NotImplemented

            if len(self.child) != len(other.child):
                raise Exception(
                    f"Tensor dims do not match for __gt__: {len(self.child)} != {len(other.child)}"  # type: ignore
                )

            data = (
                self.child > other.child
            ) * 1  # the * 1 just makes sure it returns integers instead of True/False
            min_vals = self.min_vals * 0
            max_vals = (self.max_vals * 0) + 1
            entity = self.entity

            return SingleEntityPhiTensor(
                child=data,
                entity=entity,
                min_vals=min_vals,
                max_vals=max_vals,
                scalar_manager=self.scalar_manager,
            )

        # if the tensor being compared is a public tensor / int / float / etc.
        elif is_acceptable_simple_type(other):

            data = (self.child > other) * 1
            min_vals = self.min_vals * 0
            max_vals = (self.max_vals * 0) + 1
            entity = self.entity

            return SingleEntityPhiTensor(
                child=data,
                entity=entity,
                min_vals=min_vals,
                max_vals=max_vals,
                scalar_manager=self.scalar_manager,
            )

        else:
            return NotImplemented

    def clip(
        self, a_min: npt.ArrayLike, a_max: npt.ArrayLike, *args: Any
    ) -> SingleEntityPhiTensor:

        if a_min is None and a_max is None:
            raise Exception("ValueError: clip: must set either max or min")

        data = np.clip(self.child, a_min=a_min, a_max=a_max, *args)
        min_vals = np.clip(self.min_vals, a_min=a_min, a_max=a_max, *args)
        max_vals = np.clip(self.max_vals, a_min=a_min, a_max=a_max, *args)
        entity = self.entity

        return SingleEntityPhiTensor(
            child=data,
            entity=entity,
            min_vals=min_vals,
            max_vals=max_vals,
            scalar_manager=self.scalar_manager,
        )

<<<<<<< HEAD
    def max(
        self,
        axis: Optional[int] = None,
        out: Optional[np.ndarray] = None,
        keepdims: Optional[bool] = False,
        initial: Optional[int] = None,
        where: bool = True,
    ) -> SingleEntityPhiTensor:
        # Note: Who knew this method had SO MANY ARGUMENTS?!?!?
        if is_acceptable_simple_type(self.child):
            if isinstance(self.child, np.ndarray):
                data = self.child.max(axis, out, keepdims, initial, where)
            else:
                # This implies self.child is a singleton (int, float, bool, etc)
                data = self.child
        elif isinstance(self.child, torch.Tensor):
            data = self.child.numpy().max(axis, out, keepdims, initial, where)
        else:
            raise NotImplementedError

        if isinstance(self.min_vals, np.ndarray):
            min_vals = self.min_vals.max(axis, out, keepdims, initial, where)
        else:
            min_vals = self.min_vals

        if isinstance(self.max_vals, np.ndarray):
            max_vals = self.max_vals.max(axis, out, keepdims, initial, where)
        else:
            max_vals = self.max_vals

        return SingleEntityPhiTensor(
            child=data,
            max_vals=max_vals,
            min_vals=min_vals,
            entity=self.entity,
        )

    def min(
        self,
        axis: Optional[int] = None,
        out: Optional[np.ndarray] = None,
        keepdims: Optional[bool] = False,
        initial: Optional[int] = None,
        where: bool = True,
    ) -> SingleEntityPhiTensor:
        # Note: Who knew this method had SO MANY ARGUMENTS?!?!?
        if is_acceptable_simple_type(self.child):
            if isinstance(self.child, np.ndarray):
                data = self.child.min(axis, out, keepdims, initial, where)
            else:
                # This implies self.child is a singleton (int, float, bool, etc)
                data = self.child
        elif isinstance(self.child, torch.Tensor):
            data = self.child.numpy().min(axis, out, keepdims, initial, where)
        else:
            raise NotImplementedError

        if isinstance(self.min_vals, np.ndarray):
            min_vals = self.min_vals.min(axis, out, keepdims, initial, where)
        else:
            min_vals = self.min_vals

        if isinstance(self.max_vals, np.ndarray):
            max_vals = self.max_vals.min(axis, out, keepdims, initial, where)
        else:
            max_vals = self.max_vals

        return SingleEntityPhiTensor(
            child=data,
            max_vals=max_vals,
            min_vals=min_vals,
=======
    def round(self, decimals: int = 0) -> SingleEntityPhiTensor:
        if decimals != 0:
            raise Exception(
                "We currently only support np.int32. Sorry about the inconvenience-"
                "we plan to support more types soon!"
            )
        return SingleEntityPhiTensor(
            child=self.child.astype(dtype=np.int32),
            min_vals=self.min_vals.astype(dtype=np.int32),
            max_vals=self.max_vals.astype(dtype=np.int32),
            scalar_manager=self.scalar_manager,
>>>>>>> d238a20d
            entity=self.entity,
        )


@implements(SingleEntityPhiTensor, np.expand_dims)
def expand_dims(a: npt.ArrayLike, axis: Optional[int] = None) -> SingleEntityPhiTensor:

    entity = a.entity  # type: ignore

    min_vals = np.expand_dims(a=a.min_vals, axis=axis)  # type: ignore
    max_vals = np.expand_dims(a=a.max_vals, axis=axis)  # type: ignore

    data = np.expand_dims(a.child, axis=axis)  # type: ignore

    return SingleEntityPhiTensor(
        child=data,
        entity=entity,
        min_vals=min_vals,
        max_vals=max_vals,
        scalar_manager=a.scalar_manager,  # type: ignore
    )


@implements(SingleEntityPhiTensor, np.mean)
def mean(*args: Any, **kwargs: Any) -> SingleEntityPhiTensor:
    entity = args[0].entity
    scalar_manager = args[0].scalar_manager

    for arg in args[1:]:
        if not isinstance(arg, SingleEntityPhiTensor):
            raise Exception("Can only call np.mean on objects of the same type.")

        if arg.entity != entity:
            return NotImplemented

    min_vals = np.mean([x.min_vals for x in args], **kwargs)
    max_vals = np.mean([x.max_vals for x in args], **kwargs)

    args, kwargs = inputs2child(*args, **kwargs)  # type: ignore

    data = np.mean(args, **kwargs)

    return SingleEntityPhiTensor(
        child=data,
        entity=entity,
        min_vals=min_vals,
        max_vals=max_vals,
        scalar_manager=scalar_manager,
    )<|MERGE_RESOLUTION|>--- conflicted
+++ resolved
@@ -1390,7 +1390,6 @@
             scalar_manager=self.scalar_manager,
         )
 
-<<<<<<< HEAD
     def max(
         self,
         axis: Optional[int] = None,
@@ -1462,7 +1461,9 @@
             child=data,
             max_vals=max_vals,
             min_vals=min_vals,
-=======
+            entity=self.entity,
+        )
+
     def round(self, decimals: int = 0) -> SingleEntityPhiTensor:
         if decimals != 0:
             raise Exception(
@@ -1474,7 +1475,6 @@
             min_vals=self.min_vals.astype(dtype=np.int32),
             max_vals=self.max_vals.astype(dtype=np.int32),
             scalar_manager=self.scalar_manager,
->>>>>>> d238a20d
             entity=self.entity,
         )
 
