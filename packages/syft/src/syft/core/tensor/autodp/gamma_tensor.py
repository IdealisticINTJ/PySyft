--- conflicted
+++ resolved
@@ -1247,14 +1247,8 @@
 
         Parameters
             condition: 1-D array of bools
-<<<<<<< HEAD
-            Array that selects which entries to return. If len(condition) is less than the size of 
+            Array that selects which entries to return. If len(condition) is less than the size of
             a along the given axis,then output is truncated to the length of the condition array.
-=======
-            Array that selects which entries to return. If len(condition) is less than the size of a along the given
-            axis,
-            then output is truncated to the length of the condition array.
->>>>>>> 89937bbe
 
             axis: int, optional
             Axis along which to take slices. If None (default), work on the flattened array.
@@ -1609,13 +1603,8 @@
         Returns:
             y: PhiTensor
                 y is an array of the same subtype as a, with shape (a.size,).
-<<<<<<< HEAD
-                Note that matrices are special cased for backward compatibility, 
+                Note that matrices are special cased for backward compatibility,
                 if a is a matrix, then y is a 1-D ndarray.
-=======
-                Note that matrices are special cased for backward compatibility, if a is a matrix, then y is a 1-D
-                ndarray.
->>>>>>> 89937bbe
         """
         return self._apply_self_tensor_op("ravel", *args, **kwargs)
 
@@ -1664,7 +1653,6 @@
                 The returned array has the same type as a.
         """
         return self._apply_self_tensor_op("take", *args, **kwargs)
-<<<<<<< HEAD
 
     def clip(
         self,
@@ -1750,8 +1738,6 @@
 
         """
         return self._apply_self_tensor_op("choose", *args, **kwargs)
-=======
->>>>>>> 89937bbe
 
     def softmax(
         self,
