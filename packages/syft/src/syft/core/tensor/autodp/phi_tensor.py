--- conflicted
+++ resolved
@@ -1401,43 +1401,6 @@
             data_subjects=self.data_subjects,
         )
 
-    def take(
-        self,
-        indices: ArrayLike,
-        axis: Optional[int] = None,
-        mode: str = "raise",
-    ) -> PhiTensor:
-        """Take elements from an array along an axis."""
-        out_child = self.child.take(indices, axis=axis, mode=mode)
-        return PhiTensor(
-            child=out_child,
-            min_vals=lazyrepeatarray(data=self.min_vals.data, shape=out_child.shape),
-            max_vals=lazyrepeatarray(data=self.max_vals.data, shape=out_child.shape),
-            data_subjects=self.data_subjects.take(indices, axis=axis, mode=mode),
-        )
-
-    def put(
-        self,
-        ind: ArrayLike,
-        v: ArrayLike,
-        mode: str = "raise",
-    ) -> PhiTensor:
-        """Replaces specified elements of an array with given values.
-        The indexing works on the flattened target array. put is roughly equivalent to:
-            a.flat[ind] = v
-        """
-        if self.min_vals.data > min(v) or self.max_vals.data < max(v):
-            raise Exception("The v values must be within the data bounds")
-
-        out_child = self.child
-        out_child.put(ind, v, mode=mode)
-        return PhiTensor(
-            child=out_child,
-            min_vals=self.min_vals,
-            max_vals=self.max_vals,
-            data_subjects=self.data_subjects,
-        )
-
     def partition(
         self,
         kth: Union[int, Sequence],
@@ -1722,28 +1685,11 @@
         data = self.child
         output = np.abs(data)
 
-<<<<<<< HEAD
-        min_val = self.min_vals.data
-        max_val = self.max_vals.data
-
-        if min_val < 0 and max_val < 0:
-            new_min_val = abs(max_val)
-            new_max_val = abs(min_val)
-
-        if min_val > 0 and max_val > 0:
-            new_min_val = abs(min_val)
-            new_max_val = abs(max_val)
-
-        if min_val < 0 and max_val > 0:
-            new_min_val = 0
-            new_max_val = max(abs(min_val), abs(max_val))
-=======
         min_val = abs(self.min_vals.data)
         max_val = abs(self.max_vals.data)
 
         new_min_val = min(min_val, max_val)
         new_max_val = max(min_val, max_val)
->>>>>>> 2209f5e7
 
         return PhiTensor(
             child=output,
@@ -1755,21 +1701,6 @@
     def argmax(
         self,
         axis: Optional[int] = None,
-<<<<<<< HEAD
-        keepdims: Optional[bool] = None,
-    ) -> PhiTensor:
-        output = np.argmax(self.child, axis=axis, keepdims=keepdims)
-        if axis is None:
-            max_value = self.child.size - 1
-        else:
-            max_value = self.child[axis].size - 1
-        indices = np.unravel_index(output, shape=self.child.shape)
-        return PhiTensor(
-            child=output,
-            data_subjects=self.data_subjects[indices],
-            min_vals=lazyrepeatarray(data=0, shape=output.shape),
-            max_vals=lazyrepeatarray(data=max_value, shape=output.shape),
-=======
     ) -> PhiTensor:
         child = self.child.argmax(axis=axis)
         if axis is None:
@@ -1788,27 +1719,11 @@
             data_subjects=data_subjects,
             min_vals=lazyrepeatarray(data=0, shape=child.shape),
             max_vals=lazyrepeatarray(data=max_value, shape=child.shape),
->>>>>>> 2209f5e7
         )
 
     def argmin(
         self,
         axis: Optional[int] = None,
-<<<<<<< HEAD
-        keepdims: Optional[bool] = None,
-    ) -> PhiTensor:
-        output = np.argmin(self.child, axis=axis, keepdims=keepdims)
-        if axis is None:
-            max_value = self.child.size - 1
-        else:
-            max_value = self.child[axis].size - 1
-        indices = np.unravel_index(output, shape=self.child.shape)
-        return PhiTensor(
-            child=output,
-            data_subjects=self.data_subjects[indices],
-            min_vals=lazyrepeatarray(data=0, shape=output.shape),
-            max_vals=lazyrepeatarray(data=max_value, shape=output.shape),
-=======
     ) -> PhiTensor:
         child = self.child.argmin(axis=axis)
         if axis is None:
@@ -1827,7 +1742,6 @@
             data_subjects=data_subjects,
             min_vals=lazyrepeatarray(data=0, shape=child.shape),
             max_vals=lazyrepeatarray(data=max_value, shape=child.shape),
->>>>>>> 2209f5e7
         )
 
     def reshape(self, *shape: Tuple[int, ...]) -> PhiTensor:
