# future
from __future__ import annotations

# stdlib
from collections.abc import Sequence
from typing import Any
from typing import Callable
from typing import Dict
from typing import List
from typing import Optional
from typing import Tuple
from typing import Union

# third party
import numpy as np
from numpy.typing import ArrayLike
from numpy.typing import NDArray
from scipy.ndimage.interpolation import rotate

# relative
from .... import lib
from ....ast.klass import pointerize_args_and_kwargs
from ....core.adp.data_subject import DataSubject
from ....core.adp.data_subject_ledger import DataSubjectLedger
from ....core.adp.data_subject_list import DataSubjectArray
from ....core.adp.data_subject_list import dslarraytonumpyutf8
from ....core.adp.data_subject_list import numpyutf8todslarray
from ....core.node.common.action.get_or_set_property_action import (
    GetOrSetPropertyAction,
)
from ....core.node.common.action.get_or_set_property_action import PropertyActions
from ....lib.numpy.array import capnp_deserialize
from ....lib.numpy.array import capnp_serialize
from ....lib.python.util import upcast
from ....util import inherit_tags
from ...common.serde.capnp import CapnpModule
from ...common.serde.capnp import chunk_bytes
from ...common.serde.capnp import combine_bytes
from ...common.serde.capnp import get_capnp_schema
from ...common.serde.capnp import serde_magic_header
from ...common.serde.deserialize import _deserialize as deserialize
from ...common.serde.serializable import serializable
from ...common.serde.serialize import _serialize as serialize
from ...common.uid import UID
from ...node.abstract.node import AbstractNodeClient
from ...node.common.action.run_class_method_action import RunClassMethodAction
from ...pointer.pointer import Pointer
from ..broadcastable import is_broadcastable
from ..config import DEFAULT_INT_NUMPY_TYPE
from ..fixed_precision_tensor import FixedPrecisionTensor
from ..lazy_repeat_array import compute_min_max
from ..lazy_repeat_array import lazyrepeatarray
from ..passthrough import AcceptableSimpleType  # type: ignore
from ..passthrough import PassthroughTensor  # type: ignore
from ..passthrough import SupportedChainType  # type: ignore
from ..passthrough import is_acceptable_simple_type  # type: ignore
from ..smpc import utils
from ..smpc.mpc_tensor import MPCTensor
from ..smpc.utils import TYPE_TO_RING_SIZE
from ..util import implements
from .adp_tensor import ADPTensor
from .gamma_tensor import GammaTensor
from .gamma_tensor import TensorWrappedGammaTensorPointer


@serializable(recursive_serde=True)
class TensorWrappedPhiTensorPointer(Pointer, PassthroughTensor):
    __name__ = "TensorWrappedPhiTensorPointer"
    __module__ = "syft.core.tensor.autodp.phi_tensor"
    __attr_allowlist__ = [
        # default pointer attrs
        "client",
        "id_at_location",
        "object_type",
        "tags",
        "description",
        # phi_tensor attrs
        "data_subjects",
        "min_vals",
        "max_vals",
        "public_dtype",
        "public_shape",
    ]

    __serde_overrides__ = {
        "client": [lambda x: x.address, lambda y: y],
        "public_shape": [lambda x: x, lambda y: upcast(y)],
        "data_subjects": [dslarraytonumpyutf8, numpyutf8todslarray],
    }
    _exhausted = False
    is_enum = False

    def __init__(
        self,
        data_subjects: np.ndarray,
        min_vals: np.typing.ArrayLike,
        max_vals: np.typing.ArrayLike,
        client: Any,
        id_at_location: Optional[UID] = None,
        object_type: str = "",
        tags: Optional[List[str]] = None,
        description: str = "",
        public_shape: Optional[Tuple[int, ...]] = None,
        public_dtype: Optional[np.dtype] = None,
    ):
        super().__init__(
            client=client,
            id_at_location=id_at_location,
            object_type=object_type,
            tags=tags,
            description=description,
        )

        self.min_vals = min_vals
        self.max_vals = max_vals
        self.data_subjects = data_subjects
        self.public_shape = public_shape
        self.public_dtype = public_dtype

    # TODO: Modify for large arrays
    @property
    def synthetic(self) -> np.ndarray:
        public_dtype_func = getattr(
            self.public_dtype, "upcast", lambda: self.public_dtype
        )

        return (
            np.random.rand(*list(self.public_shape))  # type: ignore
            * (self.max_vals.data - self.min_vals.data)
            + self.min_vals.data
        ).astype(public_dtype_func())

    def __repr__(self) -> str:
        return (
            self.synthetic.__repr__()
            + "\n\n (The data printed above is synthetic - it's an imitation of the real data.)"
        )

    def share(self, *parties: Tuple[AbstractNodeClient, ...]) -> MPCTensor:
        all_parties = list(parties) + [self.client]
        ring_size = TYPE_TO_RING_SIZE.get(self.public_dtype, None)
        self_mpc = MPCTensor(
            secret=self,
            shape=self.public_shape,
            ring_size=ring_size,
            parties=all_parties,
        )
        return self_mpc

    @property
    def shape(self) -> Optional[Tuple[int, ...]]:
        if hasattr(self, "public_shape"):
            return self.public_shape
        else:
            return None

    def _apply_tensor_op(self, other: Any, op_str: str) -> Any:
        # we want to get the return type which matches the attr_path_and_name
        # so we ask lib_ast for the return type name that matches out
        # attr_path_and_name and then use that to get the actual pointer klass
        # then set the result to that pointer klass

        # We always maintain a Tensor hierarchy Tensor ---> PT--> Actual Data
        attr_path_and_name = f"syft.core.tensor.tensor.Tensor.{op_str}"
        min_vals, max_vals = compute_min_max(
            self.min_vals, self.max_vals, other, op_str
        )
        result = TensorWrappedPhiTensorPointer(
            data_subjects=self.data_subjects,
            min_vals=min_vals,
            max_vals=max_vals,
            client=self.client,
        )

        # QUESTION can the id_at_location be None?
        result_id_at_location = getattr(result, "id_at_location", None)

        if result_id_at_location is not None:
            # first downcast anything primitive which is not already PyPrimitive
            (
                downcast_args,
                downcast_kwargs,
            ) = lib.python.util.downcast_args_and_kwargs(args=[other], kwargs={})

            # then we convert anything which isnt a pointer into a pointer
            pointer_args, pointer_kwargs = pointerize_args_and_kwargs(
                args=downcast_args,
                kwargs=downcast_kwargs,
                client=self.client,
                gc_enabled=False,
            )

            cmd = RunClassMethodAction(
                path=attr_path_and_name,
                _self=self,
                args=pointer_args,
                kwargs=pointer_kwargs,
                id_at_location=result_id_at_location,
                address=self.client.address,
            )
            self.client.send_immediate_msg_without_reply(msg=cmd)

        inherit_tags(
            attr_path_and_name=attr_path_and_name,
            result=result,
            self_obj=self,
            args=[other],
            kwargs={},
        )

        result_public_shape = None

        if isinstance(other, TensorWrappedPhiTensorPointer):
            other_shape = other.public_shape
            other_dtype = other.public_dtype
        elif isinstance(other, (int, float)):
            other_shape = (1,)
            other_dtype = DEFAULT_INT_NUMPY_TYPE
        elif isinstance(other, bool):
            other_shape = (1,)
            other_dtype = np.dtype("bool")
        elif isinstance(other, np.ndarray):
            other_shape = other.shape
            other_dtype = other.dtype
        else:
            raise ValueError(
                f"Invalid Type for TensorWrappedPhiTensorPointer:{type(other)}"
            )

        if self.public_shape is not None and other_shape is not None:
            result_public_shape = utils.get_shape(
                op_str, self.public_shape, other_shape
            )

        if self.public_dtype is None or other_dtype is None:
            if self.public_dtype != other_dtype:
                raise ValueError(
                    f"Dtype for self: {self.public_dtype} and other :{other_dtype} should not be None"
                )
        result_public_dtype = self.public_dtype

        result.public_shape = result_public_shape
        result.public_dtype = result_public_dtype

        return result

    def _apply_self_tensor_op(self, op_str: str, *args: Any, **kwargs: Any) -> Any:
        # we want to get the return type which matches the attr_path_and_name
        # so we ask lib_ast for the return type name that matches out
        # attr_path_and_name and then use that to get the actual pointer klass
        # then set the result to that pointer klass

        # We always maintain a Tensor hierarchy Tensor ---> PT--> Actual Data
        attr_path_and_name = f"syft.core.tensor.tensor.Tensor.{op_str}"
        min_vals, max_vals = compute_min_max(
            self.min_vals, self.max_vals, None, op_str, *args, **kwargs
        )
        if hasattr(self.data_subjects, op_str):
            data_subjects = getattr(self.data_subjects, op_str)(*args, **kwargs)
        else:
            raise ValueError(f"Invalid Numpy Operation: {op_str} for DSA")

        result = TensorWrappedPhiTensorPointer(
            data_subjects=data_subjects,
            min_vals=min_vals,
            max_vals=max_vals,
            client=self.client,
        )

        # QUESTION can the id_at_location be None?
        result_id_at_location = getattr(result, "id_at_location", None)

        if result_id_at_location is not None:
            # first downcast anything primitive which is not already PyPrimitive
            (
                downcast_args,
                downcast_kwargs,
            ) = lib.python.util.downcast_args_and_kwargs(args=args, kwargs=kwargs)

            # then we convert anything which isnt a pointer into a pointer
            pointer_args, pointer_kwargs = pointerize_args_and_kwargs(
                args=downcast_args,
                kwargs=downcast_kwargs,
                client=self.client,
                gc_enabled=False,
            )

            cmd = RunClassMethodAction(
                path=attr_path_and_name,
                _self=self,
                args=pointer_args,
                kwargs=pointer_kwargs,
                id_at_location=result_id_at_location,
                address=self.client.address,
            )
            self.client.send_immediate_msg_without_reply(msg=cmd)

        inherit_tags(
            attr_path_and_name=attr_path_and_name,
            result=result,
            self_obj=self,
            args=args,
            kwargs=kwargs,
        )

        dummy_res = np.empty(self.public_shape)
        if hasattr(dummy_res, op_str):
            dummy_res = getattr(dummy_res, op_str)(*args, **kwargs)
        elif hasattr(np, op_str):
            dummy_res = getattr(np, op_str)(dummy_res, *args, *kwargs)
        else:
            raise ValueError(f"Invalid Numpy Operation: {op_str} for Pointer")

        result.public_shape = dummy_res.shape
        result.public_dtype = dummy_res.dtype

        return result

    @property
    def gamma(self) -> TensorWrappedGammaTensorPointer:
        return TensorWrappedGammaTensorPointer(
            data_subjects=self.data_subjects,
            client=self.client,
            id_at_location=self.id_at_location,
            object_type=self.object_type,
            tags=self.tags,
            description=self.description,
            min_vals=self.min_vals,
            max_vals=self.max_vals,
            public_shape=getattr(self, "public_shape", None),
            public_dtype=getattr(self, "public_dtype", None),
        )

    def copy(self, *args: Any, **kwargs: Any) -> TensorWrappedPhiTensorPointer:
        return self._apply_self_tensor_op("copy", *args, **kwargs)

    @staticmethod
    def _apply_op(
        self: TensorWrappedPhiTensorPointer,
        other: Union[TensorWrappedPhiTensorPointer, MPCTensor, int, float, np.ndarray],
        op_str: str,
    ) -> Union[MPCTensor, TensorWrappedPhiTensorPointer]:
        """Performs the operation based on op_str

        Args:
            other (Union[TensorWrappedPhiTensorPointer,MPCTensor,int,float,np.ndarray]): second operand.

        Returns:
            Tuple[MPCTensor,Union[MPCTensor,int,float,np.ndarray]] : Result of the operation
        """
        if isinstance(other, TensorWrappedPhiTensorPointer):
            if (self.data_subjects != other.data_subjects).all():  # type: ignore
                return getattr(self.gamma, op_str)(other.gamma)
        elif isinstance(other, TensorWrappedGammaTensorPointer):
            return getattr(self.gamma, op_str)(other)

        if (
            isinstance(other, TensorWrappedPhiTensorPointer)
            and self.client != other.client
        ):

            parties = [self.client, other.client]

            self_mpc = MPCTensor(secret=self, shape=self.public_shape, parties=parties)
            other_mpc = MPCTensor(
                secret=other, shape=other.public_shape, parties=parties
            )

            return getattr(self_mpc, op_str)(other_mpc)

        elif isinstance(other, MPCTensor):

            return getattr(other, op_str)(self)
        elif is_acceptable_simple_type(other) or isinstance(
            other, TensorWrappedPhiTensorPointer
        ):
            return self._apply_tensor_op(other=other, op_str=op_str)
        else:
            print("Type is unsupported:" + str(type(other)))
            raise NotImplementedError

    def __add__(
        self,
        other: Union[TensorWrappedPhiTensorPointer, MPCTensor, int, float, np.ndarray],
    ) -> Union[TensorWrappedPhiTensorPointer, MPCTensor]:
        """Apply the "add" operation between "self" and "other"

        Args:
            y (Union[TensorWrappedPhiTensorPointer,MPCTensor,int,float,np.ndarray]) : second operand.

        Returns:
            Union[TensorWrappedPhiTensorPointer,MPCTensor] : Result of the operation.
        """
        return TensorWrappedPhiTensorPointer._apply_op(self, other, "__add__")

    def __sub__(
        self,
        other: Union[TensorWrappedPhiTensorPointer, MPCTensor, int, float, np.ndarray],
    ) -> Union[TensorWrappedPhiTensorPointer, MPCTensor]:
        """Apply the "sub" operation between "self" and "other"

        Args:
            y (Union[TensorWrappedPhiTensorPointer,MPCTensor,int,float,np.ndarray]) : second operand.

        Returns:
            Union[TensorWrappedPhiTensorPointer,MPCTensor] : Result of the operation.
        """
        return TensorWrappedPhiTensorPointer._apply_op(self, other, "__sub__")

    def __mul__(
        self,
        other: Union[TensorWrappedPhiTensorPointer, MPCTensor, int, float, np.ndarray],
    ) -> Union[TensorWrappedPhiTensorPointer, MPCTensor]:
        """Apply the "mul" operation between "self" and "other"

        Args:
            y (Union[TensorWrappedPhiTensorPointer,MPCTensor,int,float,np.ndarray]) : second operand.

        Returns:
            Union[TensorWrappedPhiTensorPointer,MPCTensor] : Result of the operation.
        """
        return TensorWrappedPhiTensorPointer._apply_op(self, other, "__mul__")

    def __matmul__(
        self,
        other: Union[TensorWrappedPhiTensorPointer, MPCTensor, int, float, np.ndarray],
    ) -> Union[TensorWrappedPhiTensorPointer, MPCTensor]:
        """Apply the "matmul" operation between "self" and "other"

        Args:
            y (Union[TensorWrappedPhiTensorPointer,MPCTensor,int,float,np.ndarray]) : second operand.

        Returns:
            Union[TensorWrappedPhiTensorPointer,MPCTensor] : Result of the operation.
        """
        return TensorWrappedPhiTensorPointer._apply_op(self, other, "__matmul__")

    def __rmatmul__(
        self,
        other: Union[TensorWrappedPhiTensorPointer, MPCTensor, int, float, np.ndarray],
    ) -> Union[TensorWrappedPhiTensorPointer, MPCTensor]:
        """Apply the "matmul" operation between "self" and "other"

        Args:
            y (Union[TensorWrappedPhiTensorPointer,MPCTensor,int,float,np.ndarray]) : second operand.

        Returns:
            Union[TensorWrappedPhiTensorPointer,MPCTensor] : Result of the operation.
        """
        return TensorWrappedPhiTensorPointer._apply_op(self, other, "__rmatmul__")

    def __lt__(
        self,
        other: Union[TensorWrappedPhiTensorPointer, MPCTensor, int, float, np.ndarray],
    ) -> Union[TensorWrappedPhiTensorPointer, MPCTensor]:
        """Apply the "lt" operation between "self" and "other"

        Args:
            y (Union[TensorWrappedPhiTensorPointer,MPCTensor,int,float,np.ndarray]) : second operand.

        Returns:
            Union[TensorWrappedPhiTensorPointer,MPCTensor] : Result of the operation.
        """
        return TensorWrappedPhiTensorPointer._apply_op(self, other, "__lt__")

    def __gt__(
        self,
        other: Union[TensorWrappedPhiTensorPointer, MPCTensor, int, float, np.ndarray],
    ) -> Union[TensorWrappedPhiTensorPointer, MPCTensor]:
        """Apply the "gt" operation between "self" and "other"

        Args:
            y (Union[TensorWrappedPhiTensorPointer,MPCTensor,int,float,np.ndarray]) : second operand.

        Returns:
            Union[TensorWrappedPhiTensorPointer,MPCTensor] : Result of the operation.
        """
        return TensorWrappedPhiTensorPointer._apply_op(self, other, "__gt__")

    def __ge__(
        self,
        other: Union[TensorWrappedPhiTensorPointer, MPCTensor, int, float, np.ndarray],
    ) -> Union[TensorWrappedPhiTensorPointer, MPCTensor]:
        """Apply the "ge" operation between "self" and "other"

        Args:
            y (Union[TensorWrappedPhiTensorPointer,MPCTensor,int,float,np.ndarray]) : second operand.

        Returns:
            Union[TensorWrappedPhiTensorPointer,MPCTensor] : Result of the operation.
        """
        return TensorWrappedPhiTensorPointer._apply_op(self, other, "__ge__")

    def __le__(
        self,
        other: Union[TensorWrappedPhiTensorPointer, MPCTensor, int, float, np.ndarray],
    ) -> Union[TensorWrappedPhiTensorPointer, MPCTensor]:
        """Apply the "le" operation between "self" and "other"

        Args:
            y (Union[TensorWrappedPhiTensorPointer,MPCTensor,int,float,np.ndarray]) : second operand.

        Returns:
            Union[TensorWrappedPhiTensorPointer,MPCTensor] : Result of the operation.
        """
        return TensorWrappedPhiTensorPointer._apply_op(self, other, "__le__")

    def __eq__(  # type: ignore
        self,
        other: Union[TensorWrappedPhiTensorPointer, MPCTensor, int, float, np.ndarray],
    ) -> Union[TensorWrappedPhiTensorPointer, MPCTensor]:
        """Apply the "eq" operation between "self" and "other"

        Args:
            y (Union[TensorWrappedPhiTensorPointer,MPCTensor,int,float,np.ndarray]) : second operand.

        Returns:
            Union[TensorWrappedPhiTensorPointer,MPCTensor] : Result of the operation.
        """
        return TensorWrappedPhiTensorPointer._apply_op(self, other, "__eq__")

    def __ne__(  # type: ignore
        self,
        other: Union[TensorWrappedPhiTensorPointer, MPCTensor, int, float, np.ndarray],
    ) -> Union[TensorWrappedPhiTensorPointer, MPCTensor]:
        """Apply the "ne" operation between "self" and "other"

        Args:
            y (Union[TensorWrappedPhiTensorPointer,MPCTensor,int,float,np.ndarray]) : second operand.

        Returns:
            Union[TensorWrappedPhiTensorPointer,MPCTensor] : Result of the operation.
        """
        return TensorWrappedPhiTensorPointer._apply_op(self, other, "__ne__")

    def concatenate(
        self,
        other: TensorWrappedPhiTensorPointer,
        *args: Any,
        **kwargs: Any,
    ) -> MPCTensor:
        """Apply the "add" operation between "self" and "other"

        Args:
            y (Union[TensorWrappedPhiTensorPointer,MPCTensor,int,float,np.ndarray]) : second operand.


        Returns:
            Union[TensorWrappedPhiTensorPointer,MPCTensor] : Result of the operation.
        """
        if not isinstance(other, TensorWrappedPhiTensorPointer):
            raise ValueError(
                f"Concatenate works only for TensorWrappedPhiTensorPointer got type: {type(other)}"
            )

        if self.client != other.client:

            parties = [self.client, other.client]

            self_mpc = MPCTensor(secret=self, shape=self.public_shape, parties=parties)
            other_mpc = MPCTensor(
                secret=other, shape=other.public_shape, parties=parties
            )

            return self_mpc.concatenate(other_mpc, *args, **kwargs)

        else:
            raise ValueError(
                "Concatenate method currently works only between two different clients."
            )

    def __pos__(self) -> TensorWrappedPhiTensorPointer:
        """Apply the __pos__ (+) operator  on self.

        Returns:
            Union[TensorWrappedPhiTensorPointer] : Result of the operation.
        """
        return self._apply_self_tensor_op(op_str="__pos__")

    def __truediv__(
        self,
        other: Union[TensorWrappedPhiTensorPointer, MPCTensor, int, float, np.ndarray],
    ) -> Union[TensorWrappedPhiTensorPointer, MPCTensor]:
        """Apply the "truediv" operation between "self" and "other"

        Args:
            y (Union[TensorWrappedPhiTensorPointer,MPCTensor,int,float,np.ndarray]) : second operand.

        Returns:
            Union[TensorWrappedPhiTensorPointer,MPCTensor] : Result of the operation.
        """
        return TensorWrappedPhiTensorPointer._apply_op(self, other, "__truediv__")

    def __floordiv__(
        self,
        other: Union[TensorWrappedPhiTensorPointer, MPCTensor, int, float, np.ndarray],
    ) -> Union[TensorWrappedPhiTensorPointer, MPCTensor]:
        """Apply the "truediv" operation between "self" and "other"

        Args:
            y (Union[TensorWrappedPhiTensorPointer,MPCTensor,int,float,np.ndarray]) : second operand.

        Returns:
            Union[TensorWrappedPhiTensorPointer,MPCTensor] : Result of the operation.
        """
        return TensorWrappedPhiTensorPointer._apply_op(self, other, "__floordiv__")

    def sum(
        self,
        *args: Any,
        **kwargs: Any,
    ) -> Union[
        TensorWrappedPhiTensorPointer, MPCTensor, TensorWrappedGammaTensorPointer
    ]:
        """Apply the "truediv" operation between "self" and "other"

        Args:
            y (Union[TensorWrappedPhiTensorPointer,MPCTensor,int,float,np.ndarray]) : second operand.

        Returns:
            Union[TensorWrappedPhiTensorPointer,MPCTensor] : Result of the operation.
        """
        return self._apply_self_tensor_op("sum", *args, **kwargs)

    def __getitem__(
        self, key: Union[int, bool, slice]
    ) -> TensorWrappedPhiTensorPointer:
        """Apply the slice  operation on "self"
        Args:
            y (Union[int,bool,slice]) : second operand.

        Returns:
            Union[TensorWrappedPhiTensorPointer,MPCTensor] : Result of the operation.
        """
        return self._apply_self_tensor_op("__getitem__", key)

    def ones_like(
        self,
        *args: Any,
        **kwargs: Any,
    ) -> TensorWrappedPhiTensorPointer:
        """Apply the "ones_like" operation between "self" and "other"

        Args:
            y (Union[TensorWrappedPhiTensorPointer,MPCTensor,int,float,np.ndarray]) : second operand.

        Returns:
            Union[TensorWrappedPhiTensorPointer,MPCTensor] : Result of the operation.
        """
        return self._apply_self_tensor_op("ones_like", *args, **kwargs)

    def repeat(self, *args: Any, **kwargs: Any) -> TensorWrappedPhiTensorPointer:
        """Apply the repeat" operation

        Args:
            y (Union[TensorWrappedPhiTensorPointer,MPCTensor,int,float,np.ndarray]) : second operand.

        Returns:
            Union[TensorWrappedPhiTensorPointer,MPCTensor] : Result of the operation.
        """
        return self._apply_self_tensor_op("repeat", *args, **kwargs)

<<<<<<< HEAD
    def var(self, *args: Any, **kwargs: Any) -> TensorWrappedPhiTensorPointer:
        """
        Compute the variance along the specified axis of the array elements, a measure of the spread of a distribution.
        The variance is computed for the flattened array by default, otherwise over the specified axis.

        Parameters

            axis: None or int or tuple of ints, optional
                Axis or axes along which the variance is computed.
                The default is to compute the variance of the flattened array.
                If this is a tuple of ints, a variance is performed over multiple axes, instead of a single axis or all
                the axes as before.
        """
        attr_path_and_name = "syft.core.tensor.tensor.Tensor.var"
        result: TensorWrappedPhiTensorPointer
        data_subjects = np.array(self.data_subjects.var(*args, **kwargs))
        result = TensorWrappedPhiTensorPointer(
            data_subjects=self.data_subjects,
            min_vals=lazyrepeatarray(data=0, shape=data_subjects.shape),
            max_vals=lazyrepeatarray(
                data=0.25 * (self.max_vals.data - self.min_vals.data) ** 2,
                shape=data_subjects.shape,
            ),
            client=self.client,
        )

        # QUESTION can the id_at_location be None?
        result_id_at_location = getattr(result, "id_at_location", None)

        if result_id_at_location is not None:
            # first downcast anything primitive which is not already PyPrimitive
            (
                downcast_args,
                downcast_kwargs,
            ) = lib.python.util.downcast_args_and_kwargs(args=args, kwargs=kwargs)

            # then we convert anything which isnt a pointer into a pointer
            pointer_args, pointer_kwargs = pointerize_args_and_kwargs(
                args=downcast_args,
                kwargs=downcast_kwargs,
                client=self.client,
                gc_enabled=False,
            )

            cmd = RunClassMethodAction(
                path=attr_path_and_name,
                _self=self,
                args=pointer_args,
                kwargs=pointer_kwargs,
                id_at_location=result_id_at_location,
                address=self.client.address,
            )
            self.client.send_immediate_msg_without_reply(msg=cmd)

        inherit_tags(
            attr_path_and_name=attr_path_and_name,
            result=result,
            self_obj=self,
            args=[],
            kwargs={},
        )

        result.public_shape = data_subjects.shape
        result.public_dtype = self.public_dtype
        return result
=======
    def cumsum(self, *args: Any, **kwargs: Any) -> TensorWrappedPhiTensorPointer:
        """
        Return the cumulative sum of the elements along a given axis.

        Parameters
            axis: int, optional
                Axis along which the cumulative sum is computed. The default (None) is to compute the cumsum over the
                flattened array.
        Returns
            cumsum_along_axis: PhiTensor
                A new array holding the result is returned. The result has the same size as input, and the same shape as
                 a if axis is not None or a is 1-d.
        """
        return self._apply_self_tensor_op("cumsum", *args, **kwargs)

    def prod(self, *args: Any, **kwargs: Any) -> TensorWrappedPhiTensorPointer:
        """
        Return the product of array elements over a given axis.

        Parameters
            axis: None or int or tuple of ints, optional
                Axis or axes along which a product is performed.
                The default, axis=None, will calculate the product of all the elements in the input array.
                If axis is negative it counts from the last to the first axis.

                If axis is a tuple of ints, a product is performed on all of the axes specified in the tuple instead of
                a single axis or all the axes as before.

            keepdims: bool, optional
                If this is set to True, the axes which are reduced are left in the result as dimensions with size one.
                With this option, the result will broadcast correctly against the input array.

                If the default value is passed, then keepdims will not be passed through to the prod method of
                sub-classes of ndarray, however any non-default value will be. If the sub-class’ method does not
                implement keepdims any exceptions will be raised.

            initial: scalar, optional
                The starting value for this product. See reduce for details.

            where: array_like of bool, optional
                Elements to include in the product. See reduce for details.
        """
        return self._apply_self_tensor_op("prod", *args, **kwargs)

    def __pow__(self, *args: Any, **kwargs: Any) -> TensorWrappedPhiTensorPointer:
        """
        First array elements raised to powers from second array, element-wise.

        Raise each base in x1 to the positionally-corresponding power in x2.
        x1 and x2 must be broadcastable to the same shape.
        An integer type raised to a negative integer power will raise a ValueError.
        Negative values raised to a non-integral value will return nan.

        Parameters
            x2: array_like

                The exponents. If self.shape != x2.shape, they must be broadcastable to a common shape.

            where: array_like, optional

                This condition is broadcast over the input. At locations where the condition is True, the out array will
                 be set to the ufunc result.
                 Elsewhere, the out array will retain its original value.

            **kwargs
                For other keyword-only arguments, see the ufunc docs.

        Returns
            y: PhiTensorPointer
                The bases in the tensor raised to the exponents in x2. This is a scalar if both self and x2 are scalars.
        """
        return self._apply_self_tensor_op("__pow__", *args, **kwargs)
>>>>>>> ef56a2f6

    def std(self, *args: Any, **kwargs: Any) -> TensorWrappedPhiTensorPointer:
        """
        Compute the standard deviation along the specified axis.
        Returns the standard deviation, a measure of the spread of a distribution, of the array elements.
        The standard deviation is computed for the flattened array by default, otherwise over the specified axis.

        Parameters
            axis: None or int or tuple of ints, optional
                Axis or axes along which the standard deviation is computed.
                The default is to compute the standard deviation of the flattened array.
                If this is a tuple of ints, a standard deviation is performed over multiple axes, instead of a single
                axis or all the axes as before.

            out: ndarray, optional
                Alternative output array in which to place the result. It must have the same shape as the expected
                output but the type (of the calculated values) will be cast if necessary.

            ddof: int, optional
                ddof = Delta Degrees of Freedom. By default ddof is zero.
                The divisor used in calculations is N - ddof, where N represents the number of elements.

            keepdims: bool, optional
                If this is set to True, the axes which are reduced are left in the result as dimensions with size one.
                With this option, the result will broadcast correctly against the input array.

                If the default value is passed, then keepdims will not be passed through to the std method of
                sub-classes of ndarray, however any non-default value will be. If the sub-class’ method does not
                implement keepdims any exceptions will be raised.

            where: array_like of bool, optional
                Elements to include in the standard deviation. See reduce for details.

        Returns

            standard_deviation: PhiTensor
        """

        attr_path_and_name = "syft.core.tensor.tensor.Tensor.std"
        result: TensorWrappedPhiTensorPointer
        data_subjects = np.array(self.data_subjects.std(*args, **kwargs))
        result = TensorWrappedPhiTensorPointer(
            data_subjects=self.data_subjects,
            min_vals=lazyrepeatarray(data=0, shape=data_subjects.shape),
            max_vals=lazyrepeatarray(
                data=(self.max_vals.data - self.min_vals.data) / 2,
                shape=data_subjects.shape,
            ),
            client=self.client,
        )

        # QUESTION can the id_at_location be None?
        result_id_at_location = getattr(result, "id_at_location", None)

        if result_id_at_location is not None:
            # first downcast anything primitive which is not already PyPrimitive
            (
                downcast_args,
                downcast_kwargs,
            ) = lib.python.util.downcast_args_and_kwargs(args=args, kwargs=kwargs)

            # then we convert anything which isnt a pointer into a pointer
            pointer_args, pointer_kwargs = pointerize_args_and_kwargs(
                args=downcast_args,
                kwargs=downcast_kwargs,
                client=self.client,
                gc_enabled=False,
            )

            cmd = RunClassMethodAction(
                path=attr_path_and_name,
                _self=self,
                args=pointer_args,
                kwargs=pointer_kwargs,
                id_at_location=result_id_at_location,
                address=self.client.address,
            )
            self.client.send_immediate_msg_without_reply(msg=cmd)

        inherit_tags(
            attr_path_and_name=attr_path_and_name,
            result=result,
            self_obj=self,
            args=[],
            kwargs={},
        )

        result.public_shape = data_subjects.shape
        result.public_dtype = self.public_dtype
        return result

    def cumprod(self, *args: Any, **kwargs: Any) -> TensorWrappedPhiTensorPointer:
        """
        Return the cumulative product of the elements along a given axis.

        Parameters
            axis: int, optional
                Axis along which the cumulative product is computed. The default (None) is to compute the cumprod over
                the flattened array.
        Returns
            cumprod_along_axis: PhiTensor
                A new array holding the result is returned. The result has the same size as input, and the same shape as
                 a if axis is not None or a is 1-d.
        """
        return self._apply_self_tensor_op("cumprod", *args, **kwargs)

    def trace(self, *args: Any, **kwargs: Any) -> TensorWrappedPhiTensorPointer:
        """
        Return the sum along diagonals of the array.

        If a is 2-D, the sum along its diagonal with the given offset is returned, i.e., the sum of elements
        a[i,i+offset] for all i.

        If a has more than two dimensions, then the axes specified by axis1 and axis2 are used to determine the 2-D
        sub-arrays whose traces are returned. The shape of the resulting array is the same as that of a with axis1 and
        axis2 removed.

        Parameters

            offset: int, optional
                Offset of the diagonal from the main diagonal. Can be both positive and negative. Defaults to 0.

            axis1, axis2: int, optional
                Axes to be used as the first and second axis of the 2-D sub-arrays from which the diagonals should be
                taken. Defaults are the first two axes of a.

        Returns

            Union[TensorWrappedPhiTensorPointer,MPCTensor] : Result of the operation.
                If a is 2-D, the sum along the diagonal is returned.
                If a has larger dimensions, then an array of sums along diagonals is returned.

        """
        return self._apply_self_tensor_op("trace", *args, **kwargs)

    def min(self, *args: Any, **kwargs: Any) -> TensorWrappedPhiTensorPointer:
        """
        Return the minimum of an array or minimum along an axis.

        Parameters
            axis: None or int or tuple of ints, optional
                Axis or axes along which to operate. By default, flattened input is used.
                If this is a tuple of ints, the minimum is selected over multiple axes,
                instead of a single axis or all the axes as before.

        Returns
            a_min: PhiTensor
                Minimum of a.
                If axis is None, the result is a scalar value.
                If axis is given, the result is an array of dimension a.ndim - 1.
        """
        return self._apply_self_tensor_op("min", *args, **kwargs)

    def max(self, *args: Any, **kwargs: Any) -> TensorWrappedPhiTensorPointer:
        """
        Return the maximum of an array or along an axis.

        Parameters
            axis: None or int or tuple of ints, optional
                Axis or axes along which to operate. By default, flattened input is used.
                If this is a tuple of ints, the minimum is selected over multiple axes,
                instead of a single axis or all the axes as before.

        Returns
            a_max: PhiTensor
                Maximum of a.
                If axis is None, the result is a scalar value.
                If axis is given, the result is an array of dimension a.ndim - 1.
        """
        return self._apply_self_tensor_op("max", *args, **kwargs)

    def exp(
        self,
    ) -> Union[TensorWrappedPhiTensorPointer, MPCTensor]:
        """Apply the "truediv" operation between "self" and "other"

        Args:
            y (Union[TensorWrappedPhiTensorPointer,MPCTensor,int,float,np.ndarray]) : second operand.

        Returns:
            Union[TensorWrappedPhiTensorPointer,MPCTensor] : Result of the operation.
        """
        attr_path_and_name = "syft.core.tensor.tensor.Tensor.exp"

        # TODO: should modify to log reduction.
        def exp_reduction(val: np.ndarray) -> np.ndarray:
            pos_index = val >= 0
            neg_index = val < 0
            exp = np.exp((pos_index * val * -1) + (neg_index * val))
            pos_values = (pos_index) * exp
            neg_values = (neg_index) * exp * -1
            return pos_values + neg_values

        min_vals = self.min_vals.copy()
        min_vals.data = np.array(exp_reduction(min_vals.data))
        max_vals = self.max_vals.copy()
        max_vals.data = np.array(exp_reduction(max_vals.data))

        result = TensorWrappedPhiTensorPointer(
            data_subjects=self.data_subjects,
            min_vals=min_vals,
            max_vals=max_vals,
            client=self.client,
        )

        # QUESTION can the id_at_location be None?
        result_id_at_location = getattr(result, "id_at_location", None)

        if result_id_at_location is not None:
            # first downcast anything primitive which is not already PyPrimitive
            (
                downcast_args,
                downcast_kwargs,
            ) = lib.python.util.downcast_args_and_kwargs(args=[], kwargs={})

            # then we convert anything which isnt a pointer into a pointer
            pointer_args, pointer_kwargs = pointerize_args_and_kwargs(
                args=downcast_args,
                kwargs=downcast_kwargs,
                client=self.client,
                gc_enabled=False,
            )

            cmd = RunClassMethodAction(
                path=attr_path_and_name,
                _self=self,
                args=pointer_args,
                kwargs=pointer_kwargs,
                id_at_location=result_id_at_location,
                address=self.client.address,
            )
            self.client.send_immediate_msg_without_reply(msg=cmd)

        inherit_tags(
            attr_path_and_name=attr_path_and_name,
            result=result,
            self_obj=self,
            args=[],
            kwargs={},
        )

        result.public_shape = self.public_shape
        result.public_dtype = self.public_dtype

        return result

    def reciprocal(
        self,
    ) -> Union[TensorWrappedPhiTensorPointer, MPCTensor]:
        """Apply the "reciprocal" operation between "self" and "other"

        Args:
            y (Union[TensorWrappedPhiTensorPointer,MPCTensor,int,float,np.ndarray]) : second operand.

        Returns:
            Union[TensorWrappedPhiTensorPointer,MPCTensor] : Result of the operation.
        """
        attr_path_and_name = "syft.core.tensor.tensor.Tensor.reciprocal"

        min_vals = self.min_vals.copy()
        min_vals.data = np.array(1 / min_vals.data)
        max_vals = self.max_vals.copy()
        max_vals.data = np.array(1 / max_vals.data)

        result = TensorWrappedPhiTensorPointer(
            data_subjects=self.data_subjects,
            min_vals=min_vals,
            max_vals=max_vals,
            client=self.client,
        )

        # QUESTION can the id_at_location be None?
        result_id_at_location = getattr(result, "id_at_location", None)

        if result_id_at_location is not None:
            # first downcast anything primitive which is not already PyPrimitive
            (
                downcast_args,
                downcast_kwargs,
            ) = lib.python.util.downcast_args_and_kwargs(args=[], kwargs={})

            # then we convert anything which isnt a pointer into a pointer
            pointer_args, pointer_kwargs = pointerize_args_and_kwargs(
                args=downcast_args,
                kwargs=downcast_kwargs,
                client=self.client,
                gc_enabled=False,
            )

            cmd = RunClassMethodAction(
                path=attr_path_and_name,
                _self=self,
                args=pointer_args,
                kwargs=pointer_kwargs,
                id_at_location=result_id_at_location,
                address=self.client.address,
            )
            self.client.send_immediate_msg_without_reply(msg=cmd)

        inherit_tags(
            attr_path_and_name=attr_path_and_name,
            result=result,
            self_obj=self,
            args=[],
            kwargs={},
        )

        result.public_shape = self.public_shape
        result.public_dtype = self.public_dtype

        return result

    def softmax(
        self,
    ) -> Union[TensorWrappedPhiTensorPointer, MPCTensor]:
        """Apply the "softmax" operation on "self"

        Args:
            y (Union[TensorWrappedPhiTensorPointer,MPCTensor,int,float,np.ndarray]) : second operand.

        Returns:
            Union[TensorWrappedPhiTensorPointer,MPCTensor] : Result of the operation.
        """
        attr_path_and_name = "syft.core.tensor.tensor.Tensor.softmax"

        # TODO: should modify to log reduction.
        def softmax(val: np.ndarray) -> np.ndarray:
            logits = val - val.max()
            numerator = np.exp(logits)
            inv = 1 / numerator.sum()
            return numerator * inv

        min_vals = self.min_vals.copy()
        min_vals.data = np.array(softmax(min_vals.data))
        max_vals = self.max_vals.copy()
        max_vals.data = np.array(softmax(max_vals.data))

        result = TensorWrappedPhiTensorPointer(
            data_subjects=self.data_subjects,
            min_vals=min_vals,
            max_vals=max_vals,
            client=self.client,
        )

        # QUESTION can the id_at_location be None?
        result_id_at_location = getattr(result, "id_at_location", None)

        if result_id_at_location is not None:
            # first downcast anything primitive which is not already PyPrimitive
            (
                downcast_args,
                downcast_kwargs,
            ) = lib.python.util.downcast_args_and_kwargs(args=[], kwargs={})

            # then we convert anything which isnt a pointer into a pointer
            pointer_args, pointer_kwargs = pointerize_args_and_kwargs(
                args=downcast_args,
                kwargs=downcast_kwargs,
                client=self.client,
                gc_enabled=False,
            )

            cmd = RunClassMethodAction(
                path=attr_path_and_name,
                _self=self,
                args=pointer_args,
                kwargs=pointer_kwargs,
                id_at_location=result_id_at_location,
                address=self.client.address,
            )
            self.client.send_immediate_msg_without_reply(msg=cmd)

        inherit_tags(
            attr_path_and_name=attr_path_and_name,
            result=result,
            self_obj=self,
            args=[],
            kwargs={},
        )

        result.public_shape = self.public_shape
        result.public_dtype = self.public_dtype

        return result

    @property
    def T(self) -> TensorWrappedPhiTensorPointer:
        # We always maintain a Tensor hierarchy Tensor ---> PT--> Actual Data
        attr_path_and_name = "syft.core.tensor.tensor.Tensor.T"

        result = TensorWrappedPhiTensorPointer(
            data_subjects=self.data_subjects,
            min_vals=self.min_vals.transpose(),
            max_vals=self.max_vals.transpose(),
            client=self.client,
        )

        # QUESTION can the id_at_location be None?
        result_id_at_location = getattr(result, "id_at_location", None)

        if result_id_at_location is not None:
            # first downcast anything primitive which is not already PyPrimitive
            (
                downcast_args,
                downcast_kwargs,
            ) = lib.python.util.downcast_args_and_kwargs(args=[], kwargs={})

            # then we convert anything which isnt a pointer into a pointer
            pointer_args, pointer_kwargs = pointerize_args_and_kwargs(
                args=downcast_args,
                kwargs=downcast_kwargs,
                client=self.client,
                gc_enabled=False,
            )

            cmd = GetOrSetPropertyAction(
                path=attr_path_and_name,
                id_at_location=result_id_at_location,
                address=self.client.address,
                _self=self,
                args=pointer_args,
                kwargs=pointer_kwargs,
                action=PropertyActions.GET,
                map_to_dyn=False,
            )
            self.client.send_immediate_msg_without_reply(msg=cmd)

        inherit_tags(
            attr_path_and_name=attr_path_and_name,
            result=result,
            self_obj=self,
            args=[],
            kwargs={},
        )

        result_public_shape = np.empty(self.public_shape).T.shape

        result.public_shape = result_public_shape
        result.public_dtype = self.public_dtype

        return result

    def one_hot(self: TensorWrappedPhiTensorPointer) -> np.array:
        tensor_size = np.empty(self.public_shape).size
        one_hot_Y = np.zeros((tensor_size, self.max_vals.data[0] + 1))
        one_hot_Y = one_hot_Y.T

        attr_path_and_name = "syft.core.tensor.tensor.Tensor.one_hot"

        result = TensorWrappedPhiTensorPointer(
            data_subjects=self.data_subjects,
            min_vals=self.min_vals,
            max_vals=self.max_vals,
            client=self.client,
        )

        # QUESTION can the id_at_location be None?
        result_id_at_location = getattr(result, "id_at_location", None)

        if result_id_at_location is not None:
            # first downcast anything primitive which is not already PyPrimitive
            (
                downcast_args,
                downcast_kwargs,
            ) = lib.python.util.downcast_args_and_kwargs(args=[], kwargs={})

            # then we convert anything which isnt a pointer into a pointer
            pointer_args, pointer_kwargs = pointerize_args_and_kwargs(
                args=downcast_args,
                kwargs=downcast_kwargs,
                client=self.client,
                gc_enabled=False,
            )

            cmd = RunClassMethodAction(
                path=attr_path_and_name,
                _self=self,
                args=pointer_args,
                kwargs=pointer_kwargs,
                id_at_location=result_id_at_location,
                address=self.client.address,
            )
            self.client.send_immediate_msg_without_reply(msg=cmd)

        inherit_tags(
            attr_path_and_name=attr_path_and_name,
            result=result,
            self_obj=self,
            args=[],
            kwargs={},
        )

        result.public_shape = one_hot_Y.shape
        result.public_dtype = self.public_dtype

        return result

    def to_local_object_without_private_data_child(self) -> PhiTensor:
        """Convert this pointer into a partial version of the PhiTensor but without
        any of the private data therein."""
        # relative
        from ..tensor import Tensor

        public_shape = getattr(self, "public_shape", None)
        public_dtype = getattr(self, "public_dtype", None)
        return Tensor(
            child=PhiTensor(
                child=FixedPrecisionTensor(value=np.empty(self.data_subjects.shape)),
                data_subjects=self.data_subjects,
                min_vals=self.min_vals,  # type: ignore
                max_vals=self.max_vals,  # type: ignore
            ),
            public_shape=public_shape,
            public_dtype=public_dtype,
        )


@implements(TensorWrappedPhiTensorPointer, np.ones_like)
def ones_like(
    tensor: TensorWrappedPhiTensorPointer,
    *args: Any,
    **kwargs: Any,
) -> TensorWrappedPhiTensorPointer:
    return tensor.ones_like(*args, **kwargs)


@serializable(capnp_bytes=True)
class PhiTensor(PassthroughTensor, ADPTensor):
    PointerClassOverride = TensorWrappedPhiTensorPointer
    # __attr_allowlist__ = ["child", "min_vals", "max_vals", "data_subjects"]
    __slots__ = (
        "child",
        "min_vals",
        "max_vals",
        "data_subjects",
    )

    def __init__(
        self,
        child: Union[Sequence, NDArray],
        data_subjects: Union[DataSubjectArray, NDArray],
        min_vals: Union[np.ndarray, lazyrepeatarray],
        max_vals: Union[np.ndarray, lazyrepeatarray],
    ) -> None:
        # self.data_subjects: Union[DataSubjectList, np.ndarray]
        # child = the actual private data
        super().__init__(child)

        # lazyrepeatarray matching the shape of child
        if not isinstance(min_vals, lazyrepeatarray):
            min_vals = lazyrepeatarray(data=min_vals, shape=child.shape)  # type: ignore
        if not isinstance(max_vals, lazyrepeatarray):
            max_vals = lazyrepeatarray(data=max_vals, shape=child.shape)  # type: ignore
        self.min_vals = min_vals
        self.max_vals = max_vals

        numpy_data_subjects: np.ndarray = DataSubjectArray.from_objs(data_subjects)
        self.data_subjects = numpy_data_subjects
        if numpy_data_subjects.shape != self.shape:
            raise ValueError(
                f"DataSubjects shape: {numpy_data_subjects.shape} should match data shape: {self.shape}"
            )

    @property
    def proxy_public_kwargs(self) -> Dict[str, Any]:
        return {
            "min_vals": self.min_vals,
            "max_vals": self.max_vals,
            "data_subjects": self.data_subjects,
        }

    # def init_pointer(
    #     self,
    #     client: Any,
    #     id_at_location: Optional[UID] = None,
    #     object_type: str = "",
    #     tags: Optional[List[str]] = None,
    #     description: str = "",
    # ) -> TensorWrappedPhiTensorPointer:
    #     return TensorWrappedPhiTensorPointer(
    #         # Arguments specifically for SEPhiTensor
    #         data_subjects=self.data_subjects,
    #         min_vals=self.min_vals,
    #         max_vals=self.max_vals,
    #         # Arguments required for a Pointer to work
    #         client=client,
    #         id_at_location=id_at_location,
    #         object_type=object_type,
    #         tags=tags,
    #         description=description,
    #     )

    @property
    def gamma(self) -> GammaTensor:
        """Property to cast this tensor into a GammaTensor"""
        return self.create_gamma()

    def copy(self, order: Optional[str] = "K") -> PhiTensor:
        """Return copy of the given object"""

        return PhiTensor(
            child=self.child.copy(order=order),
            min_vals=self.min_vals.copy(order=order),
            max_vals=self.max_vals.copy(order=order),
            data_subjects=self.data_subjects.copy(),
        )

    def any(
        self,
        axis: Optional[Union[int, Tuple[int, ...]]] = None,
        keepdims: Optional[bool] = False,
        where: Optional[ArrayLike] = None,
    ) -> PhiTensor:
        # TODO: properly define data subjects and
        # figure out if it is not a privacy violation to return bool
        if where is None:
            out_child = np.array(self.child.any(axis=axis, keepdims=keepdims))
            new_data_subjects = np.add.reduce(
                self.data_subjects,
                axis=axis,
                keepdims=keepdims,
            )
        else:
            out_child = np.array(
                self.child.any(axis=axis, keepdims=keepdims, where=where)
            )
            new_data_subjects = np.add.reduce(
                self.data_subjects,
                axis=axis,
                keepdims=keepdims,
                initial=DataSubject(),
                where=where,
            )

        return PhiTensor(
            child=out_child,
            min_vals=lazyrepeatarray(data=0, shape=out_child.shape),
            max_vals=lazyrepeatarray(data=1, shape=out_child.shape),
            data_subjects=new_data_subjects,
        )

    def all(
        self,
        axis: Optional[Union[int, Tuple[int, ...]]] = None,
        keepdims: Optional[bool] = False,
        where: Optional[ArrayLike] = None,
    ) -> PhiTensor:
        # TODO: properly define data subjects
        if where is None:
            out_child = np.array(self.child.all(axis=axis, keepdims=keepdims))
            new_data_subjects = np.add.reduce(
                self.data_subjects,
                axis=axis,
                keepdims=keepdims,
            )
        else:
            out_child = np.array(
                self.child.all(axis=axis, keepdims=keepdims, where=where)
            )
            new_data_subjects = np.add.reduce(
                self.data_subjects,
                axis=axis,
                keepdims=keepdims,
                initial=DataSubject(),
                where=where,
            )

        return PhiTensor(
            child=out_child,
            min_vals=lazyrepeatarray(data=0, shape=out_child.shape),
            max_vals=lazyrepeatarray(data=1, shape=out_child.shape),
            data_subjects=new_data_subjects,
        )

    def __and__(self, value) -> PhiTensor:  # type: ignore
        out_child = self.child & value
        return PhiTensor(
            child=out_child,
            min_vals=lazyrepeatarray(data=0, shape=out_child.shape),
            max_vals=lazyrepeatarray(data=1, shape=out_child.shape),
            data_subjects=self.data_subjects,
        )

    def __or__(self, value) -> PhiTensor:  # type: ignore
        out_child = self.child | value
        return PhiTensor(
            child=out_child,
            min_vals=lazyrepeatarray(data=0, shape=out_child.shape),
            max_vals=lazyrepeatarray(data=1, shape=out_child.shape),
            data_subjects=self.data_subjects,
        )

    def copy_with(self, child: np.ndarray) -> PhiTensor:
        new_tensor = self.copy()
        new_tensor.child = child
        return new_tensor

    def __getitem__(self, item: Union[str, int, slice, PassthroughTensor]) -> PhiTensor:
        if isinstance(item, PassthroughTensor):
            data = self.child[item.child]
            return PhiTensor(
                child=data,
                min_vals=lazyrepeatarray(data=data, shape=data.shape),
                max_vals=lazyrepeatarray(data=data, shape=data.shape),
                data_subjects=self.data_subjects[item.child],
            )
        else:
            data = self.child[item]
            return PhiTensor(
                child=data,
                min_vals=lazyrepeatarray(data=data, shape=data.shape),
                max_vals=lazyrepeatarray(data=data, shape=data.shape),
                data_subjects=self.data_subjects[item],
            )

    def zeros_like(
        self,
        *args: Any,
        **kwargs: Any,
    ) -> Union[PhiTensor, GammaTensor]:
        # TODO: Add support for axes arguments later
        min_vals = self.min_vals.zeros_like(*args, **kwargs)
        max_vals = self.max_vals.zeros_like(*args, **kwargs)

        child = (
            np.zeros_like(self.child, *args, **kwargs)
            if isinstance(self.child, np.ndarray)
            else self.child.ones_like(*args, **kwargs)
        )

        return PhiTensor(
            child=child,
            min_vals=min_vals,
            max_vals=max_vals,
            data_subjects=self.data_subjects,
        )

    def __setitem__(
        self,
        key: Union[int, slice, NDArray],
        value: Union[PhiTensor, GammaTensor, np.ndarray],
    ) -> Union[PhiTensor, GammaTensor]:
        if isinstance(value, PhiTensor):
            self.child[key] = value.child
            minv = value.child.min()
            maxv = value.child.max()

            if minv < self.min_vals.data.min():
                self.min_vals.data = minv

            if maxv > self.max_vals.data.max():
                self.max_vals.data = maxv

            gamma_output = self.gamma
            gamma_output[key] = value.gamma
            # print("It's on the right track")
            return gamma_output

        elif isinstance(value, GammaTensor):
            gamma = self.gamma
            gamma[key] = value
            return gamma
        elif isinstance(value, np.ndarray):
            self.child[key] = value
            minv = value.min()
            maxv = value.max()

            if minv < self.min_vals.data.min():
                self.min_vals.data = minv

            if maxv > self.max_vals.data.max():
                self.max_vals.data = maxv

            return PhiTensor(
                child=self.child,
                data_subjects=self.data_subjects,
                min_vals=self.min_vals,
                max_vals=self.max_vals,
            )
        else:
            raise NotImplementedError

    def abs(self) -> PhiTensor:
        data = self.child
        output = np.abs(data)

        return PhiTensor(
            child=output,
            data_subjects=self.data_subjects,
            min_vals=np.abs(self.min_vals.data),
            max_vals=np.abs(self.min_vals.data),
        )

    def reshape(self, *shape: Tuple[int, ...]) -> PhiTensor:

        data = self.child
        output_data = np.reshape(data, *shape)

        return PhiTensor(
            child=output_data,
            data_subjects=np.reshape(self.data_subjects, *shape),
            min_vals=output_data.min(),
            max_vals=output_data.max(),
        )

    def pad(self, width: int, padding_mode: str = "reflect") -> PhiTensor:
        data = self.child

        if padding_mode == "reflect":
            pad_left = pad_right = pad_top = pad_bottom = width
            # RGB image
            if len(data.shape) == 3:
                output_data = np.pad(
                    data,
                    ((pad_top, pad_bottom), (pad_left, pad_right), (0, 0)),
                    padding_mode,
                )
                output_data_subjects = np.pad(
                    self.data_subjects,
                    ((pad_top, pad_bottom), (pad_left, pad_right), (0, 0)),
                    padding_mode,
                )
            # Grayscale image
            elif len(data.shape) == 2:
                output_data = np.pad(
                    data, ((pad_top, pad_bottom), (pad_left, pad_right)), padding_mode
                )
                output_data_subjects = np.pad(
                    self.data_subjects,
                    ((pad_top, pad_bottom), (pad_left, pad_right)),
                    padding_mode,
                )
            else:
                output_data = np.pad(data, width, padding_mode)
                output_data_subjects = np.pad(self.data_subjects, width, padding_mode)
        else:
            raise NotImplementedError

        output_min_val, output_max_val = output_data.min(), output_data.max()
        return PhiTensor(
            child=output_data,
            data_subjects=output_data_subjects,
            min_vals=output_min_val,
            max_vals=output_max_val,
        )

    def ravel(self) -> PhiTensor:
        data = self.child
        output_data = data.ravel()

        output_data_subjects = self.data_subjects.ravel()

        min_vals = lazyrepeatarray(data=self.min_vals.data, shape=output_data.shape)
        max_vals = lazyrepeatarray(data=self.max_vals.data, shape=output_data.shape)

        return PhiTensor(
            child=output_data,
            data_subjects=output_data_subjects,
            min_vals=min_vals,
            max_vals=max_vals,
        )

    def random_horizontal_flip(self, p: float = 0.5) -> PhiTensor:
        """Could make more efficient by not encoding/decoding FPT"""
        if np.random.random() <= p:
            return PhiTensor(
                child=np.fliplr(self.child),
                data_subjects=self.data_subjects,
                min_vals=self.min_vals.horizontal_flip(),
                max_vals=self.max_vals.horizontal_flip(),
            )
        else:
            return self

    def random_vertical_flip(self, p: float = 0.5) -> PhiTensor:
        """Could make more efficient by not encoding/decoding FPT"""
        if np.random.random() <= p:
            return PhiTensor(
                child=np.flipud(self.child),
                data_subjects=self.data_subjects,
                min_vals=self.min_vals.vertical_flip(),
                max_vals=self.max_vals.vertical_flip(),
            )
        else:
            return self

    def random_rotation(self, degrees: Union[int, Tuple]) -> PhiTensor:
        if isinstance(degrees, int):
            angle = np.random.randint(low=-degrees, high=degrees)
        elif isinstance(degrees, tuple):
            angle = np.random.randint(low=degrees[0], high=degrees[1])

        rotated_data_value = rotate(self.child, angle)

        return PhiTensor(
            child=rotated_data_value,
            data_subjects=self.data_subjects,
            min_vals=rotated_data_value.min(),
            max_vals=rotated_data_value.max(),
        )

    def max(self, axis: Optional[Union[int, Tuple[int, ...]]] = None) -> PhiTensor:
        """
        Return the maximum of an array or along an axis.

        Parameters
            axis: None or int or tuple of ints, optional
                Axis or axes along which to operate. By default, flattened input is used.
                If this is a tuple of ints, the minimum is selected over multiple axes,
                instead of a single axis or all the axes as before.

            keepdims: bool, optional
                If this is set to True, the axes which are reduced are left in the result as dimensions with size one.
                With this option, the result will broadcast correctly against the input array.
                If the default value is passed, then keepdims will not be passed through to the amax method of
                sub-classes of ndarray, however any non-default value will be.
                If the sub-class’ method does not implement keepdims any exceptions will be raised.
            initial: scalar, optional
                The minimum value of an output element. Must be present to allow computation on empty slice.
                See reduce for details.

            where: array_like of bool, optional
                Elements to compare for the maximum. See reduce for details.

        Returns
            a_max: PhiTensor
                Maximum of a.
                If axis is None, the result is a scalar value.
                If axis is given, the result is an array of dimension a.ndim - 1.
        """
        indices = np.unravel_index(self.child.argmax(axis), shape=self.child.shape)
        result = self.child.max(axis)
        return PhiTensor(
            child=result,
            data_subjects=self.data_subjects[indices],
            min_vals=lazyrepeatarray(data=self.min_vals.data, shape=result.shape),
            max_vals=lazyrepeatarray(data=self.max_vals.data, shape=result.shape),
        )

    def min(self, axis: Optional[Union[int, Tuple[int, ...]]] = None) -> PhiTensor:
        """
        Return the minimum of an array or minimum along an axis.

        Parameters
            axis: None or int or tuple of ints, optional
                Axis or axes along which to operate. By default, flattened input is used.
                If this is a tuple of ints, the minimum is selected over multiple axes,
                instead of a single axis or all the axes as before.

        Returns
            a_min: PhiTensor
                Minimum of a.
                If axis is None, the result is a scalar value.
                If axis is given, the result is an array of dimension a.ndim - 1.
        """

        indices = np.unravel_index(self.child.argmin(axis), self.child.shape)
        result = self.child.min(axis)
        return PhiTensor(
            child=result,
            data_subjects=self.data_subjects[indices],
            min_vals=lazyrepeatarray(data=self.min_vals.data, shape=result.shape),
            max_vals=lazyrepeatarray(data=self.max_vals.data, shape=result.shape),
        )

    def _argmax(self, axis: Optional[int]) -> PhiTensor:
        return self.child.argmax(axis)

    def unravel_argmax(
        self, axis: Optional[int] = None
    ) -> Tuple[np.ndarray]:  # possible privacy violation?
        arg_result = self._argmax(axis=axis)
        shape = self.shape
        return np.unravel_index(arg_result, shape)

    def mean(
        self,
        axis: Optional[Union[int, Tuple[int, ...]]] = None,
        **kwargs: Any,
    ) -> PhiTensor:
        result = self.child.mean(axis, **kwargs)

        return PhiTensor(
            child=result,
            data_subjects=self.data_subjects.mean(axis, **kwargs),
            min_vals=lazyrepeatarray(data=self.min_vals.data, shape=result.shape),
            max_vals=lazyrepeatarray(data=self.max_vals.data, shape=result.shape),
        )

    def std(
        self,
        axis: Optional[Union[int, Tuple[int, ...]]] = None,
        **kwargs: Any,
    ) -> PhiTensor:
        """
        Compute the standard deviation along the specified axis.
        Returns the standard deviation, a measure of the spread of a distribution, of the array elements.
        The standard deviation is computed for the flattened array by default, otherwise over the specified axis.

        Parameters
            axis: None or int or tuple of ints, optional
                Axis or axes along which the standard deviation is computed.
                The default is to compute the standard deviation of the flattened array.
                If this is a tuple of ints, a standard deviation is performed over multiple axes, instead of a single
                axis or all the axes as before.

            out: ndarray, optional
                Alternative output array in which to place the result. It must have the same shape as the expected
                output but the type (of the calculated values) will be cast if necessary.

            ddof: int, optional
                ddof = Delta Degrees of Freedom. By default ddof is zero.
                The divisor used in calculations is N - ddof, where N represents the number of elements.

            keepdims: bool, optional
                If this is set to True, the axes which are reduced are left in the result as dimensions with size one.
                With this option, the result will broadcast correctly against the input array.
                If the default value is passed, then keepdims will not be passed through to the std method of
                sub-classes of ndarray, however any non-default value will be. If the sub-class’ method does not
                implement keepdims any exceptions will be raised.

            where: array_like of bool, optional
                Elements to include in the standard deviation. See reduce for details.

        Returns

            standard_deviation: PhiTensor
        """

        result = self.child.std(axis, **kwargs)
        # Std is lowest when all values are the same, 0. (-ve not possible because of squaring)
        # Std is highest when half the samples are min and other half are max
        return PhiTensor(
            child=result,
            data_subjects=self.data_subjects.std(axis, **kwargs),
            min_vals=lazyrepeatarray(data=np.array([0]), shape=result.shape),
            max_vals=lazyrepeatarray(
                data=(self.max_vals.data - self.min_vals.data) / 2, shape=result.shape
            ),
        )

    def var(
        self,
        axis: Optional[Union[int, Tuple[int, ...]]] = None,
        **kwargs: Any,
    ) -> PhiTensor:
        """
        Compute the variance along the specified axis of the array elements, a measure of the spread of a distribution.
        The variance is computed for the flattened array by default, otherwise over the specified axis.

        Parameters

            axis: None or int or tuple of ints, optional
                Axis or axes along which the variance is computed.
                The default is to compute the variance of the flattened array.
                If this is a tuple of ints, a variance is performed over multiple axes, instead of a single axis or all
                the axes as before.
        """

        result = self.child.var(axis, **kwargs)
        return PhiTensor(
            child=result,
            data_subjects=self.data_subjects.var(axis, **kwargs),
            min_vals=lazyrepeatarray(data=0, shape=result.shape),
            max_vals=lazyrepeatarray(
                data=0.25 * (self.max_vals.data - self.min_vals.data) ** 2,
                shape=result.shape,
            ),
        )

    def sqrt(self) -> PhiTensor:
        result = np.sqrt(self.child)
        return PhiTensor(
            child=result,
            data_subjects=np.sqrt(self.data_subjects),
            min_vals=lazyrepeatarray(
                data=np.sqrt(self.min_vals.data), shape=result.shape
            ),
            max_vals=lazyrepeatarray(
                data=np.sqrt(self.max_vals.data), shape=result.shape
            ),
        )

    def normalize(
        self, mean: Union[float, Sequence[float]], std: Union[float, Sequence[float]]
    ) -> PhiTensor:
        # TODO: Double check if normalization bounds are correct; they might be data dependent
        if isinstance(mean, float) and isinstance(std, float):
            return PhiTensor(
                child=(self.child - mean) / std,
                data_subjects=self.data_subjects,
                min_vals=(self.min_vals - mean) * (1 / std),
                max_vals=(self.max_vals - mean) * (1 / std),
            )
        else:
            # This is easily doable in the future
            raise NotImplementedError

    def create_gamma(self) -> GammaTensor:
        """Return a new Gamma tensor based on this phi tensor"""
        gamma_tensor = GammaTensor(
            child=self.child,
            data_subjects=self.data_subjects,
            min_vals=self.min_vals,
            max_vals=self.max_vals,
        )

        return gamma_tensor

    def view(self, *args: Any) -> PhiTensor:
        # TODO: Figure out how to fix lazyrepeatarray reshape

        data = self.child.reshape(*args)
        return PhiTensor(
            child=data,
            data_subjects=self.data_subjects,
            min_vals=lazyrepeatarray(data=self.min_vals.data.min(), shape=data.shape),
            max_vals=lazyrepeatarray(data=self.max_vals.data.max(), shape=data.shape),
        )

    def publish(
        self,
        get_budget_for_user: Callable,
        deduct_epsilon_for_user: Callable,
        ledger: DataSubjectLedger,
        sigma: float,
        private: bool,
    ) -> AcceptableSimpleType:
        print("PUBLISHING TO GAMMA:")
        print(self.child)

        gamma = self.gamma
        # gamma.func = lambda x: x
        gamma.sources[gamma.id] = gamma

        res = gamma.publish(
            get_budget_for_user=get_budget_for_user,
            deduct_epsilon_for_user=deduct_epsilon_for_user,
            ledger=ledger,
            sigma=sigma,
            private=private,
        )

        print("Final Values", res)

        return res

    @property
    def value(self) -> np.ndarray:
        return self.child

    def astype(self, np_type: np.dtype) -> PhiTensor:
        return self.__class__(
            child=self.child.astype(np_type),
            data_subjects=self.data_subjects,
            min_vals=self.min_vals.astype(np_type),
            max_vals=self.max_vals.astype(np_type),
            # scalar_manager=self.scalar_manager,
        )

    @property
    def shape(self) -> Tuple[Any, ...]:
        if self.child is None:
            return ()
        else:
            return self.child.shape

    def __repr__(self) -> str:
        """Pretty print some information, optimized for Jupyter notebook viewing."""
        return (
            f"{self.__class__.__name__}(child={self.child}, "
            + f"min_vals={self.min_vals}, max_vals={self.max_vals})"
        )

    def __eq__(self, other: Any) -> Union[PhiTensor, GammaTensor]:  # type: ignore
        if is_acceptable_simple_type(other):
            return PhiTensor(
                child=(self.child == other)
                * 1,  # Multiply by 1 to convert to 0/1 instead of T/F
                data_subjects=self.data_subjects,
                min_vals=lazyrepeatarray(data=0, shape=self.shape),
                max_vals=lazyrepeatarray(data=1, shape=self.shape),
            )
        elif isinstance(other, PhiTensor):
            if (self.data_subjects != other.data_subjects).any():
                return self.gamma == other.gamma
            else:
                return PhiTensor(
                    child=(self.child == other.child)
                    * 1,  # Multiply by 1 to convert to 0/1 instead of T/F
                    data_subjects=self.data_subjects,
                    min_vals=lazyrepeatarray(data=0, shape=self.shape),
                    max_vals=lazyrepeatarray(data=1, shape=self.shape),
                )
        else:
            raise NotImplementedError(
                f"__eq__ not implemented between PhiTensor and {type(other)}."
            )

    def __ne__(self, other: Any) -> Union[PhiTensor, GammaTensor]:  # type: ignore
        if is_acceptable_simple_type(other):
            return PhiTensor(
                child=(self.child != other)
                * 1,  # Multiply by 1 to convert to 0/1 instead of T/F
                data_subjects=self.data_subjects,
                min_vals=lazyrepeatarray(data=0, shape=self.shape),
                max_vals=lazyrepeatarray(data=1, shape=self.shape),
            )
        elif isinstance(other, PhiTensor):
            if (self.data_subjects != other.data_subjects).any():
                return self.gamma != other.gamma
            else:
                return PhiTensor(
                    child=(self.child != other.child)
                    * 1,  # Multiply by 1 to convert to 0/1 instead of T/F
                    data_subjects=self.data_subjects,
                    min_vals=lazyrepeatarray(data=0, shape=self.shape),
                    max_vals=lazyrepeatarray(data=1, shape=self.shape),
                )
        else:
            raise NotImplementedError(
                f"__ne__ not implemented between PhiTensor and {type(other)}."
            )

    def __add__(self, other: SupportedChainType) -> Union[PhiTensor, GammaTensor]:

        # if the tensor being added is also private
        if isinstance(other, PhiTensor):
            return self.gamma + other.gamma
            # if self.data_subjects != other.data_subjects:
            #     return self.gamma + other.gamma

            # return PhiTensor(
            #     child=self.child + other.child,
            #     min_vals=self.min_vals + other.min_vals,
            #     max_vals=self.max_vals + other.max_vals,
            #     data_subjects=self.data_subjects,
            #     # scalar_manager=self.scalar_manager,
            # )

        # if the tensor being added is a public tensor / int / float / etc.
        elif is_acceptable_simple_type(other):

            return PhiTensor(
                child=self.child + other,
                min_vals=self.min_vals + other,
                max_vals=self.max_vals + other,
                data_subjects=self.data_subjects,
            )

        elif isinstance(other, GammaTensor):
            return self.gamma + other
        else:
            print("Type is unsupported:" + str(type(other)))
            raise NotImplementedError

    def __sub__(self, other: SupportedChainType) -> Union[PhiTensor, GammaTensor]:

        if isinstance(other, PhiTensor):
            return self.gamma - other.gamma
            # diff_data_subjects = (
            #     self.data_subjects.one_hot_lookup != other.data_subjects.one_hot_lookup
            # )
            # diff_data_subjects = (
            #     diff_data_subjects
            #     if isinstance(diff_data_subjects, bool)
            #     else diff_data_subjects.any()
            # )
            # if diff_data_subjects:
            #     return self.gamma - other.gamma
            #     # raise NotImplementedError

            # data = self.child - other.child
            # min_min = self.min_vals.data - other.min_vals.data
            # min_max = self.min_vals.data - other.max_vals.data
            # max_min = self.max_vals.data - other.min_vals.data
            # max_max = self.max_vals.data - other.max_vals.data
            # _min_vals = np.minimum.reduce([min_min, min_max, max_min, max_max])
            # _max_vals = np.maximum.reduce([min_min, min_max, max_min, max_max])
            # min_vals = self.min_vals.copy()
            # min_vals.data = _min_vals
            # max_vals = self.max_vals.copy()
            # max_vals.data = _max_vals

            # data_subjects = self.data_subjects

        elif is_acceptable_simple_type(other):
            if isinstance(other, np.ndarray):
                if not is_broadcastable(other.shape, self.child.shape):  # type: ignore
                    raise Exception(
                        f"Shapes do not match for subtraction: {self.child.shape} and {other.shape}"
                    )
            data = self.child - other
            min_vals = self.min_vals - other
            max_vals = self.max_vals - other
            data_subjects = self.data_subjects
        elif isinstance(other, GammaTensor):
            return self.gamma - other
        else:
            print("Type is unsupported:" + str(type(other)))
            raise NotImplementedError
        return PhiTensor(
            child=data,
            data_subjects=data_subjects,
            min_vals=min_vals,
            max_vals=max_vals,
        )

    def __mul__(self, other: SupportedChainType) -> Union[PhiTensor, GammaTensor]:

        if isinstance(other, PhiTensor):
            if (self.data_subjects == other.data_subjects).all():
                min_min = self.min_vals.data * other.min_vals.data
                min_max = self.min_vals.data * other.max_vals.data
                max_min = self.max_vals.data * other.min_vals.data
                max_max = self.max_vals.data * other.max_vals.data

                _min_vals = np.min([min_min, min_max, max_min, max_max], axis=0)  # type: ignore
                _max_vals = np.max([min_min, min_max, max_min, max_max], axis=0)  # type: ignore

                return PhiTensor(
                    child=self.child * other.child,
                    data_subjects=self.data_subjects,
                    min_vals=lazyrepeatarray(data=_min_vals, shape=self.shape),
                    max_vals=lazyrepeatarray(data=_max_vals, shape=self.shape),
                )
            else:
                return self.gamma * other.gamma

        elif is_acceptable_simple_type(other):

            data = self.child * other

            min_min = self.min_vals.data * other
            min_max = self.min_vals.data * other
            max_min = self.max_vals.data * other
            max_max = self.max_vals.data * other

            _min_vals = np.min([min_min, min_max, max_min, max_max], axis=0)  # type: ignore
            _max_vals = np.max([min_min, min_max, max_min, max_max], axis=0)  # type: ignore
            min_vals = self.min_vals.copy()
            min_vals.data = _min_vals
            max_vals = self.max_vals.copy()
            max_vals.data = _max_vals

            data_subjects = self.data_subjects

            return PhiTensor(
                child=data,
                data_subjects=data_subjects,
                min_vals=min_vals,
                max_vals=max_vals,
            )
        elif isinstance(other, GammaTensor):
            return self.gamma * other
        else:
            print("Type is unsupported:" + str(type(other)))
            raise NotImplementedError

    def __truediv__(self, other: Any) -> Union[PhiTensor, GammaTensor]:
        if isinstance(other, PhiTensor):
            if (self.data_subjects != other.data_subjects).all():
                return self.gamma / other.gamma
            else:
                min_min = self.min_vals.data / other.min_vals.data
                min_max = self.min_vals.data / other.max_vals.data
                max_min = self.max_vals.data / other.min_vals.data
                max_max = self.max_vals.data / other.max_vals.data

                _min_vals = np.min([min_min, min_max, max_min, max_max], axis=0)  # type: ignore
                _max_vals = np.max([min_min, min_max, max_min, max_max], axis=0)  # type: ignore

                return PhiTensor(
                    child=self.child / other.child,
                    data_subjects=self.data_subjects,
                    min_vals=lazyrepeatarray(data=_min_vals, shape=self.shape),
                    max_vals=lazyrepeatarray(data=_max_vals, shape=self.shape),
                )
        elif isinstance(other, GammaTensor):
            return self.gamma / other
        elif is_acceptable_simple_type(other):
            return PhiTensor(
                child=self.child / other,
                data_subjects=self.data_subjects,
                min_vals=lazyrepeatarray(
                    data=self.min_vals.data / other, shape=self.min_vals.shape
                ),
                max_vals=lazyrepeatarray(
                    data=self.max_vals.data / other, shape=self.max_vals.shape
                ),
            )
        else:
            raise NotImplementedError(
                f"truediv not supported between PhiTensor & {type(other)}"
            )

    def __rtruediv__(self, other: SupportedChainType) -> Union[PhiTensor, GammaTensor]:

        if is_acceptable_simple_type(other):
            return PhiTensor(
                child=(1 / self.child) * other,
                min_vals=(1 / self.min_vals) * other,
                max_vals=(1 / self.max_vals) * other,
                data_subjects=self.data_subjects,
            )

        elif isinstance(other, GammaTensor):
            return (1 / self.gamma) * other
        else:
            print("Type is unsupported:" + str(type(other)))
            raise NotImplementedError

    def __matmul__(
        self, other: Union[np.ndarray, PhiTensor]
    ) -> Union[PhiTensor, GammaTensor]:
        if not isinstance(other, (np.ndarray, PhiTensor, GammaTensor)):
            raise Exception(
                f"Matrix multiplication not yet implemented for type {type(other)}"
            )
        else:
            # Modify before merge, to know is broadcast is actually necessary
            if False:  # and not is_broadcastable(self.shape, other.shape):
                raise Exception(
                    f"Shapes not broadcastable: {self.shape} and {other.shape}"
                )
            else:
                if isinstance(other, np.ndarray):
                    data = self.child.__matmul__(other)
                    min_vals = self.min_vals.__matmul__(other)
                    max_vals = self.max_vals.__matmul__(other)
                    output_ds = self.data_subjects @ other
                elif isinstance(other, PhiTensor):
                    return self.gamma @ other.gamma
                    # if self.data_subjects != other.data_subjects:
                    #     return self.gamma @ other.gamma
                    # else:
                    #     data = self.child.__matmul__(other.child)
                    #     min_vals = self.min_vals.__matmul__(other.min_vals)
                    #     max_vals = self.max_vals.__matmul__(other.max_vals)
                    #     output_ds = DataSubjectList(
                    #         one_hot_lookup=np.concatenate(
                    #             (
                    #                 self.data_subjects.one_hot_lookup,
                    #                 other.data_subjects.one_hot_lookup,
                    #             )
                    #         ),
                    #         data_subjects_indexed=np.concatenate(
                    #             (np.zeros_like(data), np.ones_like(data))
                    #         ),  # replace with (1, *data.shape) if inc shape
                    #     )

                elif isinstance(other, GammaTensor):
                    return self.gamma @ other
                else:
                    print("Type is unsupported:" + str(type(other)))
                    raise NotImplementedError

                return PhiTensor(
                    child=data,
                    max_vals=max_vals,
                    min_vals=min_vals,
                    data_subjects=output_ds,
                )

    def __rmatmul__(
        self, other: Union[np.ndarray, PhiTensor]
    ) -> Union[PhiTensor, GammaTensor]:
        if not isinstance(other, (np.ndarray, PhiTensor, GammaTensor)):
            raise Exception(
                f"Matrix multiplication not yet implemented for type {type(other)}"
            )
        else:
            # Modify before merge, to know is broadcast is actually necessary
            if False:  # and not is_broadcastable(self.shape, other.shape):
                raise Exception(
                    f"Shapes not broadcastable: {self.shape} and {other.shape}"
                )
            else:
                if isinstance(other, np.ndarray):
                    data = self.child.__rmatmul__(other)
                    min_vals = self.min_vals.__rmatmul__(other)
                    max_vals = self.max_vals.__rmatmul__(other)
                    output_ds = self.data_subjects.__rmatmul__(other)
                elif isinstance(other, PhiTensor):
                    return self.gamma.__rmatmul__(other.gamma)
                    # if self.data_subjects != other.data_subjects:
                    #     # return convert_to_gamma_tensor(self).__matmul__(convert_to_gamma_tensor(other))
                    #     raise NotImplementedError
                    # else:
                    #     data = self.child.__rmatmul__(other.child)
                    #     # _min_vals = np.array(
                    #     #     [self.min_vals.data.__matmul__(other.min_vals.data)]
                    #     # )
                    #     # _max_vals = np.array(
                    #     #     [self.max_vals.data.__matmul__(other.max_vals.data)]
                    #     # )
                    #     # min_vals = self.min_vals.copy()
                    #     # min_vals.data = _min_vals
                    #     # max_vals = self.max_vals.copy()
                    #     # max_vals.data = _max_vals
                    #     min_vals = self.min_vals.__rmatmul__(other.min_vals)
                    #     max_vals = self.max_vals.__rmatmul__(other.max_vals)

                else:
                    print("Type is unsupported:" + str(type(other)))
                    raise NotImplementedError

                return PhiTensor(
                    child=data,
                    max_vals=max_vals,
                    min_vals=min_vals,
                    data_subjects=output_ds,
                )

    def clip(self, a_min: float, a_max: float) -> PhiTensor:
        output_data = np.clip(self.child, a_min, a_max)

        min_v = np.clip(self.min_vals.data, a_min, a_max)
        max_v = np.clip(self.max_vals.data, a_min, a_max)

        min_vals = lazyrepeatarray(data=min_v, shape=output_data.shape)
        max_vals = lazyrepeatarray(data=max_v, shape=output_data.shape)

        return PhiTensor(
            child=output_data,
            data_subjects=self.data_subjects,
            min_vals=min_vals,
            max_vals=max_vals,
        )

    def transpose(self, *args: Any, **kwargs: Any) -> PhiTensor:
        """Transposes self.child, min_vals, and max_vals if these can be transposed, otherwise doesn't change them."""
        data: np.ndarray
        if (
            isinstance(self.child, int)
            or isinstance(self.child, float)
            or isinstance(self.child, bool)
        ):
            # For these data types, the transpose operation is meaningless, so don't change them.
            data = self.child  # type: ignore
            print(
                f"Warning: Tensor data was of type {type(data)}, transpose operation had no effect."
            )
        else:
            data = self.child.transpose(*args)

        # TODO: Should we give warnings for min_vals and max_vals being single floats/integers/booleans too?
        if (
            isinstance(self.min_vals, int)
            or isinstance(self.min_vals, float)
            or isinstance(self.min_vals, bool)
        ):
            # For these data types, the transpose operation is meaningless, so don't change them.
            min_vals = self.min_vals
            # print(f'Warning: Tensor data was of type {type(data)}, transpose operation had no effect.')
        else:
            min_vals = data.min()

        if (
            isinstance(self.max_vals, int)
            or isinstance(self.max_vals, float)
            or isinstance(self.max_vals, bool)
        ):
            # For these data types, the transpose operation is meaningless, so don't change them.
            max_vals = self.max_vals
            # print(f'Warning: Tensor data was of type {type(data)}, transpose operation had no effect.')
        else:
            max_vals = data.max()

        output_ds = self.data_subjects.transpose(*args)

        return PhiTensor(
            child=data,
            data_subjects=output_ds,
            min_vals=min_vals,
            max_vals=max_vals,
        )

    def flatten(self, order: Optional[str] = "C") -> PhiTensor:
        """
        Return a copy of the array collapsed into one dimension.

        Parameters
            order{‘C’, ‘F’, ‘A’, ‘K’}, optional
                ‘C’ means to flatten in row-major (C-style) order.
                ‘F’ means to flatten in column-major (Fortran- style) order.
                ‘A’ means to flatten in column-major order if a is Fortran contiguous in memory,
                        row-major order otherwise.
                ‘K’ means to flatten a in the order the elements occur in memory. The default is ‘C’.
        Returns
            PhiTensor
                A copy of the input array, flattened to one dimension.
        """
        if order not in ["C", "F", "A", "K"]:
            raise NotImplementedError(f"Flatten is not implemented for order={order}")

        output_data = self.child.flatten(order=order)
        return PhiTensor(
            child=output_data,
            data_subjects=self.data_subjects.reshape(output_data.shape),
            min_vals=lazyrepeatarray(data=self.min_vals.data, shape=output_data.shape),
            max_vals=lazyrepeatarray(data=self.max_vals.data, shape=output_data.shape),
        )

    def concatenate(
        self,
        other: Union[np.ndarray, PhiTensor],
        *args: Any,
        **kwargs: Any,
    ) -> Union[PhiTensor, GammaTensor]:

        # if the tensor being added is also private
        if isinstance(other, PhiTensor):
            if self.data_subjects != other.data_subjects:
                return self.gamma + other.gamma

            return PhiTensor(
                child=self.child.concatenate(other.child, *args, **kwargs),
                min_vals=self.min_vals.concatenate(other.min_vals, *args, **kwargs),
                max_vals=self.max_vals.concatenate(other.max_vals, *args, **kwargs),
                data_subjects=self.data_subjects,
            )

        elif is_acceptable_simple_type(other):
            raise NotImplementedError
        else:
            print("Type is unsupported:" + str(type(other)))
            raise NotImplementedError

    def __lt__(self, other: SupportedChainType) -> Union[PhiTensor, GammaTensor]:
        if isinstance(other, PhiTensor):
            if (self.data_subjects == other.data_subjects).all():
                return PhiTensor(
                    child=(self.child < other.child) * 1,
                    data_subjects=self.data_subjects,
                    min_vals=lazyrepeatarray(data=0, shape=self.shape),
                    max_vals=lazyrepeatarray(data=1, shape=self.shape),
                )
            else:
                return self.gamma.__lt__(other.gamma)
        elif isinstance(other, GammaTensor):
            return self.gamma.__lt__(other)

        # if the tensor being compared is a public tensor / int / float / etc.
        elif is_acceptable_simple_type(other):

            data = self.child < other
            min_vals = self.min_vals * 0
            max_vals = (self.max_vals * 0) + 1
            data_subjects = self.data_subjects

            return PhiTensor(
                child=data,
                data_subjects=data_subjects,
                min_vals=min_vals,
                max_vals=max_vals,
            )

        else:
            raise NotImplementedError

    def __le__(self, other: SupportedChainType) -> Union[PhiTensor, GammaTensor]:

        # if the tensor being compared is also private
        if isinstance(other, PhiTensor):
            if (self.data_subjects == other.data_subjects).all():
                return PhiTensor(
                    child=(self.child <= other.child) * 1,
                    data_subjects=self.data_subjects,
                    min_vals=lazyrepeatarray(data=0, shape=self.shape),
                    max_vals=lazyrepeatarray(data=1, shape=self.shape),
                )
            else:
                return self.gamma.__le__(other.gamma)
        elif isinstance(other, GammaTensor):
            return self.gamma.__le__(other)

        # if the tensor being compared is a public tensor / int / float / etc.
        elif is_acceptable_simple_type(other):

            data = self.child <= other
            min_vals = self.min_vals * 0
            max_vals = (self.max_vals * 0) + 1
            data_subjects = self.data_subjects

            return PhiTensor(
                child=data,
                data_subjects=data_subjects,
                min_vals=min_vals,
                max_vals=max_vals,
            )

        else:
            raise NotImplementedError

    def __gt__(self, other: SupportedChainType) -> Union[PhiTensor, GammaTensor]:

        # if the tensor being compared is also private
        if isinstance(other, PhiTensor):
            if (self.data_subjects == other.data_subjects).all():
                return PhiTensor(
                    child=(self.child > other.child) * 1,
                    data_subjects=self.data_subjects,
                    min_vals=lazyrepeatarray(data=0, shape=self.shape),
                    max_vals=lazyrepeatarray(data=1, shape=self.shape),
                )
            else:
                return self.gamma.__gt__(other.gamma)
        elif isinstance(other, GammaTensor):
            return self.gamma.__gt__(other)

        # if the tensor being compared is a public tensor / int / float / etc.
        elif is_acceptable_simple_type(other):

            data = self.child > other
            min_vals = self.min_vals * 0
            max_vals = (self.max_vals * 0) + 1
            data_subjects = self.data_subjects

            return PhiTensor(
                child=data,
                data_subjects=data_subjects,
                min_vals=min_vals,
                max_vals=max_vals,
            )
        else:
            raise NotImplementedError  # type: ignore

    def __ge__(self, other: SupportedChainType) -> Union[PhiTensor, GammaTensor]:

        # if the tensor being compared is also private
        if isinstance(other, PhiTensor):
            if (self.data_subjects == other.data_subjects).all():
                return PhiTensor(
                    child=(self.child >= other.child) * 1,
                    data_subjects=self.data_subjects,
                    min_vals=lazyrepeatarray(data=0, shape=self.shape),
                    max_vals=lazyrepeatarray(data=1, shape=self.shape),
                )
            else:
                return self.gamma.__ge__(other.gamma)
        elif isinstance(other, GammaTensor):
            return self.gamma.__ge__(other)

        # if the tensor being compared is a public tensor / int / float / etc.
        elif is_acceptable_simple_type(other):

            data = self.child >= other
            min_vals = self.min_vals * 0
            max_vals = (self.max_vals * 0) + 1
            data_subjects = self.data_subjects

            return PhiTensor(
                child=data,
                data_subjects=data_subjects,
                min_vals=min_vals,
                max_vals=max_vals,
            )

        else:
            return NotImplementedError  # type: ignore

    # Re enable after testing
    def dot(
        self, other: Union[PhiTensor, GammaTensor, np.ndarray]
    ) -> Union[PhiTensor, GammaTensor]:
        if isinstance(other, np.ndarray):
            return PhiTensor(
                child=np.dot(self.child, other),
                min_vals=np.dot(self.min_vals, other),
                max_vals=np.dot(self.max_vals, other),
                data_subjects=np.dot(self.data_subjects, other),
            )
        elif isinstance(other, PhiTensor):
            return self.gamma.dot(other.gamma)
            # if self.data_subjects.one_hot_lookup == other.data_subjects.one_hot_lookup:
            #     return PhiTensor(
            #         child=np.dot(self.child, other.child),
            #         min_vals=np.dot(self.min_vals, other.min_vals),
            #         max_vals=np.dot(self.max_vals, other.max_vals),
            #         data_subjects=self.data_subjects,
            #     )
            # else:
            #     return self.gamma.dot(other.gamma)
        elif isinstance(other, GammaTensor):
            return self.gamma.dot(other)
        else:
            raise NotImplementedError

    def sum(
        self,
        axis: Optional[Union[int, Tuple[int, ...]]] = None,
        keepdims: Optional[bool] = False,
        initial: Optional[float] = None,
        where: Optional[ArrayLike] = None,
    ) -> PhiTensor:
        """
        Sum of array elements over a given axis.

        Parameters
            axis: None or int or tuple of ints, optional
                Axis or axes along which a sum is performed.
                The default, axis=None, will sum all of the elements of the input array.
                If axis is negative it counts from the last to the first axis.
                If axis is a tuple of ints, a sum is performed on all of the axes specified in the tuple instead of a
                single axis or all the axes as before.
            keepdims: bool, optional
                If this is set to True, the axes which are reduced are left in the result as dimensions with size one.
                With this option, the result will broadcast correctly against the input array.
                If the default value is passed, then keepdims will not be passed through to the sum method of
                sub-classes of ndarray, however any non-default value will be. If the sub-class’ method does not
                implement keepdims any exceptions will be raised.
            initial: scalar, optional
                Starting value for the sum. See reduce for details.
            where: array_like of bool, optional
                Elements to include in the sum. See reduce for details.
        """
        if where is None:
            result = np.array(self.child.sum(axis=axis, keepdims=keepdims))
            output_ds = self.data_subjects.sum(axis=axis, keepdims=keepdims)
            num = np.ones_like(self.child).sum(axis=axis, keepdims=keepdims)
        else:
            result = self.child.sum(axis=axis, keepdims=keepdims, where=where)
            output_ds = self.data_subjects.sum(
                axis=axis, keepdims=keepdims, initial=initial, where=where
            )
            num = np.ones_like(self.child).sum(
                axis=axis, keepdims=keepdims, initial=initial, where=where
            )

        return PhiTensor(
            child=result,
            data_subjects=np.array(output_ds),
            min_vals=lazyrepeatarray(data=self.min_vals.data * num, shape=result.shape),
            max_vals=lazyrepeatarray(data=self.max_vals.data * num, shape=result.shape),
        )

    def __pow__(
        self, power: Union[float, int], modulo: Optional[int] = None
    ) -> PhiTensor:
        if modulo is None:
            if self.min_vals.data <= 0 <= self.max_vals.data:
                # If data is in range [-5, 5], it's possible the minimum is 0 and not (-5)^2
                minv = min(0, (self.min_vals.data**power).min())
            else:
                minv = self.min_vals.data**power

            return PhiTensor(
                child=self.child**power,
                data_subjects=self.data_subjects,
                min_vals=lazyrepeatarray(data=minv, shape=self.shape),
                max_vals=lazyrepeatarray(
                    data=self.max_vals.data**power, shape=self.shape
                ),
            )
        else:
            # This may be unnecessary- modulo is NotImplemented in ndarray.pow
            if self.min_vals.data <= 0 <= self.max_vals.data:
                # If data is in range [-5, 5], it's possible the minimum is 0 and not (-5)^2
                minv = min(0, (self.min_vals.data**power).min() % modulo)
            else:
                minv = (self.min_vals.data**power) % modulo
            return PhiTensor(
                child=self.child**power % modulo,
                data_subjects=self.data_subjects,
                min_vals=lazyrepeatarray(data=minv, shape=self.shape),
                max_vals=lazyrepeatarray(
                    data=(self.max_vals.data**power) % modulo, shape=self.shape
                ),
            )

    def expand_dims(self, axis: int) -> PhiTensor:
        result = np.expand_dims(self.child, axis=axis)
        minv = self.min_vals.copy()
        minv.shape = result.shape
        maxv = self.max_vals.copy()
        maxv.shape = result.shape

        return PhiTensor(
            child=result,
            min_vals=minv,
            max_vals=maxv,
            data_subjects=np.expand_dims(self.data_subjects, axis=axis),
        )

    def ones_like(
        self,
        *args: Any,
        **kwargs: Any,
    ) -> Union[PhiTensor, GammaTensor]:
        # TODO: Add support for axes arguments later
        min_vals = self.min_vals.ones_like(*args, **kwargs)
        max_vals = self.max_vals.ones_like(*args, **kwargs)

        child = (
            np.ones_like(self.child, *args, **kwargs)
            if isinstance(self.child, np.ndarray)
            else self.child.ones_like(*args, **kwargs)
        )

        return PhiTensor(
            child=child,
            min_vals=min_vals,
            max_vals=max_vals,
            data_subjects=self.data_subjects,
        )

    def __neg__(self) -> PhiTensor:

        return PhiTensor(
            child=self.child * -1,
            min_vals=self.max_vals * -1,
            max_vals=self.min_vals * -1,
            data_subjects=self.data_subjects,
        )

    def __pos__(self) -> PhiTensor:
        return PhiTensor(
            child=self.child,
            min_vals=self.min_vals,
            max_vals=self.max_vals,
            data_subjects=self.data_subjects,
        )

    def exp(self) -> PhiTensor:
        # relative
        from ...smpc.approximations import exp

        def exp_reduction(val: np.ndarray) -> np.ndarray:
            pos_index = val >= 0
            neg_index = val < 0
            exp = np.exp((pos_index * val * -1) + (neg_index * val))
            pos_values = (pos_index) * exp
            neg_values = (neg_index) * exp * -1
            return pos_values + neg_values

        min_vals = self.min_vals.copy()
        min_vals.data = np.array(exp_reduction(min_vals.data))
        max_vals = self.max_vals.copy()
        max_vals.data = np.array(exp_reduction(max_vals.data))

        return PhiTensor(
            child=exp(self.child),  # type: ignore
            min_vals=min_vals,
            max_vals=max_vals,
            data_subjects=self.data_subjects,
        )

    def softmax(self) -> PhiTensor:
        # relative
        from ...smpc.approximations import exp
        from ...smpc.approximations import reciprocal

        def softmax(val: np.ndarray) -> np.ndarray:
            logits = val - val.max()
            numerator = np.exp(logits)
            inv = 1 / numerator.sum()
            return numerator * inv

        min_vals = self.min_vals.copy()
        min_vals.data = np.array(softmax(min_vals.data))
        max_vals = self.max_vals.copy()
        max_vals.data = np.array(softmax(max_vals.data))
        fpt = self.child.copy()
        if not isinstance(fpt.child, np.ndarray):
            raise ValueError("Softmax currently works only for numpy child")

        fpt.child = fpt.child - fpt.child.max()
        numerator = exp(fpt)
        inv = reciprocal(numerator.sum())  # type: ignore

        return PhiTensor(
            child=numerator * inv,  # type: ignore
            min_vals=min_vals,
            max_vals=max_vals,
            data_subjects=self.data_subjects,
        )

    def reciprocal(self) -> PhiTensor:
        # relative
        from ...smpc.approximations import reciprocal

        min_vals = self.min_vals.copy()
        min_vals.data = np.array(1 / min_vals.data)
        max_vals = self.max_vals.copy()
        max_vals.data = np.array(1 / max_vals.data)

        return PhiTensor(
            child=reciprocal(self.child),
            min_vals=min_vals,
            max_vals=max_vals,
            data_subjects=self.data_subjects,
        )

    def one_hot(self) -> PhiTensor:
        one_hot_child = self.child.one_hot()

        return PhiTensor(
            child=one_hot_child,
            min_vals=self.min_vals,
            max_vals=self.max_vals,
            data_subjects=self.data_subjects,
        )

    def resize(self, new_shape: Union[int, Tuple[int, ...]]) -> PhiTensor:
        out_child = np.resize(self.child.data, new_shape)
        return PhiTensor(
            child=out_child,
            min_vals=lazyrepeatarray(data=self.min_vals.data, shape=out_child.shape),
            max_vals=lazyrepeatarray(data=self.max_vals.data, shape=out_child.shape),
            data_subjects=np.resize(self.data_subjects, new_shape),
        )

    def compress(self, condition: List[bool], axis: Optional[int] = None) -> PhiTensor:
        out_child = self.child.compress(condition, axis)
        return PhiTensor(
            child=out_child,
            min_vals=lazyrepeatarray(data=self.min_vals.data, shape=out_child.shape),
            max_vals=lazyrepeatarray(data=self.max_vals.data, shape=out_child.shape),
            data_subjects=self.data_subjects.compress(condition, axis),
        )

    def squeeze(self, axis: Optional[Union[int, Tuple[int, ...]]] = None) -> PhiTensor:
        out_child = self.child.squeeze(axis)
        return PhiTensor(
            child=out_child,
            min_vals=lazyrepeatarray(data=self.min_vals.data, shape=out_child.shape),
            max_vals=lazyrepeatarray(data=self.max_vals.data, shape=out_child.shape),
            data_subjects=np.squeeze(self.data_subjects, axis),
        )

    def repeat(
        self, repeats: Union[int, Tuple[int, ...]], axis: Optional[int] = None
    ) -> PhiTensor:
        """
        Repeat elements of an array.

        Parameters
            repeats: int or array of ints

                The number of repetitions for each element. repeats is broadcasted to fit the shape of the given axis.
            axis: int, optional

                The axis along which to repeat values.
                By default, use the flattened input array, and return a flat output array.

        Returns

            repeated_array: PhiTensor

                Output array which has the same shape as a, except along the given axis.

        """

        result = self.child.repeat(repeats, axis)
        if isinstance(self.min_vals, lazyrepeatarray):
            minv = lazyrepeatarray(data=self.min_vals.data.min(), shape=result.shape)
            maxv = lazyrepeatarray(data=self.max_vals.data.max(), shape=result.shape)
        else:
            minv = self.min_vals
            maxv = self.max_vals

        return PhiTensor(
            child=result,
            data_subjects=self.data_subjects.repeat(repeats, axis),
            min_vals=minv,
            max_vals=maxv,
        )

    def choose(
        self,
        choices: Sequence[Union[PassthroughTensor, np.ndarray]],
        out: Optional[np.ndarray] = None,
        mode: Optional[str] = "raise",
    ) -> PhiTensor:
        """
        Construct an array from an index array and a list of arrays to choose from.

        First of all, if confused or uncertain, definitely look at the Examples - in its full generality,
        this function is less simple than it might seem from the following code description
        (below ndi = numpy.lib.index_tricks):

        np.choose(a,c) == np.array([c[a[I]][I] for I in ndi.ndindex(a.shape)]).

        But this omits some subtleties. Here is a fully general summary:

        Given an “index” array (a) of integers and a sequence of n arrays (choices), a and each choice array are first
        broadcast, as necessary, to arrays of a common shape; calling these Ba and Bchoices[i], i = 0,…,n-1 we have that
         necessarily, Ba.shape == Bchoices[i].shape for each i. Then, a new array with shape Ba.shape is created
         as follows:

            if mode='raise' (the default), then, first of all, each element of a (and thus Ba) must be in the range
            [0, n-1]; now, suppose that i (in that range) is the value at the (j0, j1, ..., jm) position in Ba -
            then the value at the same position in the new array is the value in Bchoices[i] at that same position;

            if mode='wrap', values in a (and thus Ba) may be any (signed) integer; modular arithmetic is used to map
            integers outside the range [0, n-1] back into that range; and then the new array is constructed as above;

            if mode='clip', values in a (and thus Ba) may be any (signed) integer; negative integers are mapped to 0;
            values greater than n-1 are mapped to n-1; and then the new array is constructed as above.

        Parameters

            choices: sequence of arrays

                Choice arrays. a and all of the choices must be broadcastable to the same shape. If choices is itself an
                 array (not recommended), then its outermost dimension (i.e., the one corresponding to choices.shape[0])
                  is taken as defining the “sequence”.

            out: array, optional

                If provided, the result will be inserted into this array. It should be of the appropriate shape and
                dtype. Note that out is always buffered if mode='raise'; use other modes for better performance.

            mode{‘raise’ (default), ‘wrap’, ‘clip’}, optional

                Specifies how indices outside [0, n-1] will be treated:

                        ‘raise’ : an exception is raised

                        ‘wrap’ : value becomes value mod n

                        ‘clip’ : values < 0 are mapped to 0, values > n-1 are mapped to n-1

        Returns
            merged_array: PhiTensor
                The merged result.

        Raises
            ValueError: shape mismatch
                If a and each choice array are not all broadcastable to the same shape.

        """
        result = self.child.choose(choices, mode=mode)
        if isinstance(self.min_vals, lazyrepeatarray):
            minv = lazyrepeatarray(data=self.min_vals.data.min(), shape=result.shape)
            maxv = lazyrepeatarray(data=self.max_vals.data.max(), shape=result.shape)
        else:
            minv, maxv = self.min_vals, self.max_vals

        return PhiTensor(
            child=result,
            data_subjects=self.data_subjects.take(choices),
            min_vals=minv,
            max_vals=maxv,
        )

    def cumsum(
        self,
        axis: Optional[int] = None,
    ) -> PhiTensor:
        """
        Return the cumulative sum of the elements along a given axis.

        Parameters
            axis: int, optional
                Axis along which the cumulative sum is computed. The default (None) is to compute the cumsum over the
                flattened array.
        Returns
            cumsum_along_axis: PhiTensor
                A new array holding the result is returned. The result has the same size as input, and the same shape as
                 a if axis is not None or a is 1-d.
        """
        result = self.child.cumsum(axis=axis)
        num = np.ones_like(self.child).cumsum(axis=axis)
        return PhiTensor(
            child=result,
            data_subjects=self.data_subjects.cumsum(axis=axis),
            min_vals=lazyrepeatarray(
                data=(self.min_vals.data * num).min(), shape=result.shape
            ),
            max_vals=lazyrepeatarray(
                data=(self.max_vals.data * num).max(), shape=result.shape
            ),
        )

    def cumprod(
        self,
        axis: Optional[int] = None,
    ) -> PhiTensor:
        """
        Return the cumulative product of the elements along a given axis.

        Parameters
            axis: int, optional
                Axis along which the cumulative product is computed. The default (None) is to compute the cumprod over
                the flattened array.
        Returns
            cumprod_along_axis: PhiTensor
                A new array holding the result is returned. The result has the same size as input, and the same shape as
                 a if axis is not None or a is 1-d.
        """
        result = self.child.cumprod(axis=axis)
        num = np.ones_like(self.child).cumsum(axis=axis)
        if abs(self.max_vals.data) >= (self.min_vals.data):
            highest = abs(self.max_vals.data)
        else:
            highest = abs(self.min_vals.data)

        return PhiTensor(
            child=result,
            data_subjects=self.data_subjects.cumprod(axis=axis),
            min_vals=lazyrepeatarray(
                data=-((highest**num).max()), shape=result.shape
            ),
            max_vals=lazyrepeatarray(data=(highest**num).max(), shape=result.shape),
        )

    def prod(self, axis: Optional[Union[int, Tuple[int, ...]]] = None) -> PhiTensor:
        """
        Return the product of array elements over a given axis.

        Parameters
            axis: None or int or tuple of ints, optional
                Axis or axes along which a product is performed.
                The default, axis=None, will calculate the product of all the elements in the input array.
                If axis is negative it counts from the last to the first axis.

                If axis is a tuple of ints, a product is performed on all of the axes specified in the tuple instead of
                a single axis or all the axes as before.

            keepdims: bool, optional
                If this is set to True, the axes which are reduced are left in the result as dimensions with size one.
                With this option, the result will broadcast correctly against the input array.
                If the default value is passed, then keepdims will not be passed through to the prod method of
                sub-classes of ndarray, however any non-default value will be. If the sub-class’ method does not
                implement keepdims any exceptions will be raised.

            initial: scalar, optional
                The starting value for this product. See reduce for details.

            where: array_like of bool, optional
                Elements to include in the product. See reduce for details.
        """
        result = self.child.prod(axis=axis)
        return PhiTensor(
            child=result,
            data_subjects=self.data_subjects.prod(axis),
            min_vals=lazyrepeatarray(
                data=self.min_vals.data ** (self.child.size / result.size),
                shape=result.shape,
            ),
            max_vals=lazyrepeatarray(
                data=self.max_vals.data ** (self.child.size / result.size),
                shape=result.shape,
            ),
        )

    def __floordiv__(self, other: Any) -> Union[PhiTensor, GammaTensor]:
        """
        return self // value.
        """
        if isinstance(other, PhiTensor):
            if (self.data_subjects != other.data_subjects).all():
                return self.gamma // other.gamma
            else:
                min_min = self.min_vals.data // other.min_vals.data
                min_max = self.min_vals.data // other.max_vals.data
                max_min = self.max_vals.data // other.min_vals.data
                max_max = self.max_vals.data // other.max_vals.data

                _min_vals = np.min([min_min, min_max, max_min, max_max], axis=0)  # type: ignore
                _max_vals = np.max([min_min, min_max, max_min, max_max], axis=0)  # type: ignore

                return PhiTensor(
                    child=self.child // other.child,
                    data_subjects=self.data_subjects,
                    min_vals=lazyrepeatarray(data=_min_vals, shape=self.shape),
                    max_vals=lazyrepeatarray(data=_max_vals, shape=self.shape),
                )
        elif isinstance(other, GammaTensor):
            return self.gamma // other
        elif is_acceptable_simple_type(other):
            return PhiTensor(
                child=self.child // other,
                data_subjects=self.data_subjects,
                min_vals=lazyrepeatarray(
                    data=self.min_vals.data // other, shape=self.min_vals.shape
                ),
                max_vals=lazyrepeatarray(
                    data=self.max_vals.data // other, shape=self.max_vals.shape
                ),
            )
        else:
            raise NotImplementedError(
                f"floordiv not supported between PhiTensor & {type(other)}"
            )

    def trace(self, offset: int = 0, axis1: int = 0, axis2: int = 1) -> PhiTensor:
        """
        Return the sum along diagonals of the array.

        If a is 2-D, the sum along its diagonal with the given offset is returned, i.e., the sum of elements
        a[i,i+offset] for all i.

        If a has more than two dimensions, then the axes specified by axis1 and axis2 are used to determine the 2-D
        sub-arrays whose traces are returned. The shape of the resulting array is the same as that of a with axis1 and
        axis2 removed.

        Parameters

            offset: int, optional
                Offset of the diagonal from the main diagonal. Can be both positive and negative. Defaults to 0.

            axis1, axis2: int, optional
                Axes to be used as the first and second axis of the 2-D sub-arrays from which the diagonals should be
                taken. Defaults are the first two axes of a.

        Returns

            sum_along_diagonals: PhiTensor
                If a is 2-D, the sum along the diagonal is returned.
                If a has larger dimensions, then an array of sums along diagonals is returned.
        """
        result = self.child.trace(offset, axis1, axis2)

        # This is potentially expensive
        num = np.ones_like(self.child).trace(offset, axis1, axis2)
        return PhiTensor(
            child=result,
            data_subjects=self.data_subjects.trace(offset, axis1, axis2),
            min_vals=lazyrepeatarray(data=self.min_vals.data * num, shape=result.shape),
            max_vals=lazyrepeatarray(data=self.max_vals.data * num, shape=result.shape),
        )

    def _object2bytes(self) -> bytes:
        schema = get_capnp_schema(schema_file="phi_tensor.capnp")

        pt_struct: CapnpModule = schema.PT  # type: ignore
        pt_msg = pt_struct.new_message()
        # this is how we dispatch correct deserialization of bytes
        pt_msg.magicHeader = serde_magic_header(type(self))

        if isinstance(self.child, np.ndarray) or np.isscalar(self.child):
            chunk_bytes(capnp_serialize(np.array(self.child), to_bytes=True), "child", pt_msg)  # type: ignore
            pt_msg.isNumpy = True
        else:
            chunk_bytes(serialize(self.child, to_bytes=True), "child", pt_msg)  # type: ignore
            pt_msg.isNumpy = False

        pt_msg.minVals = serialize(self.min_vals, to_bytes=True)
        pt_msg.maxVals = serialize(self.max_vals, to_bytes=True)
        chunk_bytes(
            capnp_serialize(dslarraytonumpyutf8(self.data_subjects), to_bytes=True),
            "dataSubjects",
            pt_msg,
        )
        # to pack or not to pack?
        # to_bytes = pt_msg.to_bytes()

        return pt_msg.to_bytes_packed()

    @staticmethod
    def _bytes2object(buf: bytes) -> PhiTensor:
        schema = get_capnp_schema(schema_file="phi_tensor.capnp")
        pt_struct: CapnpModule = schema.PT  # type: ignore
        # https://stackoverflow.com/questions/48458839/capnproto-maximum-filesize
        MAX_TRAVERSAL_LIMIT = 2**64 - 1
        # to pack or not to pack?
        # pt_msg = pt_struct.from_bytes(buf, traversal_limit_in_words=2 ** 64 - 1)
        pt_msg = pt_struct.from_bytes_packed(
            buf, traversal_limit_in_words=MAX_TRAVERSAL_LIMIT
        )

        if pt_msg.isNumpy:
            child = capnp_deserialize(combine_bytes(pt_msg.child), from_bytes=True)
        else:
            child = deserialize(combine_bytes(pt_msg.child), from_bytes=True)

        min_vals = deserialize(pt_msg.minVals, from_bytes=True)
        max_vals = deserialize(pt_msg.maxVals, from_bytes=True)
        data_subjects = numpyutf8todslarray(
            capnp_deserialize(combine_bytes(pt_msg.dataSubjects), from_bytes=True)
        )

        return PhiTensor(
            child=child,
            min_vals=min_vals,
            max_vals=max_vals,
            data_subjects=data_subjects,
        )<|MERGE_RESOLUTION|>--- conflicted
+++ resolved
@@ -660,7 +660,6 @@
         """
         return self._apply_self_tensor_op("repeat", *args, **kwargs)
 
-<<<<<<< HEAD
     def var(self, *args: Any, **kwargs: Any) -> TensorWrappedPhiTensorPointer:
         """
         Compute the variance along the specified axis of the array elements, a measure of the spread of a distribution.
@@ -726,7 +725,7 @@
         result.public_shape = data_subjects.shape
         result.public_dtype = self.public_dtype
         return result
-=======
+
     def cumsum(self, *args: Any, **kwargs: Any) -> TensorWrappedPhiTensorPointer:
         """
         Return the cumulative sum of the elements along a given axis.
@@ -799,7 +798,6 @@
                 The bases in the tensor raised to the exponents in x2. This is a scalar if both self and x2 are scalars.
         """
         return self._apply_self_tensor_op("__pow__", *args, **kwargs)
->>>>>>> ef56a2f6
 
     def std(self, *args: Any, **kwargs: Any) -> TensorWrappedPhiTensorPointer:
         """
