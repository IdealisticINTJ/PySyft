# future
from __future__ import annotations

# stdlib
import textwrap
from typing import Any
from typing import List
from typing import Optional
from typing import Type
import uuid

# third party
from nacl.signing import VerifyKey
import numpy as np
from numpy.typing import ArrayLike

# relative
from ..adp.data_subject_list import DataSubjectList
from ..adp.entity import Entity
from ..adp.vm_private_scalar_manager import VirtualMachinePrivateScalarManager
from .lazy_repeat_array import lazyrepeatarray
from .manager import TensorChainManager
from .passthrough import PassthroughTensor  # type: ignore
from .passthrough import is_acceptable_simple_type  # type: ignore

_SingleEntityPhiTensorRef = None


def _SingleEntityPhiTensor() -> Type[PassthroughTensor]:
    global _SingleEntityPhiTensorRef
    if _SingleEntityPhiTensorRef is None:
        # relative
        from .autodp.single_entity_phi import SingleEntityPhiTensor

        _SingleEntityPhiTensorRef = SingleEntityPhiTensor
    return _SingleEntityPhiTensorRef


_RowEntityPhiTensorRef = None


def _RowEntityPhiTensor() -> Type[PassthroughTensor]:
    global _RowEntityPhiTensorRef
    if _RowEntityPhiTensorRef is None:
        # relative
        from .autodp.row_entity_phi import RowEntityPhiTensor

        _RowEntityPhiTensorRef = RowEntityPhiTensor
    return _RowEntityPhiTensorRef


_NDimEntityPhiTensorRef = None


def _NDimEntityPhiTensor() -> Type[PassthroughTensor]:
    global _NDimEntityPhiTensorRef
    if _NDimEntityPhiTensorRef is None:
        # relative
        from .autodp.ndim_entity_phi import NDimEntityPhiTensor

        _NDimEntityPhiTensorRef = NDimEntityPhiTensor
    return _NDimEntityPhiTensorRef


_AutogradTensorRef = None


def _AutogradTensor() -> Type[PassthroughTensor]:
    global _AutogradTensorRef
    if _AutogradTensorRef is None:
        # relative
        from .autograd.tensor import AutogradTensor

        _AutogradTensorRef = AutogradTensor
    return _AutogradTensorRef


class AutogradTensorAncestor(TensorChainManager):
    """Inherited by any class which might have or like to have AutogradTensor in its chain
    of .child objects"""

    @property
    def grad(self):  # type: ignore
        child_gradient = self.child.grad
        if child_gradient is None:
            return None
        return self.__class__(child_gradient)

    @property
    def requires_grad(self) -> bool:
        return self.child.requires_grad

    def backward(self, grad=None):  # type: ignore

        AutogradTensor = _AutogradTensor()

        # TODO: @Madhava question, if autograd(requires_grad=True) is not set
        # we still end up in here from AutogradTensorAncestor but child.backward
        # has no backprop_id
        if isinstance(self.child, AutogradTensorAncestor) or isinstance(
            self.child, AutogradTensor
        ):

            if grad is not None and not is_acceptable_simple_type(grad):
                grad = grad.child

            return self.child.backward(grad, backprop_id=uuid.uuid4())  # type: ignore
        else:
            raise Exception(
                "No AutogradTensor found in chain, but backward() method called."
            )

    def autograd(self, requires_grad: bool = True) -> AutogradTensorAncestor:
        AutogradTensor = _AutogradTensor()

        self.push_abstraction_top(AutogradTensor, requires_grad=requires_grad)  # type: ignore

        return self


def entity_creation_wizard(data: Any) -> List[Any]:

    w = textwrap.TextWrapper(initial_indent="\t", subsequent_indent="\t")

    welcome_msg = "Welcome to the Data Subject Annotation Wizard!!!"

    description1 = """You've arrived here because you called Tensor.private() without passing in any entities!
Since the purpose of .private() is to add metadata for the support of automatic differential
privacy budgeting, you need to describe which parts of your Tensor correspond to which
real-world data subjects (entities) whose privacy you want to protect. This is the only
way the system knows, for example, that it costs twice as much privacy budget when twice
as much of your data (say, 2 rows instead of 1 row) refer to the same entity."""

    description2 = """Entities can be people (such as a medical patient), places (such as a family's address), or
even organizations (such as a business, state, or country). If you're not sure what kind of entity
to include, just ask yourself the question, "who am I trying to protect the privacy of?". If it's
an organization, make one entity per organization. If it's people, make one entity per person.
If it's a group of people who are somehow similar/linked to each other (such as a family),
make each entity a different group. For more information on differential privacy, see OpenMined's
course on the subject: https://courses.openmined.org/"""

    description3 = """Since you didn't pass in entities into .private() (or you did so incorrectly), this wizard is
going to guide you through the process of annotating your data with entities."""

    description4 = """In this wizard, we're going to ask you for *unique identifiers* which refer to the entities
in your data. While the unique identifiers need not be personal data (they can be random strings of letters and numbers
if you like). It is ESSENTIAL that you use the same identifier when referring to the same entity in the
data that you never accidentally refer to two entities by the same identifier. Additionally, if you plan
to do any kind of data JOIN with another dataset, it is ESSENTIAL that you are using the same unique
identifiers for entities as the data you're joining with. Since these unique identifiers may be personal
information, PySyft might not be able to detect if two tensors are using different identifiers for the
same person."""

    description5 = """So, in this tutorial we're going to be asking you to specify Unique Identifiers (UIDs) for each entity
in your data. This could be an email, street address, or any other string that identifies someone
uniquely in your data and in the data you intend to use with your data (if any)."""

    print("\t" + "=" * 69)
    print(w.fill(welcome_msg))
    print("\t" + "=" * 69)
    print()
    print(w.fill(description1))
    print()
    print(w.fill(description2))
    print()
    print(w.fill(description3))
    print()
    print(w.fill(description4))
    print()
    print(w.fill(description5))
    print()

    print("\tDo you understand, and are you ready to proceed? (yes/no)")
    print()
    consent = str(input("\t"))
    print()

    if consent == "no":
        raise Exception("User cancelled entity creation wizard!")

    print("\tExcellent! Let's begin!")
    # print("\tYou passed in a tensor with the shape:" + str(data.shape))
    print()

    print("\t" + "-" * 69)
    print()

    print(w.fill("Question 1: Is this entire tensor referring to the same entity?"))
    print()
    print(w.fill("Examples:"))
    print("\t - a single medical scan of one patient")
    print("\t - a single spreadsheet of proprietary statistics about a business")
    print("\t - a tensor of facts about a country")
    print()
    print(
        w.fill(
            """(if the tensor is about one entity, but it also contains multiple other entities within,
such as a tensor about all the customers of one business, ask yourself, are you trying to
protect the people or the business)"""
        )
    )
    print()
    print(
        w.fill(
            "If yes, write the UID of the entity this data is about, otherwise write 'no' "
            " because this data is about more than one entity."
        )
    )
    print()
    single_uid = input("\t")
    print()
    if single_uid != "no":
        print("\t" + "-" * 69)
        print()
        print(
            w.fill(
                "Excellent! Your data will be annotated as referring to:"
                + str(single_uid)
            )
        )
        print()
        print(
            w.fill(
                "Congratulations! You're all done with the Data Subject Annotation Wizard!!!"
                "In the future, you can accomplish this without the wizard by running:"
            )
        )
        print()
        print(w.fill("\t.private(entities='" + str(single_uid) + "')"))
        print()
        print("\t" + "=" * 69)
        return [single_uid]

    print("\t" + "-" * 69)
    print()
    print(
        w.fill(
            "Question 2: Does each row correspond to an entity, perhaps with occasional repeats (yes/no)?"
        )
    )
    print()
    answer = str(input("\t"))
    print()
    print("\t" + "-" * 69)
    print()
    if answer == "yes":
        print(
            w.fill(
                "Question 3: Excellent! Well, since your dataset has "
                + str(data.shape[0])
                + " rows, "
                + "would you like to hand enter an entity for each one (yes) or if there are too "
                + "many for you to hand-enter, we'll print some example code for you to run (no)."
            )
        )

        print()

        answer = str(input("\t"))

        if answer == "yes":

            print()

            entities = list()
            for i in range(len(data)):
                print("\t\t" + "-" * 61)
                print()
                print(w.fill("\tData Row " + str(i) + ":" + str(data[i])))
                ent = input("\t\t What entity is this row about:")
                entities.append(ent)
                print()
            print("\t\t" + "-" * 61)
            print()
            print(
                w.fill(
                    "All done! Next time if you want to skip the wizard, call .private() like this:"
                )
            )
            print()
            print(
                w.fill(
                    ".private(entities=['"
                    + entities[0]
                    + "', '"
                    + entities[1]
                    + "', '"
                    + entities[-1]
                    + "'])"
                )
            )
            print()
            print(
                w.fill(
                    " where you pass in entities as a list of strings, one per row. As long as you"
                    " pass in the same number of entities as there are rows in your tensor, it will"
                    " automatically detect you have and assume you mean one entity per row."
                )
            )
            return entities

        elif answer == "no":

            print()

            print(
                w.fill(
                    "Excellent. Well, in that case you'll need to re-run .private() but pass in"
                    " a list of strings where each string is a unique identifier for an entity, and where"
                    " the length of the list is equal to the number of rows in your tensor. Like so:"
                )
            )

            print()
            print(w.fill(".private(entities=['bob', 'alice', 'john'])"))
            print()
            print(
                " Now just to make sure I don't corrupt your tensor - I'm going to throw an exception."
            )
            print()
            raise Exception(
                "Wizard aborted. Please run .private(entities=<your entities>)"
                " again with your list of entity unique identifiers (strings),"
                "one per row of your tensor."
            )
    elif answer == "no":

        print(w.fill("Question 3: Is your data one entity for every column (yes/no)?"))

        print()

        answer = str(input("\t"))

        print()

        if answer == "yes":
            print(
                w.fill(
                    "We don't yet support this form of injestion. Please transpose your data"
                    " into one entity per row and re-run the wizard. Aborting:)"
                )
            )

            raise Exception("Wizard aborted.")

        elif answer == "no":

            print(
                w.fill(
                    "It sounds like your tensor is a random assortment of entities (and perhaps empty/non-entities). "
                    "If you have empty values, just create random entities for them for now. If you have various "
                    "entities scattered throughout your tensor (not organized by row), then you'll need to pass "
                    "in a np.ndarray of strings which is identically shaped to your data in entities like so:"
                )
            )

            print()
            print("\t\ttensor = sy.Tensor(np.ones((2,2)).astype(np.int32))")
            print()
            print("\t\tentities = np.array([['bob', 'alice'],['charlie', 'danielle']])")
            print()
            print("\t\ttensor.private(min_val=0, max_val=1, entities=entities))")
            print()
            print(
                "Aborting wizard now so that you rcan re-run .private with the right parameters."
            )
            print()
            raise Exception(
                "Wizard aborted. Please run .private(entities=<your entities>)"
                " again with your np.ndarray of entity unique identifiers (strings),"
                " one per value of your tensor and where your np.ndarray of entities is"
                " the same shape as your data."
            )
    print()

    print("\t" + "_" * 69)
    raise Exception(
        "Not sure what happened... this code shouldn't have been reached. Try answering questions with "
        "options given by the prompts (such as yes/no)."
    )


class PhiTensorAncestor(TensorChainManager):
    """Inherited by any class which might have or like to have SingleEntityPhiTensor in its chain
    of .child objects"""

    def __init__(self, child: Any) -> None:
        self.child = child

    @property
    def shape(self) -> List[int]:
        return self.child.shape

    @property
    def min_vals(self):  # type: ignore
        return self.__class__(self.child.min_vals)

    @property
    def max_vals(self):  # type: ignore
        return self.__class__(self.child.max_vals)

    @property
    def gamma(self):  # type: ignore
        return self.__class__(self.child.gamma)

    def publish(
        self,
        user_key: VerifyKey,
        sigma: Optional[float] = None,
        acc: Optional[Any] = None,
        ledger: Optional[Any] = None,
    ) -> PhiTensorAncestor:
        # relative
        from .autodp.gamma_tensor import GammaTensor

        # Currently not used for GammaTensor conversion.
        # Modify before merge: Rasswanth
        if isinstance(self.child, GammaTensor):
            return self.child.publish(sigma=sigma, ledger=ledger)  # type: ignore
        return self.child.publish(acc=acc, sigma=100, user_key=user_key)

    def copy(self) -> PhiTensorAncestor:
        """This should certainly be implemented by the subclass but adding this here to
        satisfy mypy."""

        return NotImplemented

    def private(
        self,
        min_val: ArrayLike,
        max_val: ArrayLike,
        scalar_manager: VirtualMachinePrivateScalarManager = VirtualMachinePrivateScalarManager(),
        entities: Optional[Any] = None,
        skip_blocking_checks: bool = False,
        ndept: bool = False,
    ) -> PhiTensorAncestor:
        return self.copy()._private(
            min_val=min_val,
            max_val=max_val,
            scalar_manager=scalar_manager,
            entities=entities,
            skip_blocking_checks=skip_blocking_checks,
            ndept=ndept,
        )

    def _private(
        self,
        min_val: ArrayLike,
        max_val: ArrayLike,
        scalar_manager: VirtualMachinePrivateScalarManager = VirtualMachinePrivateScalarManager(),
        entities: Optional[Any] = None,
        skip_blocking_checks: bool = False,
        ndept: bool = True,
    ) -> PhiTensorAncestor:
        # PHASE 1: RUN CHECKS

        # Check 1: Is self.child a compatible type? We only support DP and SMPC for a few types.
        if not isinstance(self.child, np.ndarray):

            msg = (
                "At present, you can only call .private() "
                + "on syft.Tensor objects wrapping numpy arrays. You called it on a "
                + "syft.Tensor wrapping a "
                + str(type(self.child))
            )

            if isinstance(self.child, np.ndarray):
                msg += " with dtype:" + str(getattr(self.child, "dtype", None))

            raise TypeError(msg)

        # Check 2: If entities == None, then run the entity creation tutorial
        if entities is None:
            if skip_blocking_checks:
                raise Exception(
                    "Error: 'entities' argument to .private() must not be None!"
                )
            print(
                "ALERT: You didn't pass in any entities. Launching entity wizard...\n"
            )
            entities = entity_creation_wizard(self.child)

        # Check 3: If entities is a string, make it a list with one entity in it
        if isinstance(entities, str):
            entities = [Entity(entities)]
        elif isinstance(entities, Entity):
            entities = [entities]
        # Check 4: If entities are a list, are the items strings or Entity objects.
        # If they're strings lets create Entity objects.

        if isinstance(entities, (list, tuple)):
            entities = np.array(entities)

        # if len(entities) != 1 and entities.shape != self.shape:
        #     raise Exception(
        #         "Entities shape doesn't match data shape. If you're"
        #         " going to pass in something other than 1 entity for the"
        #         " entire tensor or one entity per row, you're going to need"
        #         " to make the np.ndarray of entities have the same shape as"
        #         " the tensor you're calling .private() on. Try again."
        #     )

        if not isinstance(entities, DataSubjectList):
            one_hot_lookup, data_subjects_indexed = np.unique(
                entities, return_inverse=True
            )
        else:
            one_hot_lookup, data_subjects_indexed = (
                entities.one_hot_lookup,
                entities.data_subjects_indexed,
            )

        # SKIP check temporarily
        # for entity in one_hot_lookup:
        #     if not isinstance(entity, (np.integer, str, Entity)):
        #         raise ValueError(
        #             f"Expected Entity to be either string or Entity object, but type is {type(entity)}"
        #         )

        if not isinstance(one_hot_lookup, np.ndarray) or not isinstance(
            data_subjects_indexed, np.ndarray
        ):
            raise Exception(
                f"one_hot_lookup {type(one_hot_lookup)} and data_subjects_indexed "
                + f"{type(data_subjects_indexed)} must be np.ndarrays"
            )

        # PHASE 2: CREATE CHILD
        if not ndept and len(entities) == 1:
            # if there's only one entity - push a SingleEntityPhiTensor
            if isinstance(min_val, (float, int)):
                min_vals = (self.child * 0) + min_val
            else:
                raise Exception(
                    "min_val should be a float, got " + str(type(min_val)) + " instead."
                )

            if isinstance(max_val, (float, int)):
                max_vals = (self.child * 0) + max_val
            else:
                raise Exception(
                    "max_val should be a float, got " + str(type(min_val)) + " instead."
                )

            self.push_abstraction_top(
                _SingleEntityPhiTensor(),
                entity=entities[0],  # type: ignore
                min_vals=min_vals,
                max_vals=max_vals,
                scalar_manager=scalar_manager,  # type: ignore
            )

        # if there's row-level entities - push a RowEntityPhiTensor
        elif not ndept and entities is not None and len(entities) == self.shape[0]:
            class_type = _SingleEntityPhiTensor()

            new_list = list()
            for i, entity in enumerate(entities):

                if isinstance(min_val, (float, int)):
                    min_vals = (self.child[i : i + 1] * 0) + min_val  # noqa: E203
                else:
                    raise Exception(
                        "min_val should be a float, got "
                        + str(type(min_val))
                        + " instead."
                    )

                if isinstance(max_val, (float, int)):
                    max_vals = (self.child[i : i + 1] * 0) + max_val  # noqa: E203
                else:
                    raise Exception(
                        "max_val should be a float, got "
                        + str(type(min_val))
                        + " instead."
                    )

                value = self.child[i : i + 1]  # noqa: E203

                new_list.append(
                    class_type(
                        child=value,
                        entity=entity,
                        min_vals=min_vals,
                        max_vals=max_vals,
                        scalar_manager=scalar_manager,
                    )
                )

            self.replace_abstraction_top(_RowEntityPhiTensor(), rows=new_list)  # type: ignore

        elif ndept and entities is not None and len(entities) == self.shape[0]:
<<<<<<< HEAD
            class_type = _SingleEntityPhiTensor()

            if isinstance(entities, DataSubjectList):
                entity_list = entities
            else:
                entity_list = DataSubjectList.from_objs(entities)
=======

            data_subject_list = DataSubjectList(
                one_hot_lookup=one_hot_lookup,
                data_subjects_indexed=data_subjects_indexed,
            )
>>>>>>> 4fae3aae

            if isinstance(min_val, (bool, int, float)):
                min_vals = np.array(min_val).ravel()  # make it 1D
            else:
                raise Exception(
                    "min_val should be either float,int,bool got "
                    + str(type(min_val))
                    + " instead."
                )

            if isinstance(max_val, (bool, int, float)):
                max_vals = np.array(max_val).ravel()  # make it 1D
            else:
                raise Exception(
                    "min_val should be either float,int,bool got "
                    + str(type(max_val))
                    + " instead."
                )

            if min_vals.shape != self.child.shape:
                min_vals = lazyrepeatarray(min_vals, self.child.shape)

            if max_vals.shape != self.child.shape:
                max_vals = lazyrepeatarray(max_vals, self.child.shape)

            self.replace_abstraction_top(
                tensor_type=_NDimEntityPhiTensor(),
                child=self.child,
                min_vals=min_vals,
                max_vals=max_vals,
                entities=data_subject_list,  # type: ignore
            )  # type: ignore

        # TODO: if there's element-level entities - push all elements with PhiScalars
        else:
            raise Exception(
                "If you're passing in mulitple entities, please pass in one entity per row."
            )

        return self<|MERGE_RESOLUTION|>--- conflicted
+++ resolved
@@ -590,20 +590,11 @@
             self.replace_abstraction_top(_RowEntityPhiTensor(), rows=new_list)  # type: ignore
 
         elif ndept and entities is not None and len(entities) == self.shape[0]:
-<<<<<<< HEAD
-            class_type = _SingleEntityPhiTensor()
-
-            if isinstance(entities, DataSubjectList):
-                entity_list = entities
-            else:
-                entity_list = DataSubjectList.from_objs(entities)
-=======
 
             data_subject_list = DataSubjectList(
                 one_hot_lookup=one_hot_lookup,
                 data_subjects_indexed=data_subjects_indexed,
             )
->>>>>>> 4fae3aae
 
             if isinstance(min_val, (bool, int, float)):
                 min_vals = np.array(min_val).ravel()  # make it 1D
