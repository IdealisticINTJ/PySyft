# future
# type: ignore
# future
from __future__ import annotations

# stdlib
from typing import Any
from typing import Callable
from typing import Dict
from typing import List
from typing import Optional
from typing import Tuple as TypeTuple
from typing import Type
from typing import Union

# third party
import numpy as np
import torch

# relative
from .util import implements
from .util import query_implementation

AcceptableSimpleType = Union[int, bool, float, np.ndarray]


def inputs2child(
    *args: List[Any], **kwargs: Dict[Any, Any]
) -> TypeTuple[List[Any], Dict[Any, Any]]:
    args = [x.child if isinstance(x, PassthroughTensor) else x for x in args]
    kwargs = {
        x[0]: x[1].child if isinstance(x[1], PassthroughTensor) else x[1]
        for x in kwargs.items()
    }
    return args, kwargs


def is_acceptable_simple_type(obj):
    return isinstance(obj, (int, bool, float, np.ndarray, torch.Tensor))


class PassthroughTensor(np.lib.mixins.NDArrayOperatorsMixin):
    """A simple tensor class which passes method/function calls to self.child"""

    def __init__(self, child) -> None:
        self.child = child

    # TODO: Remove
    @property
    def _data_child(self) -> Any:
        data = self
        while hasattr(data, "child"):
            data = data.child
        return data

    def __len__(self) -> int:
        return len(self.child)

    @property
    def shape(self) -> Union[TypeTuple[Any, ...], List[Any]]:
        return tuple(self.child.shape)

    def __abs__(self) -> Union[Type[PassthroughTensor], AcceptableSimpleType]:
        return self.__class__(self.child.__abs__())

    def __add__(
        self, other: Union[Type[PassthroughTensor], AcceptableSimpleType]
    ) -> PassthroughTensor:
        if is_acceptable_simple_type(other):
            return self.__class__(self.child + other)
        return self.__class__(self.child + other.child)

    def __radd__(self, other) -> PassthroughTensor:
        if is_acceptable_simple_type(other):
            return self.__class__(other + self.child)

        return other.__class__(other.child + self.child)

    def __sub__(
        self, other: Union[Type[PassthroughTensor], AcceptableSimpleType]
    ) -> PassthroughTensor:
        if is_acceptable_simple_type(other):
            return self.__class__(self.child - other)
        return self.__class__(self.child - other.child)

<<<<<<< HEAD
    def __rsub__(
        self, other: Union[Type[PassthroughTensor], AcceptableSimpleType]
    ) -> PassthroughTensor:
        return self.__class__(-((self - other).child))
=======
    def __rsub__(self, other) -> PassthroughTensor:
        return self.__class__(-(self - other).child)
>>>>>>> a2b6c807

    def __gt__(
        self,
        other: Union[Type[PassthroughTensor], AcceptableSimpleType],
    ) -> PassthroughTensor:
        if is_acceptable_simple_type(other):
            return self.__class__(self.child > other)

        return self.__class__(self.child > other.child)

    def __ge__(
        self,
        other: Union[Type[PassthroughTensor], AcceptableSimpleType],
    ) -> PassthroughTensor:
        if is_acceptable_simple_type(other):
            return self.__class__(self.child >= other)

        return self.__class__(self.child >= other.child)

    def __lt__(
        self,
        other: Union[Type[PassthroughTensor], AcceptableSimpleType],
    ) -> PassthroughTensor:
        if is_acceptable_simple_type(other):
            return self.__class__(self.child < other)

        return self.__class__(self.child < other.child)

    def __le__(
        self,
        other: Union[Type[PassthroughTensor], AcceptableSimpleType],
    ) -> PassthroughTensor:
        if is_acceptable_simple_type(other):
            return self.__class__(self.child <= other)

        return self.__class__(self.child <= other.child)

    def __ne__(
        self,
        other: Union[Type[PassthroughTensor], AcceptableSimpleType],
    ) -> PassthroughTensor:
        if is_acceptable_simple_type(other):
            return self.__class__(self.child != other)

        return self.__class__(self.child != other.child)

    def __eq__(
        self,
        other: Union[Type[PassthroughTensor], AcceptableSimpleType],
    ) -> PassthroughTensor:
        if is_acceptable_simple_type(other):
            return self.__class__(self.child == other)

        return self.__class__(self.child == other.child)

    def __floordiv__(
        self,
        other: Union[Type[PassthroughTensor], AcceptableSimpleType],
    ) -> PassthroughTensor:
        if is_acceptable_simple_type(other):
            return self.__class__(self.child.__floordiv__(other))

        return self.__class__(self.child.__floordiv__(other.child))

    def __rfloordiv__(
        self,
        other: Union[Type[PassthroughTensor], AcceptableSimpleType],
    ) -> PassthroughTensor:
        if is_acceptable_simple_type(other):
            return self.__class__(other.__floordiv__(self.child))

        return self.__class__(other.child.__floordiv__(self.child))

    def __lshift__(
        self,
        other: Union[Type[PassthroughTensor], AcceptableSimpleType],
    ) -> PassthroughTensor:
        if is_acceptable_simple_type(other):
            return self.__class__(self.child.__lshift__(other))

        return self.__class__(self.child.__lshift__(other.child))

    def __rlshift__(
        self,
        other: Union[Type[PassthroughTensor], AcceptableSimpleType],
    ) -> PassthroughTensor:
        if is_acceptable_simple_type(other):
            return self.__class__(other.__lshift__(self.child))

        return self.__class__(other.child.__lshift__(self.child))

    def __rshift__(
        self,
        other: Union[Type[PassthroughTensor], AcceptableSimpleType],
    ) -> PassthroughTensor:
        if is_acceptable_simple_type(other):
            return self.__class__(self.child.__rshift__(other))

        return self.__class__(self.child.__rshift__(other.child))

    def __rrshift__(
        self,
        other: Union[Type[PassthroughTensor], AcceptableSimpleType],
    ) -> PassthroughTensor:
        if is_acceptable_simple_type(other):
            return self.__class__(other.__rshift__(self.child))

        return self.__class__(other.child.__rshift__(self.child))

    def __pow__(
        self,
        other: Union[Type[PassthroughTensor], AcceptableSimpleType],
    ) -> PassthroughTensor:
        if is_acceptable_simple_type(other):
            return self.__class__(self.child.__pow__(other))

        return self.__class__(self.child.__pow__(other.child))

    def __rpow__(
        self, other: Union[Type[PassthroughTensor], AcceptableSimpleType]
    ) -> PassthroughTensor:
        if is_acceptable_simple_type(other):
            return self.__class__(self.child.__rpow__(other))
        return self.__class__(self.child.__rpow__(other.child))

    def __divmod__(
        self,
        other: Union[Type[PassthroughTensor], AcceptableSimpleType],
    ) -> PassthroughTensor:
        if is_acceptable_simple_type(other):
            return self.__class__(self.child.__divmod__(other))

        return self.__class__(self.child.__divmod__(other.child))

    def __neg__(self) -> PassthroughTensor:
        return self * -1

    def __index__(self) -> int:
        return self.child.__index__()

    def __invert__(self) -> PassthroughTensor:
        return self.child.__invert__()

    def copy(self) -> PassthroughTensor:
        return self.__class__(self.child.copy())

    def __mul__(
        self, other: Union[Type[PassthroughTensor], AcceptableSimpleType]
    ) -> PassthroughTensor:
        if is_acceptable_simple_type(other):
            return self.__class__(self.child * other)

        return self.__class__(self.child * other.child)

    def __rmul__(
        self, other: Union[Type[PassthroughTensor], AcceptableSimpleType]
    ) -> PassthroughTensor:
        if is_acceptable_simple_type(other):
            return self.__class__(self.child.__rmul__(other))
        return self.__class__(self.child.__rmul__(other.child))

    def __matmul__(
        self, other: Union[Type[PassthroughTensor], np.ndarray]
    ) -> PassthroughTensor:
        return self.manual_dot(other)

    def __rmatmul__(
        self, other: Union[Type[PassthroughTensor], np.ndarray]
    ) -> PassthroughTensor:
        return other.manual_dot(self)

    def __truediv__(
        self, other: Union[Type[PassthroughTensor], AcceptableSimpleType]
    ) -> PassthroughTensor:
        if is_acceptable_simple_type(other):
            return self.__class__(self.child * (1 / other))  # type: ignore

        return self.__class__(self.child / other.child)

    def __rtruediv__(self, other: Type[PassthroughTensor]) -> PassthroughTensor:
        return other.__truediv__(self)

    def manual_dot(
        self, other: Union[Type[PassthroughTensor], np.ndarray]
    ) -> PassthroughTensor:

        expanded_self = self.repeat(other.shape[1], axis=1)
        expanded_self = expanded_self.reshape(
            self.shape[0], self.shape[1], other.shape[1]
        )
        expanded_other = other.reshape([1] + list(other.shape)).repeat(
            self.shape[0], axis=0
        )

        prod = expanded_self * expanded_other
        result = prod.sum(axis=1)
        return result

    def dot(
        self, other: Union[Type[PassthroughTensor], np.ndarray]
    ) -> PassthroughTensor:
        return self.manual_dot(other)
        # if isinstance(other, self.__class__):
        #     return self.__class__(self.child.dot(other.child))
        # return self.__class__(self.child.dot(other))

    def reshape(self, *dims) -> PassthroughTensor:
        return self.__class__(self.child.reshape(*dims))

    def repeat(
        self, repeats: Union[int, TypeTuple[int, ...]], axis: Optional[int] = None
    ) -> PassthroughTensor:
        return self.__class__(self.child.repeat(repeats, axis))

    # TODO: why does this version of repeat fail but the *args **kwargs one works?
    # def repeat(
    #     self, repeats: Union[int, TypeTuple[int, ...]], axis: Optional[int] = None
    # ) -> PassthroughTensor:
    #     return self.__class__(self.child.repeat(repeats, axis=axis))

    # numpy.resize(a, new_shape)
    def resize(self, new_shape: Union[int, TypeTuple[int, ...]]) -> PassthroughTensor:
        return self.__class__(self.child.resize(new_shape))

    @property
    def T(self) -> PassthroughTensor:
        return self.transpose()

    def transpose(self, *args, **kwargs):
        return self.__class__(self.child.transpose(*args, **kwargs))

    def __getitem__(
        self, key: Union[int, bool, np.array, PassthroughTensor, slice, Ellipsis]
    ) -> Union[PassthroughTensor, AcceptableSimpleType]:
        if isinstance(key, PassthroughTensor):
            return self.__class__(self.child.__getitem__(key.child))

        return self.__class__(self.child.__getitem__(key))

    # numpy.argmax(a, axis=None, out=None)
    def argmax(self, axis: Optional[int]) -> PassthroughTensor:
        return self.__class__(self.child.argmax(axis))

    def argmin(self, axis: Optional[int]) -> PassthroughTensor:
        return self.__class__(self.child.argmin(axis))

    # numpy.argsort(a, axis=-1, kind=None, order=None)
    def argsort(self, axis: Optional[int] = -1) -> PassthroughTensor:
        return self.__class__(self.child.argsort(axis))

    # ndarray.sort(axis=-1, kind=None, order=None)
    def sort(self, axis: int = -1, kind: Optional[str] = None) -> PassthroughTensor:
        return self.__class__(self.child.sort(axis=axis, kind=kind))

    # numpy.clip(a, a_min, a_max, out=None, **kwargs)
    def clip(
        self,
        min: Optional[AcceptableSimpleType] = None,
        max: Optional[AcceptableSimpleType] = None,
    ) -> PassthroughTensor:
        return self.__class__(self.child.clip(min, max))

    # numpy.cumprod(a, axis=None, dtype=None, out=None)
    def cumprod(self, axis: Optional[int] = None) -> PassthroughTensor:
        return self.__class__(self.child.cumprod(axis=axis))

    # numpy.cumsum(a, axis=None, dtype=None, out=None)
    def cumsum(self, axis: Optional[int] = None) -> PassthroughTensor:
        return self.__class__(self.child.cumsum(axis=axis))

    # numpy.diagonal(a, offset=0, axis1=0, axis2=1)
    def diagonal(
        self, offset: int = 0, axis1: int = 0, axis2: int = 1
    ) -> PassthroughTensor:
        return self.__class__(self.child.diagonal(offset, axis1, axis2))

    def tolist(self) -> PassthroughTensor:
        return self.__class__(self.child.tolist())

    # ndarray.flatten(order='C')
    def flatten(self, order: str = "C") -> PassthroughTensor:
        return self.__class__(self.child.flatten(order))

    # numpy.mean(a, axis=None, dtype=None, out=None, keepdims=<no value>, *, where=<no value>)
    def mean(
        self, axis: Optional[Union[int, TypeTuple[int, ...]]] = None, **kwargs
    ) -> Union[PassthroughTensor, np.floating]:
        return self.__class__(self.child.mean(axis=axis, **kwargs))

    # ndarray.max(axis=None, out=None, keepdims=False, initial=<no value>, where=True)
    def max(
        self, axis: Optional[Union[int, TypeTuple[int, ...]]] = None
    ) -> PassthroughTensor:
        return self.__class__(self.child.max(axis=axis))

    # ndarray.min(axis=None, out=None, keepdims=False, initial=<no value>, where=True)
    def min(
        self, axis: Optional[Union[int, TypeTuple[int, ...]]] = None
    ) -> PassthroughTensor:
        return self.__class__(self.child.min(axis=axis))

    @property
    def ndim(self) -> np.unsignedinteger:
        return self.child.ndim

    # ndarray.prod(axis=None, dtype=None, out=None, keepdims=False, initial=1, where=True)
    def prod(
        self, axis: Optional[Union[int, TypeTuple[int, ...]]] = None
    ) -> PassthroughTensor:
        return self.__class__(self.child.prod(axis=axis))

    # numpy.squeeze(a, axis=None)
    def squeeze(
        self, axis: Optional[Union[int, TypeTuple[int, ...]]] = None
    ) -> PassthroughTensor:
        return self.__class__(self.child.squeeze(axis=axis))

    # numpy.std(a, axis=None, dtype=None, out=None, ddof=0, keepdims=<no value>, *, where=<no value>)
    def std(
        self, axis: Optional[Union[int, TypeTuple[int, ...]]] = None
    ) -> PassthroughTensor:
        return self.__class__(self.child.std(axis=axis))

    # numpy.sum(a, axis=None, dtype=None, out=None, keepdims=<no value>, initial=<no value>, where=<no value>)
    def sum(
        self, axis: Optional[Union[int, TypeTuple[int, ...]]] = None
    ) -> PassthroughTensor:
        result = self.child.sum(axis=axis)
        if hasattr(self, "copy_tensor"):
            tensor = self.copy_tensor()
            tensor.child = result
            return tensor
        return self.__class__(result)

    # numpy.take(a, indices, axis=None, out=None, mode='raise')
    def take(
        self, indices: Optional[Union[int, TypeTuple[int, ...]]] = None
    ) -> PassthroughTensor:
        return self.__class__(self.child.take(indices=indices))

    def astype(self, np_type) -> PassthroughTensor:
        return self.__class__(self.child.astype(np_type))

    def __array_function__(
        self,
        func: Callable,
        types: List[Type],  # what this means =  List of Type(Type())
        args: List[Any],
        kwargs: Dict[str, Any],
    ) -> PassthroughTensor:
        # Note: this allows subclasses that don't override
        # __array_function__ to handle PassthroughTensor objects.
        if not all(issubclass(t, self.__class__) for t in types):
            return NotImplemented

        implementation = query_implementation(self.__class__, func)
        if implementation:
            return implementation(*args, **kwargs)
        return self.__class__(func(*args, **kwargs))

    def __array_ufunc__(self, ufunc, method, *inputs, **kwargs):
        implementation = query_implementation(self.__class__, ufunc)
        if implementation:
            return implementation(*inputs, **kwargs)
        return self.__class__(ufunc(*inputs, **kwargs))

    def __repr__(self):
        return f"{self.__class__.__name__}(child={self.child})"


@implements(PassthroughTensor, np.square)
def square(x: Type[PassthroughTensor]) -> PassthroughTensor:
    return x * x


SupportedChainType = Union["PassthroughTensor", AcceptableSimpleType]<|MERGE_RESOLUTION|>--- conflicted
+++ resolved
@@ -83,15 +83,10 @@
             return self.__class__(self.child - other)
         return self.__class__(self.child - other.child)
 
-<<<<<<< HEAD
     def __rsub__(
         self, other: Union[Type[PassthroughTensor], AcceptableSimpleType]
     ) -> PassthroughTensor:
         return self.__class__(-((self - other).child))
-=======
-    def __rsub__(self, other) -> PassthroughTensor:
-        return self.__class__(-(self - other).child)
->>>>>>> a2b6c807
 
     def __gt__(
         self,
