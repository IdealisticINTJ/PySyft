# CLEANUP NOTES:
# - remove unused comments
# - add documentation for each method
# - add comments inline explaining each piece
# - add a unit test for each method (at least)

# stdlib
<<<<<<< HEAD
import math
=======
from typing import Any
>>>>>>> 9ee21984
from typing import Dict as TypeDict
from typing import KeysView as TypeKeysView
from typing import List as TypeList
from typing import Optional
from typing import Set as TypeSet

# third party
from autodp.autodp_core import Mechanism
from autodp.transformer_zoo import Composition
from nacl.signing import VerifyKey
from sqlalchemy.engine import Engine

# relative
from ..node.common.node_manager.ledger_manager import LedgerManager
from .entity import Entity
from .idp_gaussian_mechanism import iDPGaussianMechanism
from .scalar import PhiScalar


class AdversarialAccountant:
    """Adversarial Accountant class that keeps track of budget and maintains a privacy ledger."""

    def __init__(
        self, db_engine: Engine, max_budget: float = 10, delta: float = 1e-6
    ) -> None:

        # this is a database-backed lookup table
        # maps an entity to an actual budget
        self.entity2ledger = LedgerManager(db_engine)

        # this is a temporary lookup table for mechanisms we're not sure
        # we're going to keep (See publish.py for how this is used)
        self.temp_entity2ledger: TypeDict = {}
        self.max_budget = max_budget
        self.delta = delta

    def temp_append(
        self, entity2mechanisms: TypeDict[Entity, TypeList[Mechanism]]
    ) -> None:
        # add the mechanisms to all of the entities
        for key, ms in entity2mechanisms.items():
            if key not in self.temp_entity2ledger.keys():
                self.temp_entity2ledger[key] = list()
            for m in ms:
                self.temp_entity2ledger[key].append(m)

    def append(self, entity2mechanisms: TypeDict[str, TypeList[Mechanism]]) -> None:
        mechanisms = list()
        # add all the mechanisms
        for _, ms in entity2mechanisms.items():
            for m in ms:
                mechanisms.append(m)

        self.entity2ledger.register_mechanisms(mechanisms)

    # save the temporary ledger into the database
    def save_temp_ledger_to_longterm_ledger(self) -> None:
        self.append(entity2mechanisms=self.temp_entity2ledger)

    # return epsilons for each entity
    def get_eps_for_entity(
<<<<<<< HEAD
        self,
        entity: Entity,
        user_key: Optional[VerifyKey] = None,
        returned_epsilon_is_private: bool = False,
    ) -> PhiScalar:
=======
        self, entity: Entity, user_key: Optional[VerifyKey] = None
    ) -> float:
>>>>>>> 9ee21984
        # compose them with the transformation: compose
        compose = Composition()

        # fetch mechanisms from the database
        table_mechanisms = self.entity2ledger.query(entity_name=entity.name)  # type: ignore
        mechanisms = [x.obj for x in table_mechanisms]

        # filter out mechanisms that weren't created by this data scientist user
        if user_key is not None:
            filtered_mechanisms = []
            for mech in mechanisms:
                if mech.user_key == user_key:
                    filtered_mechanisms.append(mech)

            mechanisms = filtered_mechanisms

        if entity in self.temp_entity2ledger.keys():
            mechanisms = mechanisms + self.temp_entity2ledger[entity]

        # # filter out mechanisms that weren't created by this data scientist user
        # if user_key is not None:
        #     filtered_mechanisms = []
        #     for mech in mechanisms:
        #         # left = _deserialize(mech.user_key, from_bytes=True)
        #         # print("Comparing Left:" + str(mech.user_key) + " of type " + str(type(mech.user_key)))
        #         # print("Comparing Right:" + str(user_key) + " of type " + str(type(user_key)))

        #         # user_key = VerifyKey(user_key.encode("utf-8"), encoder=HexEncoder)

        #         if mech.user_key == user_key:
        #             filtered_mechanisms.append(mech)

        #     mechanisms = filtered_mechanisms

        # print("Num mechanisms after TEMP:" + str(len(mechanisms)))
        # for m in mechanisms:
        # print("Filtered Mechanism Entity:" + str(m.entity_name))

        # print("Mechanisma after filtering: ", mechanisms)
        # use verify key to specify the user
        # for all entities in the db,
        # how do we ensure that no data scientist
        # exceeds the budget of any entity?

        if returned_epsilon_is_private:
            for mech in mechanisms:
                mech.params["value"] = mech.params["private_value"]
        else:
            for mech in mechanisms:
                mech.params["value"] = mech.params["public_value"]

        # map dataset
        if len(mechanisms) > 0:
            composed_mech = compose(mechanisms, [1] * len(mechanisms))
            eps = composed_mech.get_approxDP(self.delta)

            # if we have a user key, get the budget and clamp the epsilon
            # if user_key is not None:
            #     user_budget = self.entity2ledger.get_user_budget(user_key=user_key)
            #     print("USER BUDGET:" + str(user_budget))
            #     print(f"EPS: {eps}")
            #     if eps > user_budget:
            #         print("setting the eps to the user budget")
            #         eps = user_budget
        else:
            eps = 0

        return float(eps)

        # # Query for eps given delta
        # return PhiScalar(
        #     value=composed_mech.get_approxDP(self.delta),
        #     min_val=0,
        #     max_val=self.max_budget,
        #     entity=entity,
        # )

<<<<<<< HEAD
    def has_budget(
        self,
        entity: Entity,
        user_key: VerifyKey,
        returned_epsilon_is_private: bool = False,
    ) -> bool:
        spend = self.get_eps_for_entity(
            entity=entity,
            user_key=user_key,
            returned_epsilon_is_private=returned_epsilon_is_private,
        )

        user_budget = self.entity2ledger.get_user_budget(user_key=user_key)

        # print("ACCOUNTANT MAX BUDGET", self.max_budget)
        # @Andrew can we use <= or does it have to be <
        has_budget = spend <= user_budget
        # print(f"has_budget = {spend} < {user_budget}")
        print("\n\nHas Budget:" + str(has_budget))
        print("SPEND:" + str(spend))
        print("USER BUDGET:" + str(user_budget))
        return has_budget

    def user_budget(
        self, user_key: VerifyKey, returned_epsilon_is_private: bool = False
    ) -> float:
        max_spend = 0

        for ent in self.entities:
            spend = self.get_eps_for_entity(
                entity=ent,
                user_key=user_key,
                returned_epsilon_is_private=returned_epsilon_is_private,
            )
            if math.isnan(spend) or math.isinf(spend):
                print(f"Warning: Spend is {spend}")
=======
    # checks if the entity has budget or not
    def has_budget(self, entity: Entity, user_key: VerifyKey) -> bool:
        spend = self.get_eps_for_entity(entity=entity, user_key=user_key)
        user_budget: float = self.entity2ledger.get_user_budget(user_key=user_key)
        has_budget = spend < user_budget

        return has_budget

    # returns maximum entity epsilon
    def user_budget(self, user_key: VerifyKey) -> float:
        max_spend: float = 0

        for ent in self.entities:
            spend: float = self.get_eps_for_entity(entity=ent, user_key=user_key)
>>>>>>> 9ee21984
            if spend > max_spend:
                max_spend = spend

        return max_spend

    def get_remaining_budget(
        self, user_key: VerifyKey, returned_epsilon_is_private: bool = False
    ):
        max_spend = self.user_budget(
            user_key=user_key, returned_epsilon_is_private=returned_epsilon_is_private
        )

        if math.isnan(max_spend) or math.isinf(max_spend):
            print(f"Warning: Remaining budget not valid with max_spend {max_spend}")

        user_budget = self.entity2ledger.get_user_budget(user_key=user_key)

        return user_budget - max_spend

    @property
    def entities(self) -> TypeKeysView[Entity]:
        return self.entity2ledger.keys()

    # returns a collection of entities having no budget
    def overbudgeted_entities(
        self,
        temp_entities: TypeDict[Entity, TypeList[iDPGaussianMechanism]],
        user_key: VerifyKey,
        returned_epsilon_is_private: bool = False,
    ) -> TypeSet[Entity]:
        entities = set()

        for entity, _ in temp_entities.items():
            if not self.has_budget(
                entity,
                user_key=user_key,
                returned_epsilon_is_private=returned_epsilon_is_private,
            ):
                entities.add(entity)

        return entities

<<<<<<< HEAD
    def print_ledger(self, returned_epsilon_is_private: bool = False) -> None:
        for mechanism in self.entity2ledger.mechanism_manager.all():
            entity = self.entity2ledger.entity_manager.first(name=mechanism.entity_name)
            print(
                str(mechanism.entity_name)
                + "\t"
                + str(
                    self.get_eps_for_entity(
                        entity, returned_epsilon_is_private=returned_epsilon_is_private
                    )
                )
            )
=======
    # prints entity and its epsilon value
    def print_ledger(self, delta: float = 1e-6) -> None:
        for mechanism in self.entity2ledger.mechanism_manager.all():
            entity = self.entity2ledger.entity_manager.first(name=mechanism.entity_name)
            print(
                str(mechanism.entity_name) + "\t" + str(self.get_eps_for_entity(entity))  # type: ignore
            )


class AccountantReference(RecursiveSerde):
    __attr_allowlist__ = ["msg"]

    def __init__(self, msg: Any) -> None:
        self.msg = msg
>>>>>>> 9ee21984
<|MERGE_RESOLUTION|>--- conflicted
+++ resolved
@@ -5,11 +5,7 @@
 # - add a unit test for each method (at least)
 
 # stdlib
-<<<<<<< HEAD
 import math
-=======
-from typing import Any
->>>>>>> 9ee21984
 from typing import Dict as TypeDict
 from typing import KeysView as TypeKeysView
 from typing import List as TypeList
@@ -71,16 +67,12 @@
 
     # return epsilons for each entity
     def get_eps_for_entity(
-<<<<<<< HEAD
         self,
         entity: Entity,
         user_key: Optional[VerifyKey] = None,
         returned_epsilon_is_private: bool = False,
     ) -> PhiScalar:
-=======
-        self, entity: Entity, user_key: Optional[VerifyKey] = None
-    ) -> float:
->>>>>>> 9ee21984
+
         # compose them with the transformation: compose
         compose = Composition()
 
@@ -158,7 +150,7 @@
         #     entity=entity,
         # )
 
-<<<<<<< HEAD
+    # checks if the entity has budget or not
     def has_budget(
         self,
         entity: Entity,
@@ -182,6 +174,7 @@
         print("USER BUDGET:" + str(user_budget))
         return has_budget
 
+    # returns maximum entity epsilon
     def user_budget(
         self, user_key: VerifyKey, returned_epsilon_is_private: bool = False
     ) -> float:
@@ -195,22 +188,7 @@
             )
             if math.isnan(spend) or math.isinf(spend):
                 print(f"Warning: Spend is {spend}")
-=======
-    # checks if the entity has budget or not
-    def has_budget(self, entity: Entity, user_key: VerifyKey) -> bool:
-        spend = self.get_eps_for_entity(entity=entity, user_key=user_key)
-        user_budget: float = self.entity2ledger.get_user_budget(user_key=user_key)
-        has_budget = spend < user_budget
-
-        return has_budget
-
-    # returns maximum entity epsilon
-    def user_budget(self, user_key: VerifyKey) -> float:
-        max_spend: float = 0
-
-        for ent in self.entities:
-            spend: float = self.get_eps_for_entity(entity=ent, user_key=user_key)
->>>>>>> 9ee21984
+
             if spend > max_spend:
                 max_spend = spend
 
@@ -253,7 +231,7 @@
 
         return entities
 
-<<<<<<< HEAD
+    # prints entity and its epsilon value
     def print_ledger(self, returned_epsilon_is_private: bool = False) -> None:
         for mechanism in self.entity2ledger.mechanism_manager.all():
             entity = self.entity2ledger.entity_manager.first(name=mechanism.entity_name)
@@ -266,19 +244,3 @@
                     )
                 )
             )
-=======
-    # prints entity and its epsilon value
-    def print_ledger(self, delta: float = 1e-6) -> None:
-        for mechanism in self.entity2ledger.mechanism_manager.all():
-            entity = self.entity2ledger.entity_manager.first(name=mechanism.entity_name)
-            print(
-                str(mechanism.entity_name) + "\t" + str(self.get_eps_for_entity(entity))  # type: ignore
-            )
-
-
-class AccountantReference(RecursiveSerde):
-    __attr_allowlist__ = ["msg"]
-
-    def __init__(self, msg: Any) -> None:
-        self.msg = msg
->>>>>>> 9ee21984
