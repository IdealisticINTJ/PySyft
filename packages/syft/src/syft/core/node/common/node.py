# -*- coding: utf-8 -*-
"""
CODING GUIDELINES:

Do NOT (without talking to trask):
- add another high level method for sending or receiving messages (like recv_eventual_msg_without_reply)
- add a service to the list of services below unless you're SURE all nodes will need it!
- serialize anything with pickle
"""

# stdlib
from typing import Any
from typing import Dict
from typing import List
from typing import Optional
from typing import Type
from typing import TypeVar
from typing import Union

# third party
from nacl.signing import SigningKey
from nacl.signing import VerifyKey
from sqlalchemy import create_engine
from sqlalchemy.orm import declarative_base
from sqlalchemy.orm import sessionmaker

# relative
from ....lib import lib_ast
from ....logger import debug
from ....logger import error
from ....logger import traceback_and_raise
from ....util import get_subclasses
from ...common.message import EventualSyftMessageWithoutReply
from ...common.message import ImmediateSyftMessageWithReply
from ...common.message import ImmediateSyftMessageWithoutReply
from ...common.message import SignedEventualSyftMessageWithoutReply
from ...common.message import SignedImmediateSyftMessageWithReply
from ...common.message import SignedImmediateSyftMessageWithoutReply
from ...common.message import SignedMessage
from ...common.message import SyftMessage
from ...common.uid import UID
from ...io.address import Address
from ...io.location import Location
from ...io.route import Route
from ...io.route import SoloRoute
from ...io.virtual import create_virtual_connection
from ..abstract.node import AbstractNode
from .action.exception_action import ExceptionMessage
from .action.exception_action import UnknownPrivateException
from .client import Client
from .managers.bin_obj_manager import BinObjectManager
from .managers.user_manager import UserManager
from .metadata import Metadata
from .service.auth import AuthorizationException
from .service.child_node_lifecycle_service import ChildNodeLifecycleService
from .service.get_repr_service import GetReprService
from .service.heritage_update_service import HeritageUpdateService
from .service.msg_forwarding_service import SignedMessageWithReplyForwardingService
from .service.msg_forwarding_service import SignedMessageWithoutReplyForwardingService
from .service.node_service import EventualNodeServiceWithoutReply
from .service.node_service import ImmediateNodeServiceWithReply
from .service.obj_action_service import EventualObjectActionServiceWithoutReply
from .service.obj_action_service import ImmediateObjectActionServiceWithReply
from .service.obj_action_service import ImmediateObjectActionServiceWithoutReply
from .service.obj_search_permission_service import (
    ImmediateObjectSearchPermissionUpdateService,
)
from .service.obj_search_service import ImmediateObjectSearchService
from .service.repr_service import ReprService
from .service.resolve_pointer_type_service import ResolvePointerTypeService
from .service.user_service import UserManagerService
from .tables.bin_obj import BinObject
from .tables.bin_obj_metadata import ObjectMetadata

# this generic type for Client bound by Client
ClientT = TypeVar("ClientT", bound=Client)


# TODO: Move but right now import loop prevents importing from the RequestMessage
class DuplicateRequestException(Exception):
    pass


class Node(AbstractNode):

    """
    Basic class for a syft node behavior, explicit purpose node will
    inherit this class (e.g., Device, Domain, Network, and VirtualMachine).

    Each node is identified by an id of type ID and a name of type string.
    """

    client_type = ClientT
    child_type_client_type = ClientT

    ChildT = TypeVar("ChildT", bound="Node")
    child_type = ChildT

    signing_key: Optional[SigningKey]
    verify_key: Optional[VerifyKey]

    def __init__(
        self,
        name: Optional[str] = None,
        network: Optional[Location] = None,
        domain: Optional[Location] = None,
        device: Optional[Location] = None,
        vm: Optional[Location] = None,
        signing_key: Optional[SigningKey] = None,
        verify_key: Optional[VerifyKey] = None,
        db_path: Optional[str] = None,
        TableBase: Any = None,
        db_engine: Any = None,
        db: Any = None,
    ):

        # The node has a name - it exists purely to help the
        # end user have some idea about what this node is in a human
        # readable form. It is not guaranteed to be unique (or to
        # really be anything for that matter).
        super().__init__(
            name=name, network=network, domain=domain, device=device, vm=vm
        )

        # TableBase is the base class from which all ORM classes must inherit
        # If one isn't provided then we can simply make one.
        if TableBase is None:
            TableBase = declarative_base()

        # If not provided a session connecting us to the database, let's just
        # initialize a database in memory
        if db is None:

            # If a DB engine isn't provided then
            if db_engine is None:
                engine = create_engine("sqlite://", echo=False)

            db = sessionmaker(bind=db_engine)()

        # cache these variables on self
        self.TableBase = TableBase
        self.db_engine = db_engine
        self.db = db

        # launch the tables in the database
        # Tudor: experimental
        # self.TableBase.metadata.create_all(engine)

        # Any object that needs to be stored on a node is stored here
        # More specifically, all collections of objects are found here
        # There should be NO COLLECTIONS stored as attributes directly
        # on a Node if there is a chance that the collections could
        # become quite numerous (or otherwise fill up RAM).
        # self.store is the elastic memory.
        

<<<<<<< HEAD
        self.store = BinObjectManager(
            db=self.db_engine
        )
=======
        self.store = BinObjectManager(db=self.db)
>>>>>>> ea9633be

        # We need to register all the services once a node is created
        # On the off chance someone forgot to do this (super unlikely)
        # this flag exists to check it.
        self.services_registered = False

        # In order to be able to write generic services (in .service)
        # which can work for all node types, sometimes we need to have
        # a reference to what node type this node is. This attribute
        # provides that ability.
        self.node_type = type(self).__name__
        # ABOUT SERVICES AND MESSAGES

        # Each service corresponds to one or more message types which
        # the service processes. There are two kinds of messages, those
        # which require a reply and those which do not. Thus, there
        # are two kinds of services, service which generate a reply
        # and services which do not. It's important to distinguish
        # between them because:
        #
        # 1) services which do not return a reply
        # can typically be run on a more flexible time-table, whereas
        # services which require a reply often care about the latency
        # of the reply.
        #
        # 2) Services which do not return a reply aren't likely to leak
        # any information because no information is leaving. Thus, our
        # privacy/security concerns are more concentrated within service
        # which reply with some amount of information.

        # for messages which need a reply, this uses the type
        # of the message to look up the service which
        # addresses that message.
        self.immediate_msg_with_reply_router: Dict[
            Type[ImmediateSyftMessageWithReply], ImmediateNodeServiceWithReply
        ] = {}

        # for messages which don't lead to a reply, this uses
        # the type of the message to look up the service
        # which addresses that message
        self.immediate_msg_without_reply_router: Dict[
            Type[ImmediateSyftMessageWithoutReply], Any
        ] = {}

        # for messages which don't need to be run right now
        # and will not generate a reply.
        self.eventual_msg_without_reply_router: Dict[
            Type[EventualSyftMessageWithoutReply], EventualNodeServiceWithoutReply
        ] = {}

        # This is the list of services which all node support.
        # You can read more about them by reading their respective
        # class documentation.

        # TODO: Support ImmediateNodeServiceWithoutReply Parent Class
        # for services which run immediately and do not return a reply
        self.immediate_services_without_reply: List[Any] = []
        self.immediate_services_without_reply.append(ReprService)
        self.immediate_services_without_reply.append(HeritageUpdateService)
        self.immediate_services_without_reply.append(ChildNodeLifecycleService)
        self.immediate_services_without_reply.append(
            ImmediateObjectActionServiceWithoutReply
        )
        self.immediate_services_without_reply.append(
            ImmediateObjectSearchPermissionUpdateService
        )

        # TODO: Support ImmediateNodeServiceWithReply Parent Class
        # for services which run immediately and return a reply
        self.immediate_services_with_reply: List[Any] = []
        self.immediate_services_with_reply.append(ImmediateObjectActionServiceWithReply)
        self.immediate_services_with_reply.append(ImmediateObjectSearchService)
        self.immediate_services_with_reply.append(GetReprService)
        self.immediate_services_with_reply.append(ResolvePointerTypeService)
        # for services which can run at a later time and do not return a reply
        self.eventual_services_without_reply = list()
        self.eventual_services_without_reply.append(
            EventualObjectActionServiceWithoutReply
        )

        # This is a special service which cannot be listed in any
        # of the other services because it handles messages of all types.
        # Thus, it does not live in a message router since
        # routers only exist to decide which messages go to which
        # services, and they require that every message only correspond
        # to only one service type. If we have more messages like
        # these we'll make a special category for "services that
        # all messages are applied to" but for now this will do.

        self.signed_message_with_reply_forwarding_service = (
            SignedMessageWithReplyForwardingService()
        )

        self.signed_message_without_reply_forwarding_service = (
            SignedMessageWithoutReplyForwardingService()
        )

        # now we need to load the relevant frameworks onto the node
        self.lib_ast = lib_ast
        # The node needs to sign messages that it sends so that recipients know that it
        # comes from the node. In order to do that, the node needs to generate keys
        # for itself to sign and verify with.

        # create a signing key if one isn't provided
        if signing_key is None:
            self.signing_key = SigningKey.generate()
        else:
            self.signing_key = signing_key

        # if verify key isn't provided, get verify key from signing key
        if verify_key is None:
            self.verify_key = self.signing_key.verify_key
        else:
            self.verify_key = verify_key

        # PERMISSION REGISTRY:
        self.root_verify_key = self.verify_key  # TODO: CHANGE
        self.guest_verify_key_registry = set()
        self.admin_verify_key_registry = set()
        self.cpl_ofcr_verify_key_registry = set()
        self.in_memory_client_registry = {}
        # TODO: remove hacky signaling_msgs when SyftMessages become Storable.
        self.signaling_msgs = {}

        # For logging the number of messages received
        self.message_counter = 0

    @property
    def icon(self) -> str:
        return "📍"

    def get_client(self, routes: Optional[List[Route]] = None) -> ClientT:
        if not routes:
            conn_client = create_virtual_connection(node=self)
            solo = SoloRoute(destination=self.target_id, connection=conn_client)
            # inject name
            setattr(solo, "name", f"Route ({self.name} <-> {self.name} Client)")
            routes = [solo]

        return self.client_type(  # type: ignore
            name=self.name,
            routes=routes,
            network=self.network,
            domain=self.domain,
            device=self.device,
            vm=self.vm,
            signing_key=None,  # DO NOT PASS IN A SIGNING KEY!!! The client generates one.
            verify_key=None,  # DO NOT PASS IN A VERIFY KEY!!! The client generates one.
        )

    def get_root_client(self, routes: Optional[List[Route]] = None) -> ClientT:
        client: ClientT = self.get_client(routes=routes)
        self.root_verify_key = client.verify_key
        return client

    def get_metadata_for_client(self) -> Metadata:
        return Metadata(
            name=self.name if self.name else "", id=self.id, node=self.target_id
        )

    @property
    def known_nodes(self) -> List[Client]:
        """This is a property which returns a list of all known node
        by returning the clients we used to interact with them from
        the object store."""
        return list(self.in_memory_client_registry.values())

    @property
    def id(self) -> UID:
        traceback_and_raise(NotImplementedError)

    @property
    def known_child_nodes(self) -> List[Address]:
        debug(f"> {self.pprint} Getting known Children Nodes")
        if self.child_type_client_type is not None:
            return [
                client
                for client in self.in_memory_client_registry.values()
                if all(
                    [
                        self.network is None
                        or client.network is None
                        or self.network == client.network,
                        self.domain is None
                        or client.domain is None
                        or self.domain == client.domain,
                        self.device is None
                        or client.device is None
                        or self.device == client.device,
                        self.vm is None or client.vm is None or self.vm == client.vm,
                    ]
                )
            ]
        else:
            debug(f"> Node {self.pprint} has no children")
            return []

    def message_is_for_me(self, msg: Union[SyftMessage, SignedMessage]) -> bool:
        traceback_and_raise(NotImplementedError)

    def recv_immediate_msg_with_reply(
        self, msg: SignedImmediateSyftMessageWithReply
    ) -> SignedImmediateSyftMessageWithoutReply:
        # exceptions can be easily triggered which break any WebRTC loops
        # so we need to catch them here and respond with a special exception
        # message reply
        try:
            debug(
                f"> Received with Reply {msg.message.pprint} {msg.message.id} @ {self.pprint}"
            )
            # try to process message
            response = self.process_message(
                msg=msg, router=self.immediate_msg_with_reply_router
            )

        except Exception as e:
            error(e)
            public_exception: Exception
            if isinstance(e, AuthorizationException):
                private_log_msg = "An AuthorizationException has been triggered"
                public_exception = e
            else:
                private_log_msg = f"An {type(e)} has been triggered"  # dont send
                public_exception = UnknownPrivateException(
                    "UnknownPrivateException has been triggered."
                )
            try:
                # try printing a useful message
                private_log_msg += f" by {type(msg.message)} "
                private_log_msg += f"from {msg.message.reply_to}"  # type: ignore
            except Exception:
                error("Unable to format the private log message")
                pass
            # show the host what the real exception is
            error(private_log_msg)

            # send the public exception back
            response = ExceptionMessage(
                address=msg.message.reply_to,  # type: ignore
                msg_id_causing_exception=msg.message.id,
                exception_type=type(public_exception),
                exception_msg=str(public_exception),
            )

        # maybe I shouldn't have created process_message because it screws up
        # all the type inference.
        res_msg = response.sign(signing_key=self.signing_key)  # type: ignore
        output = (
            f"> {self.pprint} Signing {res_msg.pprint} with "
            + f"{self.key_emoji(key=self.signing_key.verify_key)}"  # type: ignore
        )
        debug(output)
        return res_msg

    def recv_immediate_msg_without_reply(
        self, msg: SignedImmediateSyftMessageWithoutReply
    ) -> None:
        debug(
            f"> Received without Reply {msg.message.pprint} {msg.message.id} @ {self.pprint}"
        )

        self.process_message(msg=msg, router=self.immediate_msg_without_reply_router)
        try:
            pass
        except Exception as e:
            error(f"Exception processing {msg.message}. {e}")
            # public_exception: Exception
            if isinstance(e, DuplicateRequestException):
                private_log_msg = "An DuplicateRequestException has been triggered"
                # public_exception = e
            else:
                private_log_msg = f"An {type(e)} has been triggered"  # dont send
                # public_exception = UnknownPrivateException(
                #     "UnknownPrivateException has been triggered."
                # )
            try:
                # try printing a useful message
                private_log_msg += f" by {type(msg.message)} "
                private_log_msg += f"from {msg.message.reply_to}"  # type: ignore
            except Exception:
                error("Unable to format the private log message")
                pass
            # show the host what the real exception is
            error(private_log_msg)

            # we still want to raise for now due to certain exceptions we expect
            # in tests
            if not isinstance(e, DuplicateRequestException):
                error(e)
                # TODO: A lot of tests are depending on this raise which seems bad
                traceback_and_raise(e)

            # TODO: finish code to send ExceptionMessage back
            # if isinstance(e, DuplicateRequestException):
            #     # we have a reply_to
            #     # send the public exception back
            #     response = ExceptionMessage(
            #         address=msg.message.reply_to,  # type: ignore
            #         msg_id_causing_exception=msg.message.id,
            #         exception_type=type(public_exception),
            #         exception_msg=str(public_exception),
            #     )
            #     res_msg = response.sign(signing_key=self.signing_key)  # type: ignore
            #     self.client.send_immediate_msg_with_reply.process(
            #         node=self,
            #         msg=res_msg,
            #     )
        return None

    def recv_eventual_msg_without_reply(
        self, msg: SignedEventualSyftMessageWithoutReply
    ) -> None:
        self.process_message(msg=msg, router=self.eventual_msg_without_reply_router)

    # TODO: Add SignedEventualSyftMessageWithoutReply and others
    def process_message(
        self, msg: SignedMessage, router: dict
    ) -> Union[SyftMessage, None]:
        print(msg.message)
        self.message_counter += 1

        debug(f"> Processing 📨 {msg.pprint} @ {self.pprint} {msg.message}")
        if self.message_is_for_me(msg=msg):
            debug(
                f"> Recipient Found {msg.pprint}{msg.address.target_emoji()} == {self.pprint}"
            )
            # Process Message here
            if not msg.is_valid:
                error(f"Message is not valid. {msg}")
                traceback_and_raise(Exception("Message is not valid."))

            try:  # we use try/except here because it's marginally faster in Python
                service = router[type(msg.message)]
            except KeyError as e:
                log = (
                    f"The node {self.id} of type {type(self)} cannot process messages of type "
                    + f"{type(msg.message)} because there is no service running to process it."
                    + f"{e}"
                )
                error(log)
                self.ensure_services_have_been_registered_error_if_not()
                traceback_and_raise(KeyError(log))

            result = service.process(
                node=self,
                msg=msg.message,
                verify_key=msg.verify_key,
            )
            return result

        else:
            debug(
                f"> Recipient Not Found ↪️ {msg.pprint}{msg.address.target_emoji()} != {self.pprint}"
            )
            # Forward message onwards
            if issubclass(type(msg), SignedImmediateSyftMessageWithReply):
                return self.signed_message_with_reply_forwarding_service.process(
                    node=self,
                    msg=msg,  # type: ignore
                )
            if issubclass(type(msg), SignedImmediateSyftMessageWithoutReply):
                return self.signed_message_without_reply_forwarding_service.process(
                    node=self,
                    msg=msg,  # type: ignore
                )
        return None

    def ensure_services_have_been_registered_error_if_not(self) -> None:
        if not self.services_registered:
            traceback_and_raise(
                Exception(
                    "Please call _register_services on node. This seems to have"
                    "been skipped for some reason."
                )
            )

    def _register_services(self) -> None:
        """In this method, we set each message type to the appropriate
        service for this node. It's important to note that one message type
        cannot map to multiple services on any given node type. If you want to
        send information to a different service, create a new message type for that
        service. Put another way, a service can have multiple message types which
        correspond to it, but each message type can only have one service (per node
        subclass) which corresponds to it."""

        for isr in self.immediate_services_with_reply:
            # Create a single instance of the service to cache in the router corresponding
            # to one or more message types.
            isr_instance = isr()
            for handler_type in isr.message_handler_types():
                # for each explicitly supported type, add it to the router
                self.immediate_msg_with_reply_router[handler_type] = isr_instance

                # for all sub-classes of the explicitly supported type, add them
                # to the router as well.
                for handler_type_subclass in get_subclasses(obj_type=handler_type):
                    self.immediate_msg_with_reply_router[
                        handler_type_subclass
                    ] = isr_instance

        for iswr in self.immediate_services_without_reply:
            # Create a single instance of the service to cache in the router corresponding
            # to one or more message types.
            iswr_instance = iswr()
            for handler_type in iswr.message_handler_types():

                # for each explicitly supported type, add it to the router
                self.immediate_msg_without_reply_router[handler_type] = iswr_instance

                # for all sub-classes of the explicitly supported type, add them
                # to the router as well.
                for handler_type_subclass in get_subclasses(obj_type=handler_type):
                    self.immediate_msg_without_reply_router[
                        handler_type_subclass
                    ] = iswr_instance

        for eswr in self.eventual_services_without_reply:
            # Create a single instance of the service to cache in the router corresponding
            # to one or more message types.
            eswr_instance = eswr()
            for handler_type in eswr.message_handler_types():

                # for each explicitly supported type, add it to the router
                self.eventual_msg_without_reply_router[handler_type] = eswr_instance

                # for all sub-classes of the explicitly supported type, add them
                # to the router as well.
                for handler_type_subclass in get_subclasses(obj_type=handler_type):
                    self.eventual_msg_without_reply_router[
                        handler_type_subclass
                    ] = eswr_instance

        # Set the services_registered flag to true so that we know that all services
        # have been properly registered. This mostly exists because someone might
        # accidentally delete (forget to call) this method inside the __init__ function
        # of a sub-class of Node.
        self.services_registered = True

    def __repr__(self) -> str:
        no_dash = str(self.id).replace("-", "")
        return f"{self.node_type}: {self.name}: {no_dash}"<|MERGE_RESOLUTION|>--- conflicted
+++ resolved
@@ -154,13 +154,7 @@
         # self.store is the elastic memory.
         
 
-<<<<<<< HEAD
-        self.store = BinObjectManager(
-            db=self.db_engine
-        )
-=======
-        self.store = BinObjectManager(db=self.db)
->>>>>>> ea9633be
+        self.store = BinObjectManager(db=self.db_engine)
 
         # We need to register all the services once a node is created
         # On the off chance someone forgot to do this (super unlikely)
