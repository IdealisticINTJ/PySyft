--- conflicted
+++ resolved
@@ -1,6 +1,5 @@
 # grid relative
 # syft relative
-<<<<<<< HEAD
 from . import Base
 from sqlalchemy import Boolean, Column, Integer, String, ForeignKey
 
@@ -17,36 +16,19 @@
     can_edit_roles = Column(Boolean(), default=False)
     can_manage_infrastructure = Column(Boolean(), default=False)
     can_upload_data = Column(Boolean(), default=False)
-=======
 
 
-def create_role_table(db, model):
-    class Role(model):
-        __tablename__ = "role"
-
-        id = db.Column(db.Integer(), primary_key=True, autoincrement=True)
-        name = db.Column(db.String(255))
-        can_triage_requests = db.Column(db.Boolean(), default=False)
-        can_edit_settings = db.Column(db.Boolean(), default=False)
-        can_create_users = db.Column(db.Boolean(), default=False)
-        can_create_groups = db.Column(db.Boolean(), default=False)
-        can_edit_roles = db.Column(db.Boolean(), default=False)
-        can_manage_infrastructure = db.Column(db.Boolean(), default=False)
-        can_upload_data = db.Column(db.Boolean(), default=False)
->>>>>>> 12b47121
-
-        def __str__(self):
-            return (
-                f"<Role id: {self.id}, name: {self.name}, "
-                f"can_triage_requests: {self.can_triage_requests}, "
-                f"can_edit_settings: {self.can_edit_settings}, "
-                f"can_create_users: {self.can_create_users}, "
-                f"can_create_groups: {self.can_create_groups}, "
-                f"can_edit_roles: {self.can_edit_roles}, "
-                f"can_manage_infrastructure: {self.can_manage_infrastructure}>, "
-                f"can_upload_data: {self.can_upload_data}>"
-            )
-    return Role
+    def __str__(self):
+        return (
+            f"<Role id: {self.id}, name: {self.name}, "
+            f"can_triage_requests: {self.can_triage_requests}, "
+            f"can_edit_settings: {self.can_edit_settings}, "
+            f"can_create_users: {self.can_create_users}, "
+            f"can_create_groups: {self.can_create_groups}, "
+            f"can_edit_roles: {self.can_edit_roles}, "
+            f"can_manage_infrastructure: {self.can_manage_infrastructure}>, "
+            f"can_upload_data: {self.can_upload_data}>"
+        )
 
 
 def create_role(
