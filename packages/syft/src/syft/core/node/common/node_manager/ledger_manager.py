# stdlib
from typing import Any

# third party
from sqlalchemy import String
from sqlalchemy.engine import Engine

# relative
from ..node_table.ledger import Ledger
from ..node_table.entity import Entity as EntitySchema
from ..node_table.mechanism import Mechanism as MechanismSchema
from ....adp.entity import Entity

# from ..exceptions import SetupNotFoundError
from .database_manager import DatabaseManager

class EntityManager(DatabaseManager):
    schema = EntitySchema

    def __init__(self, database: Engine) -> None:
        super().__init__(db=database, schema=EntityManager.schema)

    def register(self, name) -> Any:
        entity = Entity(name=name)        
        _obj = self._schema(name=entity.name)
        _obj.obj = entity
        session_local = sessionmaker(autocommit=False, autoflush=False, bind=self.db)()
        session_local.add(_obj)
        session_local.commit()
        session_local.close()
        return entity.name

class MechanismManager(DatabaseManager):
    schema = MechanismSchema

    def __init__(self, database: Engine) -> None:
        super().__init__(db=database, schema=MechanismManager.schema)

    def register(self, mechanism) -> Any:
        _obj = self._schema()
        _obj.obj = mechanism
        obj_id = _obj.id
        session_local = sessionmaker(autocommit=False, autoflush=False, bind=self.db)()
        session_local.add(_obj)
        session_local.commit()
        session_local.close()
        return obj_id

class LedgerManager(DatabaseManager):

    schema = Ledger

    def __init__(self, database: Engine) -> None:
        super().__init__(db=database, schema=LedgerManager.schema)
<<<<<<< HEAD
        self.entity_manager = EntityManager(database)
        self.mechanism_manager = MechanismManager(database)

    def __setitem__(self, entity_name, value):
        if super().contain(entity_name=entity_name):
            super().delete(entity_name=entity_name)

        entity_name = self.entity_manager.register(name=entity_name)
        mechanism_id = self.mechanism_manager.register(value)
        super().register(
                entity_name=entity_name,
                mechanism_id=mechanism_id
        )
=======

    def __setitem__(self, key: String(256), value: String(256)) -> None:
        if super().contain(entity_name=key):
            super().delete(entity_name=key)
        super().register(value)
>>>>>>> 6ae3aaf3

    def __getitem__(self, key: String(256)) -> Any:
        if super().contain(entity_name=key):
            super().first(entity_name=key)
        else:
            return None<|MERGE_RESOLUTION|>--- conflicted
+++ resolved
@@ -52,7 +52,6 @@
 
     def __init__(self, database: Engine) -> None:
         super().__init__(db=database, schema=LedgerManager.schema)
-<<<<<<< HEAD
         self.entity_manager = EntityManager(database)
         self.mechanism_manager = MechanismManager(database)
 
@@ -66,13 +65,6 @@
                 entity_name=entity_name,
                 mechanism_id=mechanism_id
         )
-=======
-
-    def __setitem__(self, key: String(256), value: String(256)) -> None:
-        if super().contain(entity_name=key):
-            super().delete(entity_name=key)
-        super().register(value)
->>>>>>> 6ae3aaf3
 
     def __getitem__(self, key: String(256)) -> Any:
         if super().contain(entity_name=key):
