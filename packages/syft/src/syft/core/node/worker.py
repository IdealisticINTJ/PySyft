--- conflicted
+++ resolved
@@ -35,14 +35,10 @@
 from .new.context import UnauthedServiceContext
 from .new.context import UserLoginCredentials
 from .new.credentials import SyftSigningKey
-<<<<<<< HEAD
-from .new.document_store import DictDocumentStore
-from .new.executor_service import ExecutorService
-=======
 from .new.dataset_service import DatasetService
 from .new.dict_document_store import DictStoreConfig
 from .new.document_store import StoreConfig
->>>>>>> bdf6bb0f
+from .new.executor_service import ExecutorService
 from .new.node import NewNode
 from .new.node_metadata import NodeMetadata
 from .new.service import AbstractService
@@ -109,11 +105,14 @@
             name = random_name()
         self.name = name
         services = (
-<<<<<<< HEAD
-            [UserService, ActionService, TestService, ExecutorService]
-=======
-            [UserService, ActionService, TestService, DatasetService, UserCodeService]
->>>>>>> bdf6bb0f
+            [
+                UserService,
+                ActionService,
+                TestService,
+                ExecutorService,
+                DatasetService,
+                UserCodeService,
+            ]
             if services is None
             else services
         )
