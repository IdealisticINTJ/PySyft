--- conflicted
+++ resolved
@@ -13,6 +13,7 @@
 from .context import AuthedServiceContext
 from .context import UnauthedServiceContext
 from .credentials import UserLoginCredentials
+from .document_store import DocumentStore
 from .service import AbstractService
 from .service import service_method
 from .user import User
@@ -23,48 +24,10 @@
 from .user import check_pwd
 from .user_stash import UserStash
 
-# class UserQuery:
-#     email: str
-#     name: str
-#     verify_key: SyftVerifyKey
-
 
 @serializable(recursive_serde=True)
 class UserService(AbstractService):
-<<<<<<< HEAD
-    def __init__(self, stash: UserStash) -> None:
-        self.stash = stash
-        self.collection_keys = {}
-
-    @service_method(path="user.create", name="create")
-    def create(
-        self, context: AuthedServiceContext, user_update: UserUpdate
-    ) -> Result[UserUpdate, str]:
-        """TEST MY DOCS"""
-        if user_update.id is None:
-            user_update.id = UID()
-        user = user_update.to(User)
-
-        result = self.set(context=context, syft_object=user)
-        if result.is_ok():
-            return Ok(user.to(UserUpdate))
-        else:
-            return Err("Failed to create User.")
-
-    @service_method(path="user.view", name="view")
-    def view(self, context: AuthedServiceContext, uid: UID) -> Result[UserUpdate, str]:
-        user_result = self.get(context=context, uid=uid)
-        if user_result.is_ok():
-            return Ok(user_result.ok().to(UserUpdate))
-        else:
-            return Err(f"Failed to get User for UID: {uid}")
-
-    def set(
-        self, context: AuthedServiceContext, syft_object: SyftObject
-    ) -> Result[bool, str]:
-        self.stash.set(syft_object)
-        return Ok(True)
-=======
+    store: DocumentStore
     stash: UserStash
 
     def __init__(self, store: DocumentStore) -> None:
@@ -76,12 +39,8 @@
         self, context: AuthedServiceContext, user_create: UserCreate
     ) -> Result[UserView, str]:
         """Create a new user"""
-
         user = user_create.to(User)
-
-        result = self.stash.set(user=user).map(lambda x: x.to(UserView))
-
-        return result
+        return self.stash.set(user=user).map(lambda x: x.to(UserView))
 
     @service_method(path="user.view", name="view")
     def view(
@@ -92,7 +51,6 @@
             lambda x: x if x is None else x.to(UserView)
         )
         return result
->>>>>>> b2b936eb
 
     def exchange_credentials(
         self, context: UnauthedServiceContext
@@ -122,12 +80,6 @@
             f"Failed to retrieve user with {context.login_credentials.email} with error: {result.err()}"
         )
 
-<<<<<<< HEAD
-    def get(self, context: AuthedServiceContext, uid: UID) -> Result[SyftObject, str]:
-        return self.stash.get_by_uid(uid)
-
-=======
->>>>>>> b2b936eb
     def signup(
         self, context: UnauthedServiceContext, user_update: UserUpdate
     ) -> Result[SyftObject, str]:
