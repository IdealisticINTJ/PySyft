--- conflicted
+++ resolved
@@ -13,12 +13,9 @@
 from typing import Union
 
 # third party
-<<<<<<< HEAD
 import numpy
-=======
 from result import Ok
 from result import OkErr
->>>>>>> 82ed580e
 
 # relative
 from .context import AuthedServiceContext
