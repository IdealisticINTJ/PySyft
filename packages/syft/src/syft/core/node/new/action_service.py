--- conflicted
+++ resolved
@@ -147,15 +147,13 @@
         code_item: UserCode,
         filtered_kwargs: Dict[str, Any],
     ) -> Result[ActionObjectPointer, Err]:
-<<<<<<< HEAD
-=======
+        # TODO Teo: fix this for UserPolicy
         filtered_kwargs = code_item.input_policy.filter_kwargs(
             kwargs=kwargs, context=context, code_item_id=code_item.id
         )
         if filtered_kwargs.is_err():
             return filtered_kwargs
         filtered_kwargs = filtered_kwargs.ok()
->>>>>>> 4a2ca273
         has_twin_inputs = False
         kwargs = {}
         for key, kwarg_value in filtered_kwargs.items():
