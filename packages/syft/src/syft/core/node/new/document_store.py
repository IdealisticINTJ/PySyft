--- conflicted
+++ resolved
@@ -2,11 +2,7 @@
 from __future__ import annotations
 
 # stdlib
-<<<<<<< HEAD
-=======
-from functools import partial
 import sys
->>>>>>> 294bd99e
 import types
 import typing
 from typing import Any
