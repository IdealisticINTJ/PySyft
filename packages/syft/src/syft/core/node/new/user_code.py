--- conflicted
+++ resolved
@@ -15,29 +15,18 @@
 from typing import Dict
 from typing import List
 from typing import Optional
+from typing import Type
 from typing import Union
-from typing import Type
-
 
 # third party
 from IPython.core.magics.code import extract_symbols
-
-# third party
 import astunparse  # ast.unparse for python 3.8
 from result import Err
 from result import Ok
 from result import Result
 
 # relative
-<<<<<<< HEAD
-from ....core.node.common.node_table.syft_object import SYFT_OBJECT_VERSION_1
-from ....core.node.common.node_table.syft_object import SyftObject
 from ....util import is_interpreter_jupyter
-from ....oblv.deployment_client import EnclaveMetadata
-from ...common.serde.serializable import serializable
-from ...common.uid import UID
-=======
->>>>>>> a383bb70
 from .api import NodeView
 from .context import AuthedServiceContext
 from .context import NodeServiceContext
@@ -45,11 +34,10 @@
 from .dataset import Asset
 from .datetime import DateTime
 from .document_store import PartitionKey
+from .node import NodeType
+from .node_metadata import EnclaveMetadata
 from .policy import SubmitUserPolicy
 from .policy import UserPolicy
-from .policy import init_policy, get_policy_object
-from .node import NodeType
-from .node_metadata import EnclaveMetadata
 from .response import SyftError
 from .response import SyftSuccess
 from .serializable import serializable
@@ -60,8 +48,6 @@
 from .transforms import transform
 from .uid import UID
 from .user_code_parse import GlobalsVisitor
-from .response import SyftError
-from .response import SyftSuccess
 
 # from .policy_service import PolicyService
 
@@ -69,6 +55,7 @@
 CodeHashPartitionKey = PartitionKey(key="code_hash", type_=int)
 
 PyCodeObject = Any
+
 
 def extract_uids(kwargs: Dict[str, Any]) -> Dict[str, UID]:
     # relative
@@ -90,6 +77,7 @@
 
         uid_kwargs[k] = uid
     return uid_kwargs
+
 
 class InputPolicy(SyftObject):
     # version
@@ -284,6 +272,7 @@
         self.output_history.append(history)
         self.count += 1
 
+
 @serializable(recursive_serde=True)
 class OutputPolicyStateExecuteCount(OutputPolicyState):
     # version
@@ -312,13 +301,15 @@
             )
         self.count += 1
 
+
 @serializable(recursive_serde=True)
 class OutputPolicyStateExecuteOnce(OutputPolicyStateExecuteCount):
     __canonical_name__ = "OutputPolicyStateExecuteOnce"
     __version__ = SYFT_OBJECT_VERSION_1
 
     limit: int = 1
-    
+
+
 class OutputPolicy(SyftObject):
     # version
     __canonical_name__ = "OutputPolicy"
@@ -327,15 +318,6 @@
     id: UID
     outputs: List[str] = []
     state_type: Optional[Type[OutputPolicyState]]
-
-    def update() -> None:
-        raise NotImplementedError
-
-    @classmethod
-    @property
-    def policy_code(cls) -> str:
-        return inspect.getsource(cls)
-
 
     def update() -> None:
         raise NotImplementedError
@@ -348,6 +330,7 @@
             state_code = inspect.getsource(self.state_type)
             op_code += "\n" + state_code
         return op_code
+
 
 @serializable(recursive_serde=True)
 class SingleExecutionExactOutput(OutputPolicy):
@@ -474,7 +457,7 @@
     #         return self.hidden_input_policy
     #     elif isinstance(self.hidden_input_policy, UserPolicy):
     #         if self.status != UserCodeStatus.EXECUTE:
-    #             return self.hidden_input_policy 
+    #             return self.hidden_input_policy
     #         return get_policy_object(self.hidden_input_policy, self.input_policy_state)
 
     # @property
@@ -856,7 +839,6 @@
 
 def init_policy_state(context: TransformContext) -> TransformContext:
     # stdlib
-    import sys
 
     if isinstance(context.output["input_policy"], InputPolicy):
         # context.output["input_policy_state"] = context.output["input_policy"].state_type()
@@ -870,7 +852,7 @@
         ].state_type()
     else:
         context.output["output_policy_state"] = ""
-        
+
     # context.output["hidden_input_policy"] = context.output["input_policy"]
     # context.output["hidden_output_policy"] = context.output["output_policy"]
     return context
