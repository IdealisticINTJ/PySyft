--- conflicted
+++ resolved
@@ -182,10 +182,6 @@
     # clean this mess, Tudor
     module_parts = proto.fullyQualifiedName.split(".")
     klass = module_parts.pop()
-<<<<<<< HEAD
-
-=======
->>>>>>> b51bca39
     if class_type == type(None):
         if klass != "NoneType":
             # class_type: Type = type(None)
