--- conflicted
+++ resolved
@@ -198,50 +198,7 @@
             return SyftSuccess(message="Code State Updated")
         return SyftError(message="Unable to Update Code State")
 
-<<<<<<< HEAD
-    @service_method(path="code.review", name="review")
-    def review(self, context: AuthedServiceContext, uid: UID, approved: bool):
-        # TODO: Check for permissions
-        # TODO: for some reason the output is a SyftError, even tho everything works
-        # relative
-        from .policy_service import PolicyService
-
-        policy_service = context.node.get_service(PolicyService)
-        result = self.stash.get_by_uid(uid=uid)
-        if result.is_ok():
-            code_item = result.ok()
-            if approved:
-                code_item.status = UserCodeStatus.EXECUTE
-                if isinstance(code_item.input_policy, UserPolicy):
-                    policy_service.add_user_policy(context, code_item.input_policy)
-                    policy_object = init_policy(
-                        code_item.input_policy, code_item.input_policy_init_args
-                    )
-                    code_item.input_policy_state = _serialize(
-                        policy_object, to_bytes=True
-                    )
-
-                if isinstance(code_item.output_policy, UserPolicy):
-                    policy_service.add_user_policy(context, code_item.output_policy)
-                    policy_object = init_policy(
-                        code_item.output_policy, code_item.output_policy_init_args
-                    )
-                    code_item.output_policy_state = _serialize(
-                        policy_object, to_bytes=True
-                    )
-            else:
-                code_item.status = UserCodeStatus.DENIED
-
-            self.update_code_state(context=context, code_item=code_item)
-
-            return SyftSuccess("Review submitted")
-
-        return SyftError(message=result.err())
-
-    @service_method(path="code.call", name="call")
-=======
     @service_method(path="code.call", name="call", roles=GUEST_ROLE_LEVEL)
->>>>>>> a17d23f6
     def call(
         self, context: AuthedServiceContext, uid: UID, **kwargs: Any
     ) -> Union[SyftSuccess, SyftError]:
