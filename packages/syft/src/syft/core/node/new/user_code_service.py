# stdlib
from typing import Any
from typing import Dict
from typing import List
from typing import Union

# third party
from result import OkErr

# relative
from ....telemetry import instrument
from ...common.serde import _serialize
from ...common.serde.serializable import serializable
from ...common.uid import UID
from .context import AuthedServiceContext
from .document_store import DocumentStore
from .linked_obj import LinkedObject
<<<<<<< HEAD
from .user_code import InputPolicy
from .user_code import OutputPolicy
from .policy import SubmitUserPolicy
from .policy import UserPolicy
from .policy import get_policy_object
from .policy import init_policy
from .policy import update_policy_state
=======
from .request import UserCodeStatusChange
>>>>>>> 4a2ca273
from .response import SyftError
from .response import SyftNotReady
from .response import SyftSuccess
from .service import AbstractService
from .service import SERVICE_TO_TYPES
from .service import TYPE_TO_SERVICE
from .service import service_method
from .user_code import OutputHistory
from .user_code import SubmitUserCode
from .user_code import UserCode
from .user_code import UserCodeStatus
from .user_code_stash import UserCodeStash


@instrument
@serializable(recursive_serde=True)
class UserCodeService(AbstractService):
    store: DocumentStore
    stash: UserCodeStash

    def __init__(self, store: DocumentStore) -> None:
        self.store = store
        self.stash = UserCodeStash(store=store)

    @service_method(path="code.submit", name="submit")
    def submit(
        self, context: AuthedServiceContext, code: SubmitUserCode
    ) -> Union[UserCode, SyftError]:
        """Add User Code"""
        code_item = code.to(UserCode, context=context)
        # relative
        from .policy_service import PolicyService

        policy_service = context.node.get_service(PolicyService)

        if isinstance(code.input_policy, SubmitUserPolicy):
            submit_input_policy = code.input_policy
            code_item.input_policy = submit_input_policy.to(UserPolicy, context=context)
        elif isinstance(code.input_policy, UID):
            input_policy = policy_service.get_policy_by_uid(context, code.input_policy)
            if input_policy.is_ok():
                code_item.input_policy = input_policy.ok()
            else:
                return input_policy

        if isinstance(code.output_policy, SubmitUserPolicy):
            submit_output_policy = code.output_policy
            code_item.output_policy = submit_output_policy.to(
                UserPolicy, context=context
            )
        elif isinstance(code.output_policy, UID):
            output_policy = policy_service.policy_stash.get_by_uid(code.output_policy)
            if output_policy.is_ok():
                code_item.output_policy = output_policy.ok()
            else:
                return output_policy
        
        result = self.stash.set(code_item)
        if result.is_err():
            return SyftError(message=str(result.err()))
        return SyftSuccess(message="User Code Submitted")

    def _code_execution(
        self,
        context: AuthedServiceContext,
        code: SubmitUserCode,
    ):
        # relative
        from .request import SubmitRequest
        from .request_service import RequestService

        user_code = code.to(UserCode, context=context)
        result = self.stash.set(user_code)
        if result.is_err():
            return SyftError(message=str(result.err()))

        linked_obj = LinkedObject.from_obj(user_code, node_uid=context.node.id)

        CODE_EXECUTE = UserCodeStatusChange(
            value=UserCodeStatus.EXECUTE, linked_obj=linked_obj
        )
        request = SubmitRequest(changes=[CODE_EXECUTE])
        method = context.node.get_service_method(RequestService.submit)
        result = method(context=context, request=request)

        # The Request service already returns either a SyftSuccess or SyftError
        return result

    @service_method(path="code.request_code_execution", name="request_code_execution")
    def request_code_execution(
        self, context: AuthedServiceContext, code: SubmitUserCode
    ) -> Union[SyftSuccess, SyftError]:
        """Request Code execution on user code"""
        return self._code_execution(context=context, code=code)

    @service_method(path="code.get_all", name="get_all")
    def get_all(
        self, context: AuthedServiceContext
    ) -> Union[List[UserCode], SyftError]:
        """Get a Dataset"""
        result = self.stash.get_all()
        if result.is_ok():
            return result.ok()
        return SyftError(message=result.err())

    @service_method(path="code.get_by_id", name="get_by_id")
    def get_by_uid(
        self, context: AuthedServiceContext, uid: UID
    ) -> Union[SyftSuccess, SyftError]:
        """Get a User Code Item"""
        result = self.stash.get_by_uid(uid=uid)
        if result.is_ok():
            return result.ok()
        return SyftError(message=result.err())

    @service_method(path="code.get_all_for_user", name="get_all_for_user")
    def get_all_for_user(
        self, context: AuthedServiceContext
    ) -> Union[SyftSuccess, SyftError]:
        """Get All User Code Items for User's VerifyKey"""
        # TODO: replace with incoming user context and key
        result = self.stash.get_all()
        if result.is_ok():
            return result.ok()
        return SyftError(message=result.err())

    def update_code_state(
        self, context: AuthedServiceContext, code_item: UserCode
    ) -> Union[SyftSuccess, SyftError]:
        result = self.stash.update(code_item)
        if result.is_ok():
            return SyftSuccess(message="Code State Updated")
        return SyftError(message="Unable to Update Code State")

    @service_method(path="code.review", name="review")
    def review(self, context: AuthedServiceContext, uid: UID, approved: bool):
        # TODO: Check for permissions
        # TODO: for some reason the output is a SyftError, even tho everything works
        # relative
        from .policy_service import PolicyService

        policy_service = context.node.get_service(PolicyService)
        result = self.stash.get_by_uid(uid=uid)
        if result.is_ok():
            code_item = result.ok()
            if approved:
                code_item.status = UserCodeStatus.EXECUTE
                if isinstance(code_item.input_policy, UserPolicy):
                    policy_service.add_user_policy(context, code_item.input_policy)
                    policy_object = init_policy(
                        code_item.input_policy, code_item.input_policy_init_args
                    )
                    code_item.input_policy_state = _serialize(
                        policy_object, to_bytes=True
                    )

                if isinstance(code_item.output_policy, UserPolicy):
                    policy_service.add_user_policy(context, code_item.output_policy)
                    policy_object = init_policy(
                        code_item.output_policy, code_item.output_policy_init_args
                    )
                    code_item.output_policy_state = _serialize(
                        policy_object, to_bytes=True
                    )
            else:
                code_item.status = UserCodeStatus.DENIED

            self.update_code_state(context=context, code_item=code_item)

            return SyftSuccess("Review submitted")

        return SyftError(message=result.err())

    @service_method(path="code.call", name="call")
    def call(
        self, context: AuthedServiceContext, uid: UID, **kwargs: Any
    ) -> Union[SyftSuccess, SyftError]:
        """Call a User Code Function"""
        try:
            filtered_kwargs = filter_kwargs(kwargs)
            result = self.stash.get_by_uid(uid=uid)
            if result.is_ok():
                code_item = result.ok()
<<<<<<< HEAD
                if code_item.status == UserCodeStatus.EXECUTE:
                    is_valid = True  # = code_item.output_policy_state.valid
=======
                if code_item.status.for_context(context) == UserCodeStatus.EXECUTE:
                    is_valid = code_item.output_policy_state.valid
>>>>>>> 4a2ca273
                    if not is_valid:
                        if (
                            len(
                                code_item.output_policy_state.output_history,
                            )
                            > 0
                        ):
                            return get_outputs(
                                context=context,
                                output_history=code_item.output_policy_state.output_history[
                                    -1
                                ],
                            )
                        return is_valid
                    else:
                        action_service = context.node.get_service("actionservice")
                        if isinstance(code_item.input_policy, InputPolicy):
                            # TODO: fix bug with dev InputPolicy
                            # filtered_kwargs = code_item.input_policy.filter_kwargs(filtered_kwargs)
                            filtered_kwargs = filtered_kwargs
                        else:
                            policy_object = get_policy_object(
                                code_item.input_policy, code_item.input_policy_state
                            )
                            filtered_kwargs = policy_object.filter_kwargs(
                                filtered_kwargs
                            )
                            code_item.input_policy_state = update_policy_state(
                                policy_object
                            )

                        result = action_service._user_code_execute(
                            context, code_item, filtered_kwargs
                        )
                        if isinstance(result, str):
                            return SyftError(message=result)
                        if result.is_ok():
<<<<<<< HEAD
                            final_results = result.ok()
                            if isinstance(code_item.output_policy, OutputPolicy):
                                code_item.output_policy_state.update_state()
                            else:
                                policy_object = get_policy_object(
                                    code_item.output_policy,
                                    code_item.output_policy_state,
                                )

                                final_results = policy_object.apply_output(
                                    final_results
                                )
                                code_item.output_policy_state = update_policy_state(
                                    policy_object
                                )
=======
                            result = result.ok()
                            code_item.output_policy_state.update_state(
                                context=context, outputs=result.id
                            )
>>>>>>> 4a2ca273

                            state_result = self.update_code_state(
                                context=context, code_item=code_item
                            )

                            if state_result:
                                return final_results
                            else:
                                return state_result
                elif code_item.status.for_context(context) == UserCodeStatus.SUBMITTED:
                    return SyftNotReady(
                        message=f"{type(code_item)} Your code is waiting for approval: {code_item.status}"
                    )
                else:
                    return SyftError(
                        message=f"{type(code_item)} Your code cannot be run: {code_item.status}"
                    )
            return SyftError(message=result.err())
        except Exception as e:
            return SyftError(message=f"Failed to run. {e}")


def get_outputs(context: AuthedServiceContext, output_history: OutputHistory) -> Any:
    # relative
    from .action_service import TwinMode

    if isinstance(output_history.outputs, list):
        if len(output_history.outputs) == 0:
            return None
        outputs = []
        for output_id in output_history.outputs:
            action_service = context.node.get_service("actionservice")
            result = action_service.get(
                context, uid=output_id, twin_mode=TwinMode.PRIVATE
            )
            if isinstance(result, OkErr):
                result = result.value
            outputs.append(result)
        if len(outputs) == 1:
            return outputs[0]
        return outputs
    else:
        raise NotImplementedError


def filter_kwargs(kwargs: Dict[str, Any]) -> Dict[str, Any]:
    # relative
    from .action_object import ActionObject
    from .dataset import Asset
    from .twin_object import TwinObject

    filtered_kwargs = {}
    for k, v in kwargs.items():
        value = v
        if isinstance(v, ActionObject):
            value = v.id
        if isinstance(v, TwinObject):
            value = v.id
        if isinstance(v, Asset):
            value = v.action_id

        if not isinstance(value, UID):
            raise Exception(f"Input {k} must have a UID not {type(v)}")
        filtered_kwargs[k] = value
    return filtered_kwargs


TYPE_TO_SERVICE[UserCode] = UserCodeService
SERVICE_TO_TYPES[UserCodeService].update({UserCode})<|MERGE_RESOLUTION|>--- conflicted
+++ resolved
@@ -15,7 +15,6 @@
 from .context import AuthedServiceContext
 from .document_store import DocumentStore
 from .linked_obj import LinkedObject
-<<<<<<< HEAD
 from .user_code import InputPolicy
 from .user_code import OutputPolicy
 from .policy import SubmitUserPolicy
@@ -23,9 +22,7 @@
 from .policy import get_policy_object
 from .policy import init_policy
 from .policy import update_policy_state
-=======
 from .request import UserCodeStatusChange
->>>>>>> 4a2ca273
 from .response import SyftError
 from .response import SyftNotReady
 from .response import SyftSuccess
@@ -209,13 +206,8 @@
             result = self.stash.get_by_uid(uid=uid)
             if result.is_ok():
                 code_item = result.ok()
-<<<<<<< HEAD
-                if code_item.status == UserCodeStatus.EXECUTE:
-                    is_valid = True  # = code_item.output_policy_state.valid
-=======
                 if code_item.status.for_context(context) == UserCodeStatus.EXECUTE:
                     is_valid = code_item.output_policy_state.valid
->>>>>>> 4a2ca273
                     if not is_valid:
                         if (
                             len(
@@ -253,7 +245,6 @@
                         if isinstance(result, str):
                             return SyftError(message=result)
                         if result.is_ok():
-<<<<<<< HEAD
                             final_results = result.ok()
                             if isinstance(code_item.output_policy, OutputPolicy):
                                 code_item.output_policy_state.update_state()
@@ -269,12 +260,6 @@
                                 code_item.output_policy_state = update_policy_state(
                                     policy_object
                                 )
-=======
-                            result = result.ok()
-                            code_item.output_policy_state.update_state(
-                                context=context, outputs=result.id
-                            )
->>>>>>> 4a2ca273
 
                             state_result = self.update_code_state(
                                 context=context, code_item=code_item
