--- conflicted
+++ resolved
@@ -90,14 +90,9 @@
     opendp==0.9.2
     evaluate==0.4.1
     recordlinkage==0.16
-<<<<<<< HEAD
     dm-haiku==0.0.12
-    torch[cpu]>=2.2.1,<2.3.1
-=======
-    dm-haiku==0.0.10
     # backend.dockerfile installs torch separately, so update the version over there as well!
     torch==2.3.0
->>>>>>> 82a92315
 
 dev =
     %(test_plugins)s
