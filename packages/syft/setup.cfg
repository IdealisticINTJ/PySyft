--- conflicted
+++ resolved
@@ -68,12 +68,9 @@
     PyYAML==6.0.1
     azure-storage-blob==12.19.1
     ipywidgets==8.1.2
-<<<<<<< HEAD
     tomli==2.0.1  # Later for python 3.11 > we can just use tomlib that comes with python
     tomli_w==1.0.0
-=======
     jinja2==3.1.4
->>>>>>> e96fe62d
 
 install_requires =
     %(syft)s
