--- conflicted
+++ resolved
@@ -3,11 +3,6 @@
 from typing import Dict
 
 
-<<<<<<< HEAD
-def get_padawans(cohort: str) -> Dict:
-    # add yourself to the temple trial roster
-    data = {"R2Q4": {"skywalker": "PASSED", "kanak": "PASSED"}}
-=======
 def get_padawans(cohort: str) -> Dict[str, str]:
     # add yourself to the temple trial roster
     data = {
@@ -17,20 +12,17 @@
             "yash": "PASSED",
             "vinal": "PASSED",
             "yangyuqiao": "PASSED",
+            "kanak": "PASSED"
         }
     }
->>>>>>> c8288e1f
     return data[cohort]
 
 
 def test_trial_of_skill() -> None:
     assert get_padawans("R2Q4")["skywalker"] == "PASSED"
-<<<<<<< HEAD
-    assert get_padawans("R2Q4")["kanak"] == "PASSED"
-    assert len(get_padawans("R2Q4")) > 1
-=======
     assert get_padawans("R2Q4")["saffron"] == "PASSED"
     assert get_padawans("R2Q4")["vinal"] == "PASSED"
     assert get_padawans("R2Q4")["yash"] == "PASSED"
     assert get_padawans("R2Q4")["yangyuqiao"] == "PASSED"
->>>>>>> c8288e1f
+    assert get_padawans("R2Q4")["kanak"] == "PASSED"
+    assert len(get_padawans("R2Q4")) > 1
