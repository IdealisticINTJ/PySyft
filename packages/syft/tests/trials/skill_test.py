# "Do or do not. There is no try." — Yoda
# stdlib
from typing import Dict


<<<<<<< HEAD
def get_padawans(cohort: str) -> dict[str, str]:
    # add yourself to the temple trial roster
    data = {"R2Q4": {"skywalker": "PASSED", "Osam": "PASSED"}}
=======
def get_padawans(cohort: str) -> Dict[str, str]:
    # add yourself to the temple trial roster
    data = {
        "R2Q4": {
            "skywalker": "PASSED",
            "saffron": "PASSED",
            "yash": "PASSED",
            "vinal": "PASSED",
            "yangyuqiao": "PASSED",
            "callis": "PASSED",
            "rodrigo": "PASSED",
            "kanak": "PASSED",
            "theresa": "PASSED",
            "amdjed": "PASSED",
        }
    }
>>>>>>> a57b9093
    return data[cohort]


def test_trial_of_skill() -> None:
<<<<<<< HEAD
    assert get_padawans("R2Q4")["skywalker"] == ""
=======
    assert get_padawans("R2Q4")["skywalker"] == "PASSED"
    assert get_padawans("R2Q4")["saffron"] == "PASSED"
    assert get_padawans("R2Q4")["vinal"] == "PASSED"
    assert get_padawans("R2Q4")["yash"] == "PASSED"
    assert get_padawans("R2Q4")["yangyuqiao"] == "PASSED"
    assert get_padawans("R2Q4")["callis"] == "PASSED"
    assert get_padawans("R2Q4")["rodrigo"] == "PASSED"
    assert get_padawans("R2Q4")["kanak"] == "PASSED"
    assert get_padawans("R2Q4")["theresa"] == "PASSED"
    assert get_padawans("R2Q4")["amdjed"] == "PASSED"
>>>>>>> a57b9093
    assert len(get_padawans("R2Q4")) > 1<|MERGE_RESOLUTION|>--- conflicted
+++ resolved
@@ -3,11 +3,6 @@
 from typing import Dict
 
 
-<<<<<<< HEAD
-def get_padawans(cohort: str) -> dict[str, str]:
-    # add yourself to the temple trial roster
-    data = {"R2Q4": {"skywalker": "PASSED", "Osam": "PASSED"}}
-=======
 def get_padawans(cohort: str) -> Dict[str, str]:
     # add yourself to the temple trial roster
     data = {
@@ -22,16 +17,13 @@
             "kanak": "PASSED",
             "theresa": "PASSED",
             "amdjed": "PASSED",
+            "Osam": "PASSED",
         }
     }
->>>>>>> a57b9093
     return data[cohort]
 
 
 def test_trial_of_skill() -> None:
-<<<<<<< HEAD
-    assert get_padawans("R2Q4")["skywalker"] == ""
-=======
     assert get_padawans("R2Q4")["skywalker"] == "PASSED"
     assert get_padawans("R2Q4")["saffron"] == "PASSED"
     assert get_padawans("R2Q4")["vinal"] == "PASSED"
@@ -42,5 +34,5 @@
     assert get_padawans("R2Q4")["kanak"] == "PASSED"
     assert get_padawans("R2Q4")["theresa"] == "PASSED"
     assert get_padawans("R2Q4")["amdjed"] == "PASSED"
->>>>>>> a57b9093
+    assert get_padawans("R2Q4")["Osam"] == "PASSED"
     assert len(get_padawans("R2Q4")) > 1