--- conflicted
+++ resolved
@@ -49,11 +49,7 @@
 
     response = settings_service.get(context=authed_context)
 
-<<<<<<< HEAD
-    assert isinstance(response, NodeSettings)
-=======
-    assert isinstance(response.ok(), ServerSettings)
->>>>>>> fbc11879
+    assert isinstance(response, ServerSettings)
     assert response == expected_output
 
 
@@ -97,15 +93,8 @@
     authed_context: AuthedServiceContext,
 ) -> None:
     response = settings_service.set(authed_context, settings)
-<<<<<<< HEAD
-    assert isinstance(response, NodeSettings)
+    assert isinstance(response, ServerSettings)
     assert response == settings
-=======
-
-    assert response.is_ok() is True
-    assert isinstance(response.ok(), ServerSettings)
-    assert response.ok() == settings
->>>>>>> fbc11879
 
 
 def test_settingsservice_set_fail(
@@ -238,14 +227,9 @@
 
     mock_update_error_message = "Failed to update obj ServerMetadata"
 
-<<<<<<< HEAD
-    @as_result(StashException)
-    def mock_stash_update_error(credentials, settings: NodeSettings) -> NoReturn:
+    @as_result(StashException)
+    def mock_stash_update_error(credentials, settings: ServerSettings) -> NoReturn:
         raise StashException(public_message=mock_update_error_message)
-=======
-    def mock_stash_update_error(credentials, update_settings: ServerSettings) -> Err:
-        return Err(mock_update_error_message)
->>>>>>> fbc11879
 
     monkeypatch.setattr(settings_service.stash, "update", mock_stash_update_error)
 
@@ -294,9 +278,8 @@
         assert isinstance(response_1.value, UserPrivateKey)
 
         # by default, the guest client can't register new user
-<<<<<<< HEAD
         with pytest.raises(SyftException) as exc:
-            guest_domain_client.register(
+            guest_datasite_client.register(
                 email=email2,
                 password="harley123",
                 password_verify="harley123",
@@ -304,18 +287,7 @@
             )
 
         assert exc.value.public_message == "You have no permission to register"
-        assert any(user.email == email1 for user in root_domain_client.users)
-=======
-        response_2 = guest_datasite_client.register(
-            email=email2,
-            password="harley123",
-            password_verify="harley123",
-            name="Harley",
-        )
-        assert isinstance(response_2, SyftError)
-
         assert any(user.email == email1 for user in root_datasite_client.users)
->>>>>>> fbc11879
 
     # only after the root client enable other users to signup, they can
     mock_server_settings.signup_enabled = True
@@ -329,25 +301,17 @@
         root_datasite_client = worker.root_client
 
         password = faker.email()
-<<<<<<< HEAD
-
-        response_3 = guest_domain_client.register(
-=======
+
         response_3 = guest_datasite_client.register(
->>>>>>> fbc11879
             email=email2,
             password=password,
             password_verify=password,
             name=faker.name(),
         )
-<<<<<<< HEAD
+
+        # FIX: SyftSuccess .value... let's have it in the response instead
         assert isinstance(response_3.value, UserPrivateKey)
-        assert any(user.email == email2 for user in root_domain_client.users)
-=======
-        assert isinstance(response_3, SyftSuccess)
-
         assert any(user.email == email2 for user in root_datasite_client.users)
->>>>>>> fbc11879
 
 
 def test_settings_user_register_for_role(monkeypatch: MonkeyPatch, faker: Faker):
