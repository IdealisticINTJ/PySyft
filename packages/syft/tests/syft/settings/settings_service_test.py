--- conflicted
+++ resolved
@@ -278,11 +278,7 @@
 
     monkeypatch.setattr(authed_context.server, "get_service", mock_get_service)
 
-<<<<<<< HEAD
-    with pytest.raises(StashException) as _:
-=======
     with pytest.raises(StashException) as exc:
->>>>>>> 23910624
         settings_service.update(context=authed_context, settings=update_settings)
 
 
