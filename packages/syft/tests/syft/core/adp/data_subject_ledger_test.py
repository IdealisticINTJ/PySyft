# third party
import numpy as np

# syft absolute
import syft as sy
from syft.core.adp.data_subject_ledger import DataSubjectLedger
from syft.core.adp.data_subject_ledger import convert_constants_to_indices


def test_data_subject_ledger_serde() -> None:
    rdp_constants = np.array([1, 2, 3], np.float64)

    dsl = DataSubjectLedger()
    dsl._rdp_constants = rdp_constants

    ser = sy.serialize(dsl, to_bytes=True)
    de = sy.deserialize(ser, from_bytes=True)

    assert de == dsl
    assert all(de._rdp_constants == rdp_constants)


<<<<<<< HEAD
def test_cache_bypass() -> None:
    """
    Check that the cache is bypassed for gigantic RDP constants
    """
    gigantic_rdp_constant = np.array([1e8, 2e8])
    dsl = DataSubjectLedger()
    eps = dsl._get_epsilon_spend(gigantic_rdp_constant)
    direct_eps = np.array(
        [dsl._get_optimal_alpha_for_constant(i)[1] for i in gigantic_rdp_constant]
    )
    assert (
        eps > dsl._cache_constant2epsilon[-1]
    ).all(), "It seems the cache has been modified?"
    assert (direct_eps == eps).all(), "It seems epsilon was incorrectly calculated."
=======
def test_cache_indexing_correctness() -> None:
    dsl = DataSubjectLedger()
    for i in [0.0001, 1, 50, 51, 100, 200_000]:
        # This is the theoretical (correct) epsilon value
        theoretical_epsilon = dsl._get_optimal_alpha_for_constant(i)[1]

        cache_value = dsl._cache_constant2epsilon[
            convert_constants_to_indices(np.array([i]))
        ][0]
        eps = dsl._get_epsilon_spend(np.array([i]))[0]
        assert round(theoretical_epsilon, 7) == round(cache_value, 7) == round(eps, 7)
>>>>>>> ab0fdf95
<|MERGE_RESOLUTION|>--- conflicted
+++ resolved
@@ -20,7 +20,6 @@
     assert all(de._rdp_constants == rdp_constants)
 
 
-<<<<<<< HEAD
 def test_cache_bypass() -> None:
     """
     Check that the cache is bypassed for gigantic RDP constants
@@ -35,7 +34,7 @@
         eps > dsl._cache_constant2epsilon[-1]
     ).all(), "It seems the cache has been modified?"
     assert (direct_eps == eps).all(), "It seems epsilon was incorrectly calculated."
-=======
+
 def test_cache_indexing_correctness() -> None:
     dsl = DataSubjectLedger()
     for i in [0.0001, 1, 50, 51, 100, 200_000]:
@@ -47,4 +46,3 @@
         ][0]
         eps = dsl._get_epsilon_spend(np.array([i]))[0]
         assert round(theoretical_epsilon, 7) == round(cache_value, 7) == round(eps, 7)
->>>>>>> ab0fdf95
