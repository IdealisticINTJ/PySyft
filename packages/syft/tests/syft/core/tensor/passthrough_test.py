--- conflicted
+++ resolved
@@ -76,14 +76,13 @@
     tensor_c = PassthroughTensor(child=data_c)
     result_a = data_a & data_b
     result_b = tensor_a & tensor_b
-
-<<<<<<< HEAD
-    assert all(result_a == data_a)
-=======
+    result_c = tensor_a & data_b
+
     assert (result_a == data_a).all()
->>>>>>> cad80b45
     assert result_b == tensor_a
     assert result_b != tensor_b
+    assert result_c == tensor_a
+    assert result_c != tensor_b
 
     with pytest.raises(
         ValueError, match="operands could not be broadcast together with shapes"
