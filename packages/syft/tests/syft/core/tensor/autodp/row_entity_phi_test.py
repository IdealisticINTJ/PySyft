--- conflicted
+++ resolved
@@ -8,13 +8,10 @@
 
 # syft absolute
 from syft.core.adp.entity import Entity
-<<<<<<< HEAD
 from syft.core.adp.vm_private_scalar_manager import (
     VirtualMachinePrivateScalarManager as ScalarManager,
 )
 from syft.core.tensor.autodp.intermediate_gamma import IntermediateGammaTensor as IGT
-=======
->>>>>>> 00ca3c5f
 from syft.core.tensor.autodp.row_entity_phi import RowEntityPhiTensor as REPT
 from syft.core.tensor.autodp.single_entity_phi import SingleEntityPhiTensor as SEPT
 from syft.core.tensor.tensor import Tensor
@@ -23,16 +20,10 @@
 
 # Global constants
 ishan = Entity(name="Ishan")
-<<<<<<< HEAD
 traskmaster = Entity(name="Trask")
-dims = np.random.randint(10) + 1  # Avoid size 0
+dims = np.random.randint(10) + 3  # Avoid size 0, 1
 row_count = np.random.randint(7) + 1
 scalar_manager = ScalarManager()
-=======
-supreme_leader = Entity(name="Trask")
-dims = np.random.randint(10) + 1  # Avoid size 0
-row_count = np.random.randint(7) + 1
->>>>>>> 00ca3c5f
 
 
 @pytest.fixture
@@ -57,7 +48,6 @@
 
 
 @pytest.fixture
-<<<<<<< HEAD
 def row_data_ishan() -> List:
     """This generates a random number of SEPTs to populate the REPTs."""
     reference_data = []
@@ -88,7 +78,9 @@
                 min_vals=np.zeros_like(new_data),
                 max_vals=np.ones_like(new_data),
                 scalar_manager=scalar_manager,
-=======
+
+
+@pytest.fixture
 def row_data(lower_bound: np.ndarray, upper_bound: np.ndarray) -> List:
     """This generates a random number of SEPTs to populate the REPTs."""
     reference_data = []
@@ -99,7 +91,6 @@
                 entity=ishan,
                 min_vals=lower_bound,
                 max_vals=upper_bound,
->>>>>>> 00ca3c5f
             )
         )
     return reference_data
@@ -112,48 +103,28 @@
     return binary_data
 
 
-<<<<<<< HEAD
 def test_eq(row_data_ishan: List) -> None:
     """Test equality between two identical RowEntityPhiTensors"""
     reference_tensor = REPT(rows=row_data_ishan)
     second_tensor = REPT(rows=row_data_ishan)
-=======
-def test_eq(row_data: List) -> None:
-    """Test equality between two identical RowEntityPhiTensors"""
-    reference_tensor = REPT(rows=row_data)
-    second_tensor = REPT(rows=row_data)
->>>>>>> 00ca3c5f
     third_tensor = reference_tensor
 
     assert reference_tensor == second_tensor, "Identical Tensors don't match up"
     assert reference_tensor == third_tensor, "Identical Tensors don't match up"
 
 
-<<<<<<< HEAD
 def test_eq_diff_tensors(row_data_ishan: List) -> None:
     """Here we're testing equality between a REPT and other tensor types."""
 
     # Narrow row data down to a single data point (SEPT)
     sept_data: SEPT = row_data_ishan[0]
-=======
-@pytest.mark.skip(reason="This test is implemented correctly in another PR")
-def test_eq_diff_tensors(row_data: List) -> None:
-    """Here we're testing equality between a REPT and other tensor types."""
-
-    # Narrow row data down to a single data point (SEPT)
-    sept_data: SEPT = row_data[0]
->>>>>>> 00ca3c5f
     reference_tensor = REPT(rows=sept_data)
     reference_sept = sept_data
 
     assert (
         reference_tensor == reference_sept
     ), "REPT and SEPT equality comparison failed"
-<<<<<<< HEAD
-    # assert row_data_ishan == reference_tensor.child, "Error: data & child don't match"
-=======
     assert row_data == reference_tensor.child, "Error: data & child don't match"
->>>>>>> 00ca3c5f
     assert (
         type(reference_tensor == reference_sept) == REPT
     ), "Return type error for equality comparison b/w REPT, SEPT"
@@ -161,11 +132,7 @@
 
 
 def test_eq_diff_entities(
-<<<<<<< HEAD
     row_data_ishan: List,
-=======
-    row_data: List,
->>>>>>> 00ca3c5f
     reference_data: np.ndarray,
     upper_bound: np.ndarray,
     lower_bound: np.ndarray,
@@ -178,11 +145,7 @@
         child=reference_data,
         max_vals=upper_bound,
         min_vals=lower_bound,
-<<<<<<< HEAD
         entity=traskmaster,
-=======
-        entity=supreme_leader,
->>>>>>> 00ca3c5f
     )
     tensor1 = REPT(rows=data1)
     tensor2 = REPT(rows=data2)
@@ -193,34 +156,19 @@
 
 # TODO: Update this test after REPT.all() and .any() are implemented, and check `assert not comparison_result`
 def test_eq_values(
-<<<<<<< HEAD
     row_data_ishan: List,
     reference_data: np.ndarray,
 ) -> None:
     """Test REPTs belonging to the same owner, with different data"""
     tensor1 = REPT(rows=row_data_ishan)
     tensor2 = REPT(rows=row_data_ishan) + 1
-=======
-    row_data: List,
-    reference_data: np.ndarray,
-    upper_bound: np.ndarray,
-    lower_bound: np.ndarray,
-) -> None:
-    """Test REPTs belonging to the same owner, with different data"""
-    tensor1 = REPT(rows=row_data)
-    tensor2 = REPT(rows=row_data) + 1
->>>>>>> 00ca3c5f
 
     assert tensor2.shape == tensor1.shape, "Tensors not initialized properly"
     # assert tensor2 != tensor1, "Error: REPT + 1 == REPT"  # TODO: Investigate RecursionError Here
 
     # Debug test issues
-<<<<<<< HEAD
-    assert isinstance(tensor2.child[0], type(tensor1.child[0]))
-=======
     assert isinstance(tensor2.child[0], SEPT)
     assert isinstance(tensor1.child[0], SEPT)
->>>>>>> 00ca3c5f
     assert tensor2.child[0] != tensor1.child[0]
     assert isinstance(
         tensor2.child[0] != tensor1.child[0], SEPT
@@ -233,39 +181,26 @@
             not (tensor2 == tensor1).child[i].child.any()
         ), f"REPT + 1 == REPT failed at child {i}"
 
-<<<<<<< HEAD
     # comparison_result = tensor1 == tensor2
-=======
     tensor1 == tensor2
->>>>>>> 00ca3c5f
     # assert not comparison_result  # This will work as soon as the .all() or .any() methods are implemented.
     # Would this be more user-friendly if SEPT == SEPT -> singular T/F instead of array of T/F?
 
 
 def test_ne_shapes(
-<<<<<<< HEAD
     row_data_ishan: List,
-=======
-    row_data: List,
->>>>>>> 00ca3c5f
     reference_data: np.ndarray,
     upper_bound: np.ndarray,
     lower_bound: np.ndarray,
 ) -> None:
     """Test REPTs belonging to the same owner, with different shapes"""
-<<<<<<< HEAD
     tensor1 = REPT(rows=row_data_ishan)
     tensor2 = REPT(rows=row_data_ishan + row_data_ishan)
-=======
-    tensor1 = REPT(rows=row_data)
-    tensor2 = REPT(rows=row_data + row_data)
->>>>>>> 00ca3c5f
     assert (
         tensor2.shape != tensor1.shape
     ), "Tensors not initialized properly for this test"
 
     with pytest.raises(Exception):
-<<<<<<< HEAD
         _ = tensor2 == tensor1
 
 
@@ -278,26 +213,11 @@
 
     reference_tensor = REPT(rows=sub_row_data_ishan)
     assert sub_row_data_ishan.child == reference_tensor, "Comparison b/w REPT and "
-=======
-        tensor2 == tensor1
-
-
-@pytest.mark.skip(
-    reason="Testing this works causes a DeprecationWarning due to ele-wise comp"
-)
-def test_eq_ndarray(row_data: List) -> None:
-    """Test equality between a SEPT and a simple type (int, float, bool, np.ndarray)"""
-    sub_row_data: SEPT = row_data[0]
-
-    reference_tensor = REPT(rows=sub_row_data)
-    assert sub_row_data.child == reference_tensor, "Comparison b/w REPT and "
->>>>>>> 00ca3c5f
 
 
 @pytest.mark.skip(
     reason="REPT addition currently doesn't catch incorrect types (str, dict, etc)"
 )
-<<<<<<< HEAD
 def test_add_wrong_types(row_data_ishan: List) -> None:
     """Ensure that addition with incorrect types aren't supported"""
     reference_tensor = REPT(rows=row_data_ishan)
@@ -312,22 +232,6 @@
 def test_add_simple_types(row_data_ishan: List) -> None:
     """Test addition of a REPT with simple types (float, ints, bools, etc)"""
     tensor = REPT(rows=row_data_ishan)
-=======
-def test_add_wrong_types(row_data: List) -> None:
-    """Ensure that addition with incorrect types aren't supported"""
-    reference_tensor = REPT(rows=row_data)
-    with pytest.raises(NotImplementedError):
-        reference_tensor + "some string"
-        reference_tensor + dict()
-        # TODO: Double check how tuples behave during addition/subtraction with np.ndarrays
-    return None
-
-
-def test_add_simple_types(row_data: List) -> None:
-    """Test addition of a REPT with simple types (float, ints, bools, etc)"""
-    tensor = REPT(rows=row_data)
-
->>>>>>> 00ca3c5f
     random_int = np.random.randint(low=15, high=1000)
     result = tensor + random_int
     assert isinstance(result, REPT), "REPT + int != REPT"
@@ -344,22 +248,11 @@
     result = tensor + random_ndarray
     assert isinstance(result, REPT), "SEPT + np.ndarray != SEPT"
 
-<<<<<<< HEAD
 
 @pytest.mark.skip(reason="Temporary")
 def test_add_tensor_types(row_data_ishan: List) -> None:
     """Test addition of a REPT with various other kinds of Tensors"""
     reference_tensor = REPT(rows=row_data_ishan)
-=======
-    return None
-
-
-@pytest.mark.skip(reason="Temporary")
-def test_add_tensor_types(row_data: List) -> None:
-    """Test addition of a REPT with various other kinds of Tensors"""
-
-    reference_tensor = REPT(rows=row_data)
->>>>>>> 00ca3c5f
     simple_tensor = Tensor(child=np.random.random((dims, dims)))
     assert len(simple_tensor.child) == len(
         reference_tensor.child
@@ -374,10 +267,7 @@
         assert (
             result.min_vals == reference_tensor.min_vals + simple_tensor.child.min()
         ), "REPT + Tensor: incorrect min_val"
-<<<<<<< HEAD
-=======
-        return None
->>>>>>> 00ca3c5f
+
 
 
 @pytest.mark.skip(
@@ -387,17 +277,10 @@
     reference_data: np.ndarray,
     upper_bound: np.ndarray,
     lower_bound: np.ndarray,
-<<<<<<< HEAD
     row_data_ishan: List,
 ) -> None:
     """Test the addition of REPT + SEPT"""
     tensor1 = REPT(rows=row_data_ishan)
-=======
-    row_data: List,
-) -> None:
-    """Test the addition of REPT + SEPT"""
-    tensor1 = REPT(rows=row_data)
->>>>>>> 00ca3c5f
     tensor2 = SEPT(
         child=reference_data, entity=ishan, max_vals=upper_bound, min_vals=lower_bound
     )
@@ -431,16 +314,9 @@
 
 
 # TODO: Fix REPT.min_vals and REPT.max_vals properties
-<<<<<<< HEAD
 def test_add_row_entities(row_data_ishan: List) -> None:
     """Test normal addition of two REPTs"""
     tensor1 = REPT(rows=row_data_ishan)
-=======
-def test_add_row_entities(row_data: List) -> None:
-    """Test normal addition of two REPTs"""
-    tensor1 = REPT(rows=row_data)
->>>>>>> 00ca3c5f
-
     tensor2 = tensor1 + tensor1
     assert isinstance(tensor2, REPT), "Error: REPT + REPT != REPT "
     assert (
@@ -462,15 +338,9 @@
     return None
 
 
-<<<<<<< HEAD
 def test_add_sub_equivalence(row_data_ishan: List) -> None:
     """Test to see if addition of -ve and subtraction of +ve produce the same results"""
     tensor1 = REPT(rows=row_data_ishan)
-=======
-def test_add_sub_equivalence(row_data: List) -> None:
-    """Test to see if addition of -ve and subtraction of +ve produce the same results"""
-    tensor1 = REPT(rows=row_data)
->>>>>>> 00ca3c5f
     tensor2 = tensor1 * 2
     assert tensor2.shape == tensor1.shape, "REPTs initialized incorrectly"
 
@@ -479,7 +349,6 @@
         tensor2 - tensor1 == tensor2 + tensor1 * -1
     ), "Addition of -ve != Subtraction of +ve"
 
-<<<<<<< HEAD
 
 def test_add_result_gamma(row_data_ishan: List, row_data_trask: List) -> None:
     """Test to see if GammaTensors are produced by adding Tensors of different entities"""
@@ -506,8 +375,6 @@
             tensor, IGT
         ), "SEPT(entity1) + SEPT(entity2) != IGT(entity1, entity2)"
 
-=======
->>>>>>> 00ca3c5f
 
 ent = Entity(name="test")
 ent2 = Entity(name="test2")
