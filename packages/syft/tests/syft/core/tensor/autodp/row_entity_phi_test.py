--- conflicted
+++ resolved
@@ -473,12 +473,7 @@
     assert correct_output == output.child, "Transpose did not work as expected"
 
 
-<<<<<<< HEAD
-@pytest.mark.skip(reason="Temporary")
-def test_partition(ishan: Entity) -> None:
-=======
 def test_partition(ishan: Entity, highest: int, dims: int) -> None:
->>>>>>> 4ff4854f
     """Test to see if Partition works for the ideal case"""
     data = np.random.randint(
         low=-highest, high=highest, size=(dims, dims), dtype=np.int32
@@ -561,11 +556,7 @@
     assert output.child[0] == target, "Squeeze did not work as expected"
 
 
-<<<<<<< HEAD
-def test_swapaxes(row_data_ishan: List, ishan: Entity) -> None:
-=======
 def test_swapaxes(row_data_ishan: List, ishan: Entity, highest: int, dims: int) -> None:
->>>>>>> 4ff4854f
     """Test to see if Swapaxes works for the ideal case"""
     data = np.random.randint(
         low=-highest, high=highest, size=(dims, dims), dtype=np.int32
@@ -819,8 +810,6 @@
         assert (tensor | False) == output[index]
 
 
-<<<<<<< HEAD
-=======
 def test_matmul_array(row_data_ishan: list) -> None:
     reference_tensor = REPT(rows=row_data_ishan)
     other = np.ones_like(row_data_ishan[0].child.T) * 5
@@ -883,7 +872,6 @@
         assert (target.child.astype(np.int32) == output.child).all()
 
 
->>>>>>> 4ff4854f
 def test_entities(row_data_ishan: list, ishan: Entity, traskmaster: Entity) -> None:
     """Test that n_entities works as intended"""
     rept_tensor1 = REPT(rows=row_data_ishan)
@@ -891,56 +879,6 @@
 
     rept_tensor2 = REPT(
         rows=[
-<<<<<<< HEAD
-            SEPT(
-                child=np.random.randint(low=0, high=20, size=(10, 10)),
-                min_vals=np.zeros((10, 10), dtype=np.int32) * 20,
-                max_vals=np.ones((10, 10), dtype=np.int32),
-                entity=ishan,
-            ),
-            SEPT(
-                child=np.random.randint(low=0, high=60, size=(10, 10)),
-                min_vals=np.zeros((10, 10), dtype=np.int32) * 60,
-                max_vals=np.ones((10, 10), dtype=np.int32),
-                entity=traskmaster,
-            ),
-        ]
-    )
-    assert rept_tensor2.n_entities == 2
-
-    rept_tensor3 = REPT(
-        rows=[
-            SEPT(
-                child=np.random.randint(low=0, high=20, size=(10, 10)),
-                min_vals=np.zeros((10, 10), dtype=np.int32) * 20,
-                max_vals=np.ones((10, 10), dtype=np.int32),
-                entity=ishan,
-            ),
-            SEPT(
-                child=np.random.randint(low=0, high=60, size=(10, 10)),
-                min_vals=np.zeros((10, 10), dtype=np.int32) * 60,
-                max_vals=np.ones((10, 10), dtype=np.int32),
-                entity=traskmaster,
-            ),
-            SEPT(
-                child=np.random.randint(low=0, high=40, size=(10, 10)),
-                min_vals=np.zeros((10, 10), dtype=np.int32) * 40,
-                max_vals=np.ones((10, 10), dtype=np.int32),
-                entity=ishan,
-            ),
-        ]
-    )
-    assert rept_tensor3.n_entities == 2
-
-
-@pytest.fixture
-def tensor1(traskmaster: Entity, row_count: int, dims: int) -> REPT:
-    """Reference tensor"""
-    data = []
-    for _ in range(row_count):
-        data.append(
-=======
->>>>>>> 4ff4854f
             SEPT(
                 child=np.random.randint(low=0, high=20, size=(10, 10)),
                 min_vals=np.zeros((10, 10), dtype=np.int32) * 20,
