--- conflicted
+++ resolved
@@ -806,7 +806,6 @@
         assert (tensor | False) == output[index]
 
 
-<<<<<<< HEAD
 def test_matmul_array(row_data_ishan: list) -> None:
     reference_tensor = REPT(rows=row_data_ishan)
     other = np.ones_like(row_data_ishan[0].child.T) * 5
@@ -847,7 +846,8 @@
         assert output_tensor.shape[1] == reference_tensor.shape[1]
         assert output_tensor.shape[-1] == other.shape[-1]
         assert output_tensor == input_tensor.child.__matmul__(other_tensor.child)
-=======
+
+
 def test_cumsum(row_data_ishan: list) -> None:
     reference_tensor = REPT(rows=row_data_ishan)
     output = reference_tensor.cumsum()
@@ -860,7 +860,6 @@
     output = reference_tensor.cumprod()
     for index, row in enumerate(row_data_ishan):
         assert (output.child[index] == row.cumprod()).child.all()
->>>>>>> e202251c
 
 
 def test_round(row_data_ishan: List) -> None:
