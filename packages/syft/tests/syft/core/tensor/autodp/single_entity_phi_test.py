--- conflicted
+++ resolved
@@ -1211,27 +1211,12 @@
     assert (output.child == target).all()
 
 
-<<<<<<< HEAD
-def test_entities(
-=======
 def test_cumsum(
->>>>>>> 4ff4854f
-    reference_data: np.ndarray,
-    upper_bound: np.ndarray,
-    lower_bound: np.ndarray,
-    ishan: Entity,
-) -> None:
-<<<<<<< HEAD
-    """Test that the n_entities works for SEPTs"""
-    tensor = SEPT(
-        child=reference_data, max_vals=upper_bound, min_vals=lower_bound, entity=ishan
-    )
-    assert isinstance(tensor, SEPT)
-    assert tensor.n_entities == 1
-
-
-# End of Ishan's tests
-=======
+    reference_data: np.ndarray,
+    upper_bound: np.ndarray,
+    lower_bound: np.ndarray,
+    ishan: Entity,
+) -> None:
     """Test cumsum operator without any additional arguments"""
     reference_tensor = SEPT(
         child=reference_data, max_vals=upper_bound, min_vals=lower_bound, entity=ishan
@@ -1242,7 +1227,6 @@
     assert (output.min_vals == lower_bound.cumsum()).all()
     assert (output.max_vals == upper_bound.cumsum()).all()
     # assert output.shape == reference_tensor.flatten().shape
->>>>>>> 4ff4854f
 
 
 def test_cumprod(
