--- conflicted
+++ resolved
@@ -1234,7 +1234,6 @@
     assert (result.child == (reference_data | False)).all()
 
 
-<<<<<<< HEAD
 def test_take(
     reference_data: np.ndarray,
     upper_bound: np.ndarray,
@@ -1648,7 +1647,6 @@
 #     assert (result.data_subjects == reference_tensor.data_subjects).all()
 #     assert (result.max_vals == reference_tensor.max_vals).all()
 #     assert (result.min_vals == reference_tensor.min_vals).all()
-=======
 def test_trace(
     reference_data: np.ndarray,
     upper_bound: np.ndarray,
@@ -1705,5 +1703,4 @@
     result = tensor.min()
     assert result.child == reference_data.min()
     assert result.child >= result.min_vals.data
-    assert result.child <= result.max_vals.data
->>>>>>> b62e33bc
+    assert result.child <= result.max_vals.data