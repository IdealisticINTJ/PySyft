--- conflicted
+++ resolved
@@ -1252,7 +1252,6 @@
     assert (result.child == (reference_data | False)).all()
 
 
-<<<<<<< HEAD
 def test_take(
     reference_data: np.ndarray,
     upper_bound: np.ndarray,
@@ -1666,7 +1665,6 @@
 #     assert (result.data_subjects == reference_tensor.data_subjects).all()
 #     assert (result.max_vals == reference_tensor.max_vals).all()
 #     assert (result.min_vals == reference_tensor.min_vals).all()
-=======
 def test_cumsum(
     reference_data: np.ndarray,
     upper_bound: np.ndarray,
@@ -1821,7 +1819,6 @@
     assert (result.child <= result.max_vals.data).all()
 
 
->>>>>>> e756f3cf
 def test_trace(
     reference_data: np.ndarray,
     upper_bound: np.ndarray,
