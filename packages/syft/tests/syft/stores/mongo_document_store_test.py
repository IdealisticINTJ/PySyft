# stdlib
import sys
from threading import Thread
from typing import Tuple

# third party
from joblib import Parallel
from joblib import delayed
import pytest

# syft absolute
from syft.core.node.new.document_store import PartitionSettings
from syft.core.node.new.document_store import QueryKeys
from syft.core.node.new.mongo_client import MongoStoreClientConfig
from syft.core.node.new.mongo_document_store import MongoStoreConfig
from syft.core.node.new.mongo_document_store import MongoStorePartition

# relative
from .store_constants_test import generate_db_name
from .store_fixtures_test import mongo_store_partition_fn
from .store_mocks_test import MockObjectType
from .store_mocks_test import MockSyftObject

REPEATS = 20


@pytest.mark.skipif(
    sys.platform == "win32", reason="pytest_mock_resources + docker issues on Windows"
)
def test_mongo_store_partition_sanity(
    mongo_store_partition: MongoStorePartition,
) -> None:
    res = mongo_store_partition.init_store()
    assert res.is_ok()

    assert hasattr(mongo_store_partition, "_collection")


<<<<<<< HEAD
@pytest.mark.skipif(sys.platform != "linux", reason="Testing Mongo only on Linux")
def test_mongo_store_partition_init_failed(root_verify_key) -> None:
=======
def test_mongo_store_partition_init_failed() -> None:
>>>>>>> 82ed580e
    # won't connect
    mongo_config = MongoStoreClientConfig(connectTimeoutMS=1, timeoutMS=1)

    store_config = MongoStoreConfig(client_config=mongo_config)
    settings = PartitionSettings(name="test", object_type=MockObjectType)

    store = MongoStorePartition(
        root_verify_key, settings=settings, store_config=store_config
    )

    res = store.init_store()
    assert res.is_err()


<<<<<<< HEAD
@pytest.mark.skipif(sys.platform != "linux", reason="Testing Mongo only on Linux")
def test_mongo_store_partition_set(
    root_verify_key, mongo_store_partition: MongoStorePartition
) -> None:
=======
@pytest.mark.skipif(
    sys.platform == "win32", reason="pytest_mock_resources + docker issues on Windows"
)
@pytest.mark.flaky(reruns=5, reruns_delay=2)
def test_mongo_store_partition_set(mongo_store_partition: MongoStorePartition) -> None:
>>>>>>> 82ed580e
    res = mongo_store_partition.init_store()
    assert res.is_ok()

    obj = MockSyftObject(data=1)

    res = mongo_store_partition.set(root_verify_key, obj, ignore_duplicates=False)

    assert res.is_ok()
    assert res.ok() == obj
    assert (
        len(
            mongo_store_partition.all(
                root_verify_key,
            ).ok()
        )
        == 1
    )

    res = mongo_store_partition.set(root_verify_key, obj, ignore_duplicates=False)
    assert res.is_err()
    assert (
        len(
            mongo_store_partition.all(
                root_verify_key,
            ).ok()
        )
        == 1
    )

    res = mongo_store_partition.set(root_verify_key, obj, ignore_duplicates=True)
    assert res.is_ok()
    assert (
        len(
            mongo_store_partition.all(
                root_verify_key,
            ).ok()
        )
        == 1
    )

    obj2 = MockSyftObject(data=2)
    res = mongo_store_partition.set(root_verify_key, obj2, ignore_duplicates=False)
    assert res.is_ok()
    assert res.ok() == obj2
    assert (
        len(
            mongo_store_partition.all(
                root_verify_key,
            ).ok()
        )
        == 2
    )

    for idx in range(REPEATS):
        obj = MockSyftObject(data=idx)
        res = mongo_store_partition.set(root_verify_key, obj, ignore_duplicates=False)
        assert res.is_ok()
        assert (
            len(
                mongo_store_partition.all(
                    root_verify_key,
                ).ok()
            )
            == 3 + idx
        )


@pytest.mark.skipif(
    sys.platform == "win32", reason="pytest_mock_resources + docker issues on Windows"
)
@pytest.mark.flaky(reruns=5, reruns_delay=2)
def test_mongo_store_partition_delete(
    root_verify_key,
    mongo_store_partition: MongoStorePartition,
) -> None:
    res = mongo_store_partition.init_store()
    assert res.is_ok()

    objs = []
    for v in range(REPEATS):
        obj = MockSyftObject(data=v)
        mongo_store_partition.set(root_verify_key, obj, ignore_duplicates=False)
        objs.append(obj)

    assert len(
        mongo_store_partition.all(
            root_verify_key,
        ).ok()
    ) == len(objs)

    # random object
    obj = MockSyftObject(data="bogus")
    key = mongo_store_partition.settings.store_key.with_obj(obj)
    res = mongo_store_partition.delete(root_verify_key, key)
    assert res.is_err()
    assert len(
        mongo_store_partition.all(
            root_verify_key,
        ).ok()
    ) == len(objs)

    # cleanup store
    for idx, v in enumerate(objs):
        key = mongo_store_partition.settings.store_key.with_obj(v)
        res = mongo_store_partition.delete(root_verify_key, key)
        assert res.is_ok()
        assert (
            len(
                mongo_store_partition.all(
                    root_verify_key,
                ).ok()
            )
            == len(objs) - idx - 1
        )

        res = mongo_store_partition.delete(root_verify_key, key)
        assert res.is_err()
        assert (
            len(
                mongo_store_partition.all(
                    root_verify_key,
                ).ok()
            )
            == len(objs) - idx - 1
        )

    assert (
        len(
            mongo_store_partition.all(
                root_verify_key,
            ).ok()
        )
        == 0
    )


@pytest.mark.flaky(reruns=5, reruns_delay=2)
@pytest.mark.skipif(
    sys.platform == "win32", reason="pytest_mock_resources + docker issues on Windows"
)
def test_mongo_store_partition_update(
    root_verify_key,
    mongo_store_partition: MongoStorePartition,
) -> None:
    mongo_store_partition.init_store()

    # add item
    obj = MockSyftObject(data=1)
    mongo_store_partition.set(root_verify_key, obj, ignore_duplicates=False)
    assert (
        len(
            mongo_store_partition.all(
                root_verify_key,
            ).ok()
        )
        == 1
    )

    # fail to update missing keys
    rand_obj = MockSyftObject(data="bogus")
    key = mongo_store_partition.settings.store_key.with_obj(rand_obj)
    res = mongo_store_partition.update(root_verify_key, key, obj)
    assert res.is_err()

    # update the key multiple times
    for v in range(REPEATS):
        key = mongo_store_partition.settings.store_key.with_obj(obj)
        obj_new = MockSyftObject(data=v)

        res = mongo_store_partition.update(root_verify_key, key, obj_new)
        assert res.is_ok()

        # The ID should stay the same on update, unly the values are updated.
        assert (
            len(
                mongo_store_partition.all(
                    root_verify_key,
                ).ok()
            )
            == 1
        )
        assert (
            mongo_store_partition.all(
                root_verify_key,
            )
            .ok()[0]
            .id
            == obj.id
        )
        assert (
            mongo_store_partition.all(
                root_verify_key,
            )
            .ok()[0]
            .id
            != obj_new.id
        )
        assert (
            mongo_store_partition.all(
                root_verify_key,
            )
            .ok()[0]
            .data
            == v
        )

        stored = mongo_store_partition.get_all_from_store(QueryKeys(qks=[key]))
        assert stored.ok()[0].data == v


@pytest.mark.skipif(
    sys.platform == "win32", reason="pytest_mock_resources + docker issues on Windows"
)
@pytest.mark.flaky(reruns=5, reruns_delay=2)
def test_mongo_store_partition_set_threading(
    root_verify_key,
    mongo_server_mock: Tuple,
) -> None:
    thread_cnt = 3
    repeats = REPEATS

    execution_err = None
    mongo_db_name = generate_db_name()
    mongo_kwargs = mongo_server_mock.pmr_credentials.as_mongo_kwargs()

    def _kv_cbk(tid: int) -> None:
        nonlocal execution_err

        mongo_store_partition = mongo_store_partition_fn(
            root_verify_key, mongo_db_name=mongo_db_name, **mongo_kwargs
        )
        for idx in range(repeats):
            obj = MockObjectType(data=idx)
<<<<<<< HEAD
            res = mongo_store_partition.set(
                root_verify_key, obj, ignore_duplicates=False
            )

=======
            for retry in range(10):
                res = mongo_store_partition.set(obj, ignore_duplicates=False)
                if res.is_ok():
                    break
>>>>>>> 82ed580e
            if res.is_err():
                execution_err = res
            assert res.is_ok(), res

        return execution_err

    tids = []
    for tid in range(thread_cnt):
        thread = Thread(target=_kv_cbk, args=(tid,))
        thread.start()

        tids.append(thread)

    for thread in tids:
        thread.join()

    assert execution_err is None

    mongo_store_partition = mongo_store_partition_fn(
        root_verify_key, mongo_db_name=mongo_db_name, **mongo_kwargs
    )
    stored_cnt = len(
        mongo_store_partition.all(
            root_verify_key,
        ).ok()
    )
    assert stored_cnt == thread_cnt * repeats


<<<<<<< HEAD
@pytest.mark.skipif(sys.platform != "linux", reason="Testing Mongo only on Linux")
def test_mongo_store_partition_set_joblib(mongo_server_mock, root_verify_key) -> None:
=======
@pytest.mark.skipif(
    sys.platform == "win32", reason="pytest_mock_resources + docker issues on Windows"
)
@pytest.mark.flaky(reruns=5, reruns_delay=2)
def test_mongo_store_partition_set_joblib(
    mongo_server_mock,
) -> None:
>>>>>>> 82ed580e
    thread_cnt = 3
    repeats = REPEATS
    mongo_db_name = generate_db_name()
    mongo_kwargs = mongo_server_mock.pmr_credentials.as_mongo_kwargs()

    def _kv_cbk(tid: int) -> None:
        for idx in range(repeats):
            mongo_store_partition = mongo_store_partition_fn(
                root_verify_key, mongo_db_name=mongo_db_name, **mongo_kwargs
            )
            obj = MockObjectType(data=idx)
<<<<<<< HEAD
            res = mongo_store_partition.set(
                root_verify_key, obj, ignore_duplicates=False
            )
=======
            for retry in range(10):
                res = mongo_store_partition.set(obj, ignore_duplicates=False)
                if res.is_ok():
                    break
>>>>>>> 82ed580e

            if res.is_err():
                return res

        return None

    errs = Parallel(n_jobs=thread_cnt)(
        delayed(_kv_cbk)(idx) for idx in range(thread_cnt)
    )

    for execution_err in errs:
        assert execution_err is None

    mongo_store_partition = mongo_store_partition_fn(
        root_verify_key, mongo_db_name=mongo_db_name, **mongo_kwargs
    )
    stored_cnt = len(
        mongo_store_partition.all(
            root_verify_key,
        ).ok()
    )
    assert stored_cnt == thread_cnt * repeats


@pytest.mark.skipif(
    sys.platform == "win32", reason="pytest_mock_resources + docker issues on Windows"
)
@pytest.mark.flaky(reruns=5, reruns_delay=2)
def test_mongo_store_partition_update_threading(
    root_verify_key,
    mongo_server_mock,
) -> None:
    thread_cnt = 3
    repeats = REPEATS

    mongo_db_name = generate_db_name()
    mongo_kwargs = mongo_server_mock.pmr_credentials.as_mongo_kwargs()
    mongo_store_partition = mongo_store_partition_fn(
        root_verify_key, mongo_db_name=mongo_db_name, **mongo_kwargs
    )

    obj = MockSyftObject(data=0)
    key = mongo_store_partition.settings.store_key.with_obj(obj)
    mongo_store_partition.set(root_verify_key, obj, ignore_duplicates=False)
    execution_err = None

    def _kv_cbk(tid: int) -> None:
        nonlocal execution_err

        mongo_store_partition_local = mongo_store_partition_fn(
            root_verify_key, mongo_db_name=mongo_db_name, **mongo_kwargs
        )
        for repeat in range(repeats):
            obj = MockSyftObject(data=repeat)
<<<<<<< HEAD
            res = mongo_store_partition_local.update(root_verify_key, key, obj)
=======
            for retry in range(10):
                res = mongo_store_partition_local.update(key, obj)
                if res.is_ok():
                    break
>>>>>>> 82ed580e

            if res.is_err():
                execution_err = res
            assert res.is_ok(), res

    tids = []
    for tid in range(thread_cnt):
        thread = Thread(target=_kv_cbk, args=(tid,))
        thread.start()

        tids.append(thread)

    for thread in tids:
        thread.join()

    assert execution_err is None


@pytest.mark.xfail(reason="SyftObjectRegistry does only in-memory caching")
@pytest.mark.skipif(
    sys.platform == "win32", reason="pytest_mock_resources + docker issues on Windows"
)
@pytest.mark.flaky(reruns=5, reruns_delay=2)
def test_mongo_store_partition_update_joblib(
    root_verify_key,
    mongo_server_mock: Tuple,
) -> None:
    thread_cnt = 3
    repeats = REPEATS

    mongo_db_name = generate_db_name()
    mongo_kwargs = mongo_server_mock.pmr_credentials.as_mongo_kwargs()

    mongo_store_partition = mongo_store_partition_fn(
        root_verify_key, mongo_db_name=mongo_db_name, **mongo_kwargs
    )
    obj = MockSyftObject(data=0)
    key = mongo_store_partition.settings.store_key.with_obj(obj)
    mongo_store_partition.set(root_verify_key, obj, ignore_duplicates=False)

    def _kv_cbk(tid: int) -> None:
        mongo_store_partition_local = mongo_store_partition_fn(
            root_verify_key, mongo_db_name=mongo_db_name, **mongo_kwargs
        )
        for repeat in range(repeats):
            obj = MockSyftObject(data=repeat)
<<<<<<< HEAD
            res = mongo_store_partition_local.update(root_verify_key, key, obj)
=======
            for retry in range(10):
                res = mongo_store_partition_local.update(key, obj)
                if res.is_ok():
                    break
>>>>>>> 82ed580e

            if res.is_err():
                return res
        return None

    errs = Parallel(n_jobs=thread_cnt)(
        delayed(_kv_cbk)(idx) for idx in range(thread_cnt)
    )

    for execution_err in errs:
        assert execution_err is None


@pytest.mark.skipif(
    sys.platform == "win32", reason="pytest_mock_resources + docker issues on Windows"
)
@pytest.mark.flaky(reruns=5, reruns_delay=2)
def test_mongo_store_partition_set_delete_threading(
    root_verify_key,
    mongo_server_mock,
) -> None:
    thread_cnt = 3
    repeats = REPEATS
    execution_err = None
    mongo_db_name = generate_db_name()
    mongo_kwargs = mongo_server_mock.pmr_credentials.as_mongo_kwargs()

    def _kv_cbk(tid: int) -> None:
        nonlocal execution_err
        mongo_store_partition = mongo_store_partition_fn(
            root_verify_key, mongo_db_name=mongo_db_name, **mongo_kwargs
        )

        for idx in range(repeats):
            obj = MockSyftObject(data=idx)
<<<<<<< HEAD
            res = mongo_store_partition.set(
                root_verify_key, obj, ignore_duplicates=False
            )
=======
            for retry in range(10):
                res = mongo_store_partition.set(obj, ignore_duplicates=False)
                if res.is_ok():
                    break
>>>>>>> 82ed580e

            if res.is_err():
                execution_err = res
            assert res.is_ok()

            key = mongo_store_partition.settings.store_key.with_obj(obj)

            res = mongo_store_partition.delete(root_verify_key, key)
            if res.is_err():
                execution_err = res
            assert res.is_ok(), res

    tids = []
    for tid in range(thread_cnt):
        thread = Thread(target=_kv_cbk, args=(tid,))
        thread.start()

        tids.append(thread)

    for thread in tids:
        thread.join()

    assert execution_err is None

    mongo_store_partition = mongo_store_partition_fn(
        root_verify_key, mongo_db_name=mongo_db_name, **mongo_kwargs
    )
    stored_cnt = len(
        mongo_store_partition.all(
            root_verify_key,
        ).ok()
    )
    assert stored_cnt == 0


@pytest.mark.skipif(
    sys.platform == "win32", reason="pytest_mock_resources + docker issues on Windows"
)
@pytest.mark.flaky(reruns=5, reruns_delay=2)
def test_mongo_store_partition_set_delete_joblib(
    root_verify_key,
    mongo_server_mock,
) -> None:
    thread_cnt = 3
    repeats = REPEATS
    mongo_db_name = generate_db_name()
    mongo_kwargs = mongo_server_mock.pmr_credentials.as_mongo_kwargs()

    def _kv_cbk(tid: int) -> None:
        mongo_store_partition = mongo_store_partition_fn(
            root_verify_key, mongo_db_name=mongo_db_name, **mongo_kwargs
        )

        for idx in range(repeats):
            obj = MockSyftObject(data=idx)
<<<<<<< HEAD
            res = mongo_store_partition.set(
                root_verify_key, obj, ignore_duplicates=False
            )
=======
            for retry in range(10):
                res = mongo_store_partition.set(obj, ignore_duplicates=False)
                if res.is_ok():
                    break
>>>>>>> 82ed580e

            if res.is_err():
                return res

            key = mongo_store_partition.settings.store_key.with_obj(obj)

            res = mongo_store_partition.delete(root_verify_key, key)
            if res.is_err():
                return res
        return None

    errs = Parallel(n_jobs=thread_cnt)(
        delayed(_kv_cbk)(idx) for idx in range(thread_cnt)
    )
    for execution_err in errs:
        assert execution_err is None

    mongo_store_partition = mongo_store_partition_fn(
        root_verify_key, mongo_db_name=mongo_db_name, **mongo_kwargs
    )
    stored_cnt = len(
        mongo_store_partition.all(
            root_verify_key,
        ).ok()
    )
    assert stored_cnt == 0<|MERGE_RESOLUTION|>--- conflicted
+++ resolved
@@ -36,12 +36,7 @@
     assert hasattr(mongo_store_partition, "_collection")
 
 
-<<<<<<< HEAD
-@pytest.mark.skipif(sys.platform != "linux", reason="Testing Mongo only on Linux")
 def test_mongo_store_partition_init_failed(root_verify_key) -> None:
-=======
-def test_mongo_store_partition_init_failed() -> None:
->>>>>>> 82ed580e
     # won't connect
     mongo_config = MongoStoreClientConfig(connectTimeoutMS=1, timeoutMS=1)
 
@@ -56,18 +51,13 @@
     assert res.is_err()
 
 
-<<<<<<< HEAD
-@pytest.mark.skipif(sys.platform != "linux", reason="Testing Mongo only on Linux")
+@pytest.mark.skipif(
+    sys.platform == "win32", reason="pytest_mock_resources + docker issues on Windows"
+)
+@pytest.mark.flaky(reruns=5, reruns_delay=2)
 def test_mongo_store_partition_set(
     root_verify_key, mongo_store_partition: MongoStorePartition
 ) -> None:
-=======
-@pytest.mark.skipif(
-    sys.platform == "win32", reason="pytest_mock_resources + docker issues on Windows"
-)
-@pytest.mark.flaky(reruns=5, reruns_delay=2)
-def test_mongo_store_partition_set(mongo_store_partition: MongoStorePartition) -> None:
->>>>>>> 82ed580e
     res = mongo_store_partition.init_store()
     assert res.is_ok()
 
@@ -301,17 +291,14 @@
         )
         for idx in range(repeats):
             obj = MockObjectType(data=idx)
-<<<<<<< HEAD
-            res = mongo_store_partition.set(
-                root_verify_key, obj, ignore_duplicates=False
-            )
-
-=======
-            for retry in range(10):
-                res = mongo_store_partition.set(obj, ignore_duplicates=False)
+
+            for _ in range(10):
+                res = mongo_store_partition.set(
+                    root_verify_key, obj, ignore_duplicates=False
+                )
                 if res.is_ok():
                     break
->>>>>>> 82ed580e
+
             if res.is_err():
                 execution_err = res
             assert res.is_ok(), res
@@ -341,18 +328,14 @@
     assert stored_cnt == thread_cnt * repeats
 
 
-<<<<<<< HEAD
-@pytest.mark.skipif(sys.platform != "linux", reason="Testing Mongo only on Linux")
-def test_mongo_store_partition_set_joblib(mongo_server_mock, root_verify_key) -> None:
-=======
 @pytest.mark.skipif(
     sys.platform == "win32", reason="pytest_mock_resources + docker issues on Windows"
 )
 @pytest.mark.flaky(reruns=5, reruns_delay=2)
 def test_mongo_store_partition_set_joblib(
+    root_verify_key,
     mongo_server_mock,
 ) -> None:
->>>>>>> 82ed580e
     thread_cnt = 3
     repeats = REPEATS
     mongo_db_name = generate_db_name()
@@ -364,16 +347,13 @@
                 root_verify_key, mongo_db_name=mongo_db_name, **mongo_kwargs
             )
             obj = MockObjectType(data=idx)
-<<<<<<< HEAD
-            res = mongo_store_partition.set(
-                root_verify_key, obj, ignore_duplicates=False
-            )
-=======
-            for retry in range(10):
-                res = mongo_store_partition.set(obj, ignore_duplicates=False)
+
+            for _ in range(10):
+                res = mongo_store_partition.set(
+                    root_verify_key, obj, ignore_duplicates=False
+                )
                 if res.is_ok():
                     break
->>>>>>> 82ed580e
 
             if res.is_err():
                 return res
@@ -428,14 +408,11 @@
         )
         for repeat in range(repeats):
             obj = MockSyftObject(data=repeat)
-<<<<<<< HEAD
-            res = mongo_store_partition_local.update(root_verify_key, key, obj)
-=======
-            for retry in range(10):
-                res = mongo_store_partition_local.update(key, obj)
+
+            for _ in range(10):
+                res = mongo_store_partition_local.update(root_verify_key, key, obj)
                 if res.is_ok():
                     break
->>>>>>> 82ed580e
 
             if res.is_err():
                 execution_err = res
@@ -482,14 +459,11 @@
         )
         for repeat in range(repeats):
             obj = MockSyftObject(data=repeat)
-<<<<<<< HEAD
-            res = mongo_store_partition_local.update(root_verify_key, key, obj)
-=======
-            for retry in range(10):
-                res = mongo_store_partition_local.update(key, obj)
+
+            for _ in range(10):
+                res = mongo_store_partition_local.update(root_verify_key, key, obj)
                 if res.is_ok():
                     break
->>>>>>> 82ed580e
 
             if res.is_err():
                 return res
@@ -525,16 +499,13 @@
 
         for idx in range(repeats):
             obj = MockSyftObject(data=idx)
-<<<<<<< HEAD
-            res = mongo_store_partition.set(
-                root_verify_key, obj, ignore_duplicates=False
-            )
-=======
-            for retry in range(10):
-                res = mongo_store_partition.set(obj, ignore_duplicates=False)
+
+            for _ in range(10):
+                res = mongo_store_partition.set(
+                    root_verify_key, obj, ignore_duplicates=False
+                )
                 if res.is_ok():
                     break
->>>>>>> 82ed580e
 
             if res.is_err():
                 execution_err = res
@@ -590,16 +561,13 @@
 
         for idx in range(repeats):
             obj = MockSyftObject(data=idx)
-<<<<<<< HEAD
-            res = mongo_store_partition.set(
-                root_verify_key, obj, ignore_duplicates=False
-            )
-=======
-            for retry in range(10):
-                res = mongo_store_partition.set(obj, ignore_duplicates=False)
+
+            for _ in range(10):
+                res = mongo_store_partition.set(
+                    root_verify_key, obj, ignore_duplicates=False
+                )
                 if res.is_ok():
                     break
->>>>>>> 82ed580e
 
             if res.is_err():
                 return res
