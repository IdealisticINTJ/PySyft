--- conflicted
+++ resolved
@@ -247,16 +247,13 @@
         )
         for idx in range(repeats):
             obj = MockObjectType(data=idx)
-<<<<<<< HEAD
-            res = sqlite_store_partition.set(
-                root_verify_key, obj, ignore_duplicates=False
-            )
-=======
-            for retry in range(10):
-                res = sqlite_store_partition.set(obj, ignore_duplicates=False)
+
+            for _ in range(10):
+                res = sqlite_store_partition.set(
+                    root_verify_key, obj, ignore_duplicates=False
+                )
                 if res.is_ok():
                     break
->>>>>>> 82ed580e
 
             if res.is_err():
                 execution_err = res
@@ -301,16 +298,13 @@
                 root_verify_key, sqlite_workspace
             )
             obj = MockObjectType(data=idx)
-<<<<<<< HEAD
-            res = sqlite_store_partition.set(
-                root_verify_key, obj, ignore_duplicates=False
-            )
-=======
-            for retry in range(10):
-                res = sqlite_store_partition.set(obj, ignore_duplicates=False)
+
+            for _ in range(10):
+                res = sqlite_store_partition.set(
+                    root_verify_key, obj, ignore_duplicates=False
+                )
                 if res.is_ok():
                     break
->>>>>>> 82ed580e
 
             if res.is_err():
                 return res
@@ -359,14 +353,11 @@
         )
         for repeat in range(repeats):
             obj = MockSyftObject(data=repeat)
-<<<<<<< HEAD
-            res = sqlite_store_partition_local.update(root_verify_key, key, obj)
-=======
-            for retry in range(10):
-                res = sqlite_store_partition_local.update(key, obj)
+
+            for _ in range(10):
+                res = sqlite_store_partition_local.update(root_verify_key, key, obj)
                 if res.is_ok():
                     break
->>>>>>> 82ed580e
 
             if res.is_err():
                 execution_err = res
@@ -406,14 +397,11 @@
         )
         for repeat in range(repeats):
             obj = MockSyftObject(data=repeat)
-<<<<<<< HEAD
-            res = sqlite_store_partition_local.update(root_verify_key, key, obj)
-=======
-            for retry in range(10):
-                res = sqlite_store_partition_local.update(key, obj)
+
+            for _ in range(10):
+                res = sqlite_store_partition_local.update(root_verify_key, key, obj)
                 if res.is_ok():
                     break
->>>>>>> 82ed580e
 
             if res.is_err():
                 return res
@@ -444,16 +432,13 @@
 
         for idx in range(repeats):
             obj = MockSyftObject(data=idx)
-<<<<<<< HEAD
-            res = sqlite_store_partition.set(
-                root_verify_key, obj, ignore_duplicates=False
-            )
-=======
-            for retr in range(10):
-                res = sqlite_store_partition.set(obj, ignore_duplicates=False)
+
+            for _ in range(10):
+                res = sqlite_store_partition.set(
+                    root_verify_key, obj, ignore_duplicates=False
+                )
                 if res.is_ok():
                     break
->>>>>>> 82ed580e
 
             if res.is_err():
                 execution_err = res
@@ -504,16 +489,13 @@
 
         for idx in range(repeats):
             obj = MockSyftObject(data=idx)
-<<<<<<< HEAD
-            res = sqlite_store_partition.set(
-                root_verify_key, obj, ignore_duplicates=False
-            )
-=======
-            for retry in range(10):
-                res = sqlite_store_partition.set(obj, ignore_duplicates=False)
+
+            for _ in range(10):
+                res = sqlite_store_partition.set(
+                    root_verify_key, obj, ignore_duplicates=False
+                )
                 if res.is_ok():
                     break
->>>>>>> 82ed580e
 
             if res.is_err():
                 return res
