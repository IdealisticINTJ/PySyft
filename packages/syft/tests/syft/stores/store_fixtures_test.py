# stdlib
from pathlib import Path
import tempfile
from typing import Generator
from typing import Tuple

# third party
from pymongo import MongoClient
import pytest
from pytest_mock_resources import create_mongo_fixture

# syft absolute
from syft.core.node.new.action_store import DictActionStore
from syft.core.node.new.action_store import SQLiteActionStore
from syft.core.node.new.credentials import SyftVerifyKey
from syft.core.node.new.dict_document_store import DictDocumentStore
from syft.core.node.new.dict_document_store import DictStoreConfig
from syft.core.node.new.dict_document_store import DictStorePartition
from syft.core.node.new.document_store import PartitionSettings
from syft.core.node.new.locks import FileLockingConfig
from syft.core.node.new.locks import LockingConfig
from syft.core.node.new.locks import NoLockingConfig
from syft.core.node.new.locks import ThreadingLockingConfig
from syft.core.node.new.mongo_client import MongoStoreClientConfig
from syft.core.node.new.mongo_document_store import MongoDocumentStore
from syft.core.node.new.mongo_document_store import MongoStoreConfig
from syft.core.node.new.mongo_document_store import MongoStorePartition
from syft.core.node.new.queue_stash import QueueStash
from syft.core.node.new.sqlite_document_store import SQLiteDocumentStore
from syft.core.node.new.sqlite_document_store import SQLiteStoreClientConfig
from syft.core.node.new.sqlite_document_store import SQLiteStoreConfig
from syft.core.node.new.sqlite_document_store import SQLiteStorePartition

# relative
from .store_constants_test import generate_db_name
from .store_constants_test import sqlite_workspace_folder
from .store_constants_test import test_verify_key_string_root
from .store_mocks_test import MockObjectType

mongo_server_mock = create_mongo_fixture(scope="session")

locking_scenarios = [
    "nop",
    # "file", # makes tests pretty unstable
    "threading",
]


def str_to_locking_config(conf: str) -> LockingConfig:
    if conf == "nop":
        return NoLockingConfig()
    elif conf == "file":
        lock_name = generate_db_name()

        temp_dir = tempfile.TemporaryDirectory().name

        workspace_folder = Path(temp_dir) / "filelock"
        workspace_folder.mkdir(parents=True, exist_ok=True)

        client_path = workspace_folder / lock_name

        return FileLockingConfig(client_path=client_path)
    elif conf == "threading":
        return ThreadingLockingConfig()
    else:
        raise NotImplementedError(f"unknown locking config {conf}")


@pytest.fixture(scope="function")
def sqlite_workspace() -> Generator:
    sqlite_db_name = generate_db_name()

    sqlite_workspace_folder.mkdir(parents=True, exist_ok=True)
    db_path = sqlite_workspace_folder / sqlite_db_name

    if db_path.exists():
        db_path.unlink()

    yield sqlite_workspace_folder, sqlite_db_name

    if db_path.exists():
        try:
            db_path.unlink()
        except BaseException as e:
            print("failed to cleanup sqlite db", e)


<<<<<<< HEAD
def sqlite_store_partition_fn(root_verify_key, sqlite_workspace: Tuple[Path, str]):
=======
def sqlite_store_partition_fn(
    sqlite_workspace: Tuple[Path, str], locking_config_name: str = "nop"
):
>>>>>>> 82ed580e
    workspace, db_name = sqlite_workspace
    sqlite_config = SQLiteStoreClientConfig(filename=db_name, path=workspace)

    locking_config = str_to_locking_config(locking_config_name)
    store_config = SQLiteStoreConfig(
        client_config=sqlite_config, locking_config=locking_config
    )

    settings = PartitionSettings(name="test", object_type=MockObjectType)

    store = SQLiteStorePartition(
        root_verify_key, settings=settings, store_config=store_config
    )

    res = store.init_store()
    assert res.is_ok()

    return store


<<<<<<< HEAD
@pytest.fixture(scope="function")
def sqlite_store_partition(root_verify_key, sqlite_workspace: Tuple[Path, str]):
    return sqlite_store_partition_fn(root_verify_key, sqlite_workspace)


def sqlite_document_store_fn(root_verify_key, sqlite_workspace: Tuple[Path, str]):
    workspace, db_name = sqlite_workspace
    sqlite_config = SQLiteStoreClientConfig(filename=db_name, path=workspace)
    store_config = SQLiteStoreConfig(client_config=sqlite_config)
    return SQLiteDocumentStore(root_verify_key, store_config=store_config)


@pytest.fixture(scope="function")
def sqlite_document_store(root_verify_key, sqlite_workspace: Tuple[Path, str]):
    return sqlite_document_store_fn(root_verify_key, sqlite_workspace)


def sqlite_queue_stash_fn(root_verify_key, sqlite_workspace: Tuple[Path, str]):
    store = sqlite_document_store_fn(root_verify_key, sqlite_workspace)
    return QueueStash(store=store)


@pytest.fixture(scope="function")
def sqlite_queue_stash(root_verify_key, sqlite_workspace: Tuple[Path, str]):
    return sqlite_queue_stash_fn(root_verify_key, sqlite_workspace)
=======
@pytest.fixture(scope="function", params=locking_scenarios)
def sqlite_store_partition(sqlite_workspace: Tuple[Path, str], request):
    locking_config_name = request.param
    return sqlite_store_partition_fn(
        sqlite_workspace, locking_config_name=locking_config_name
    )


def sqlite_document_store_fn(
    sqlite_workspace: Tuple[Path, str], locking_config_name: str = "nop"
):
    workspace, db_name = sqlite_workspace
    sqlite_config = SQLiteStoreClientConfig(filename=db_name, path=workspace)

    locking_config = str_to_locking_config(locking_config_name)
    store_config = SQLiteStoreConfig(
        client_config=sqlite_config, locking_config=locking_config
    )

    return SQLiteDocumentStore(store_config=store_config)


@pytest.fixture(scope="function", params=locking_scenarios)
def sqlite_document_store(sqlite_workspace: Tuple[Path, str], request):
    locking_config_name = request.param
    return sqlite_document_store_fn(
        sqlite_workspace, locking_config_name=locking_config_name
    )


def sqlite_queue_stash_fn(
    sqlite_workspace: Tuple[Path, str], locking_config_name: str = "nop"
):
    store = sqlite_document_store_fn(
        sqlite_workspace, locking_config_name=locking_config_name
    )
    return QueueStash(store=store)


@pytest.fixture(scope="function", params=locking_scenarios)
def sqlite_queue_stash(sqlite_workspace: Tuple[Path, str], request):
    locking_config_name = request.param
    return sqlite_queue_stash_fn(
        sqlite_workspace, locking_config_name=locking_config_name
    )
>>>>>>> 82ed580e


@pytest.fixture(scope="function", params=locking_scenarios)
def sqlite_action_store(sqlite_workspace: Tuple[Path, str], request):
    workspace, db_name = sqlite_workspace
    locking_config_name = request.param

    sqlite_config = SQLiteStoreClientConfig(filename=db_name, path=workspace)

    locking_config = str_to_locking_config(locking_config_name)
    store_config = SQLiteStoreConfig(
        client_config=sqlite_config, locking_config=locking_config
    )

    ver_key = SyftVerifyKey.from_string(test_verify_key_string_root)
    return SQLiteActionStore(store_config=store_config, root_verify_key=ver_key)


def mongo_store_partition_fn(
<<<<<<< HEAD
    root_verify_key, mongo_db_name: str = "mongo_db", **mongo_kwargs
=======
    mongo_db_name: str = "mongo_db", locking_config_name: str = "nop", **mongo_kwargs
>>>>>>> 82ed580e
):
    mongo_client = MongoClient(**mongo_kwargs)
    mongo_config = MongoStoreClientConfig(client=mongo_client)

    locking_config = str_to_locking_config(locking_config_name)

    store_config = MongoStoreConfig(
        client_config=mongo_config, db_name=mongo_db_name, locking_config=locking_config
    )
    settings = PartitionSettings(name="test", object_type=MockObjectType)

    return MongoStorePartition(
        root_verify_key, settings=settings, store_config=store_config
    )


<<<<<<< HEAD
@pytest.fixture(scope="function")
def mongo_store_partition(root_verify_key, mongo_server_mock):
=======
@pytest.fixture(scope="function", params=locking_scenarios)
def mongo_store_partition(mongo_server_mock, request):
>>>>>>> 82ed580e
    mongo_db_name = generate_db_name()
    mongo_kwargs = mongo_server_mock.pmr_credentials.as_mongo_kwargs()
    locking_config_name = request.param

    yield mongo_store_partition_fn(
<<<<<<< HEAD
        root_verify_key, mongo_db_name=mongo_db_name, **mongo_kwargs
=======
        mongo_db_name=mongo_db_name,
        locking_config_name=locking_config_name,
        **mongo_kwargs,
>>>>>>> 82ed580e
    )

    # cleanup db
    try:
        mongo_client = MongoClient(**mongo_kwargs)
        mongo_client.drop_database(mongo_db_name)
    except BaseException as e:
        print("failed to cleanup mongo fixture", e)


def mongo_document_store_fn(
<<<<<<< HEAD
    root_verify_key, mongo_db_name: str = "mongo_db", **mongo_kwargs
):
    mongo_client = MongoClient(**mongo_kwargs)
=======
    mongo_db_name: str = "mongo_db", locking_config_name: str = "nop", **mongo_kwargs
):
    locking_config = str_to_locking_config(locking_config_name)
>>>>>>> 82ed580e

    mongo_client = MongoClient(**mongo_kwargs)
    mongo_config = MongoStoreClientConfig(client=mongo_client)
    store_config = MongoStoreConfig(
        client_config=mongo_config, db_name=mongo_db_name, locking_config=locking_config
    )

    mongo_client.drop_database(mongo_db_name)

    return MongoDocumentStore(root_verify_key, store_config=store_config)


<<<<<<< HEAD
@pytest.fixture(scope="function")
def mongo_document_store(root_verify_key, mongo_server_mock):
    mongo_db_name = generate_db_name()
    mongo_kwargs = mongo_server_mock.pmr_credentials.as_mongo_kwargs()
    return mongo_document_store_fn(
        root_verify_key, mongo_db_name=mongo_db_name, **mongo_kwargs
=======
@pytest.fixture(scope="function", params=locking_scenarios)
def mongo_document_store(mongo_server_mock, request):
    locking_config_name = request.param
    mongo_db_name = generate_db_name()
    mongo_kwargs = mongo_server_mock.pmr_credentials.as_mongo_kwargs()
    return mongo_document_store_fn(
        mongo_db_name=mongo_db_name,
        locking_config_name=locking_config_name,
        **mongo_kwargs,
>>>>>>> 82ed580e
    )


def mongo_queue_stash_fn(mongo_document_store):
    return QueueStash(store=mongo_document_store)


<<<<<<< HEAD
@pytest.fixture(scope="function")
def mongo_queue_stash(root_verify_key, mongo_server_mock):
=======
@pytest.fixture(scope="function", params=locking_scenarios)
def mongo_queue_stash(mongo_server_mock, request):
>>>>>>> 82ed580e
    mongo_db_name = generate_db_name()
    mongo_kwargs = mongo_server_mock.pmr_credentials.as_mongo_kwargs()
    locking_config_name = request.param

    store = mongo_document_store_fn(
<<<<<<< HEAD
        root_verify_key, mongo_db_name=mongo_db_name, **mongo_kwargs
=======
        mongo_db_name=mongo_db_name,
        locking_config_name=locking_config_name,
        **mongo_kwargs,
>>>>>>> 82ed580e
    )
    return mongo_queue_stash_fn(store)


<<<<<<< HEAD
def dict_store_partition_fn(root_verify_key):
    store_config = DictStoreConfig()
=======
def dict_store_partition_fn(
    locking_config_name: str = "nop",
):
    locking_config = str_to_locking_config(locking_config_name)
    store_config = DictStoreConfig(locking_config=locking_config)
>>>>>>> 82ed580e
    settings = PartitionSettings(name="test", object_type=MockObjectType)

    return DictStorePartition(
        root_verify_key, settings=settings, store_config=store_config
    )


<<<<<<< HEAD
@pytest.fixture(scope="function")
def dict_store_partition(root_verify_key):
    return dict_store_partition_fn(root_verify_key)
=======
@pytest.fixture(scope="function", params=locking_scenarios)
def dict_store_partition(request):
    locking_config_name = request.param
    return dict_store_partition_fn(locking_config_name=locking_config_name)
>>>>>>> 82ed580e


@pytest.fixture(scope="function", params=locking_scenarios)
def dict_action_store(request):
    locking_config_name = request.param
    locking_config = str_to_locking_config(locking_config_name)

    store_config = DictStoreConfig(locking_config=locking_config)
    ver_key = SyftVerifyKey.from_string(test_verify_key_string_root)
    return DictActionStore(store_config=store_config, root_verify_key=ver_key)


<<<<<<< HEAD
def dict_document_store_fn(root_verify_key):
    store_config = DictStoreConfig()
    return DictDocumentStore(root_verify_key, store_config=store_config)


@pytest.fixture(scope="function")
def dict_document_store(root_verify_key):
    return dict_document_store_fn(root_verify_key)
=======
def dict_document_store_fn(locking_config_name: str = "nop"):
    locking_config = str_to_locking_config(locking_config_name)
    store_config = DictStoreConfig(locking_config=locking_config)
    return DictDocumentStore(store_config=store_config)


@pytest.fixture(scope="function", params=locking_scenarios)
def dict_document_store(request):
    locking_config_name = request.param
    return dict_document_store_fn(locking_config_name=locking_config_name)
>>>>>>> 82ed580e


def dict_queue_stash_fn(dict_document_store):
    return QueueStash(store=dict_document_store)


@pytest.fixture(scope="function")
def dict_queue_stash(dict_document_store):
    return dict_queue_stash_fn(dict_document_store)<|MERGE_RESOLUTION|>--- conflicted
+++ resolved
@@ -85,13 +85,11 @@
             print("failed to cleanup sqlite db", e)
 
 
-<<<<<<< HEAD
-def sqlite_store_partition_fn(root_verify_key, sqlite_workspace: Tuple[Path, str]):
-=======
 def sqlite_store_partition_fn(
-    sqlite_workspace: Tuple[Path, str], locking_config_name: str = "nop"
-):
->>>>>>> 82ed580e
+    root_verify_key,
+    sqlite_workspace: Tuple[Path, str],
+    locking_config_name: str = "nop",
+):
     workspace, db_name = sqlite_workspace
     sqlite_config = SQLiteStoreClientConfig(filename=db_name, path=workspace)
 
@@ -112,79 +110,57 @@
     return store
 
 
-<<<<<<< HEAD
-@pytest.fixture(scope="function")
-def sqlite_store_partition(root_verify_key, sqlite_workspace: Tuple[Path, str]):
-    return sqlite_store_partition_fn(root_verify_key, sqlite_workspace)
-
-
-def sqlite_document_store_fn(root_verify_key, sqlite_workspace: Tuple[Path, str]):
+@pytest.fixture(scope="function", params=locking_scenarios)
+def sqlite_store_partition(
+    root_verify_key, sqlite_workspace: Tuple[Path, str], request
+):
+    locking_config_name = request.param
+    return sqlite_store_partition_fn(
+        root_verify_key, sqlite_workspace, locking_config_name=locking_config_name
+    )
+
+
+def sqlite_document_store_fn(
+    root_verify_key,
+    sqlite_workspace: Tuple[Path, str],
+    locking_config_name: str = "nop",
+):
     workspace, db_name = sqlite_workspace
     sqlite_config = SQLiteStoreClientConfig(filename=db_name, path=workspace)
-    store_config = SQLiteStoreConfig(client_config=sqlite_config)
-    return SQLiteDocumentStore(root_verify_key, store_config=store_config)
-
-
-@pytest.fixture(scope="function")
-def sqlite_document_store(root_verify_key, sqlite_workspace: Tuple[Path, str]):
-    return sqlite_document_store_fn(root_verify_key, sqlite_workspace)
-
-
-def sqlite_queue_stash_fn(root_verify_key, sqlite_workspace: Tuple[Path, str]):
-    store = sqlite_document_store_fn(root_verify_key, sqlite_workspace)
-    return QueueStash(store=store)
-
-
-@pytest.fixture(scope="function")
-def sqlite_queue_stash(root_verify_key, sqlite_workspace: Tuple[Path, str]):
-    return sqlite_queue_stash_fn(root_verify_key, sqlite_workspace)
-=======
-@pytest.fixture(scope="function", params=locking_scenarios)
-def sqlite_store_partition(sqlite_workspace: Tuple[Path, str], request):
-    locking_config_name = request.param
-    return sqlite_store_partition_fn(
-        sqlite_workspace, locking_config_name=locking_config_name
-    )
-
-
-def sqlite_document_store_fn(
-    sqlite_workspace: Tuple[Path, str], locking_config_name: str = "nop"
-):
-    workspace, db_name = sqlite_workspace
-    sqlite_config = SQLiteStoreClientConfig(filename=db_name, path=workspace)
 
     locking_config = str_to_locking_config(locking_config_name)
     store_config = SQLiteStoreConfig(
         client_config=sqlite_config, locking_config=locking_config
     )
 
-    return SQLiteDocumentStore(store_config=store_config)
-
-
-@pytest.fixture(scope="function", params=locking_scenarios)
-def sqlite_document_store(sqlite_workspace: Tuple[Path, str], request):
+    return SQLiteDocumentStore(root_verify_key, store_config=store_config)
+
+
+@pytest.fixture(scope="function", params=locking_scenarios)
+def sqlite_document_store(root_verify_key, sqlite_workspace: Tuple[Path, str], request):
     locking_config_name = request.param
     return sqlite_document_store_fn(
-        sqlite_workspace, locking_config_name=locking_config_name
+        root_verify_key, sqlite_workspace, locking_config_name=locking_config_name
     )
 
 
 def sqlite_queue_stash_fn(
-    sqlite_workspace: Tuple[Path, str], locking_config_name: str = "nop"
+    root_verify_key,
+    sqlite_workspace: Tuple[Path, str],
+    locking_config_name: str = "nop",
 ):
     store = sqlite_document_store_fn(
-        sqlite_workspace, locking_config_name=locking_config_name
+        root_verify_key, sqlite_workspace, locking_config_name=locking_config_name
     )
     return QueueStash(store=store)
 
 
 @pytest.fixture(scope="function", params=locking_scenarios)
-def sqlite_queue_stash(sqlite_workspace: Tuple[Path, str], request):
+def sqlite_queue_stash(root_verify_key, sqlite_workspace: Tuple[Path, str], request):
     locking_config_name = request.param
     return sqlite_queue_stash_fn(
-        sqlite_workspace, locking_config_name=locking_config_name
-    )
->>>>>>> 82ed580e
+        root_verify_key, sqlite_workspace, locking_config_name=locking_config_name
+    )
 
 
 @pytest.fixture(scope="function", params=locking_scenarios)
@@ -204,11 +180,10 @@
 
 
 def mongo_store_partition_fn(
-<<<<<<< HEAD
-    root_verify_key, mongo_db_name: str = "mongo_db", **mongo_kwargs
-=======
-    mongo_db_name: str = "mongo_db", locking_config_name: str = "nop", **mongo_kwargs
->>>>>>> 82ed580e
+    root_verify_key,
+    mongo_db_name: str = "mongo_db",
+    locking_config_name: str = "nop",
+    **mongo_kwargs,
 ):
     mongo_client = MongoClient(**mongo_kwargs)
     mongo_config = MongoStoreClientConfig(client=mongo_client)
@@ -225,25 +200,17 @@
     )
 
 
-<<<<<<< HEAD
-@pytest.fixture(scope="function")
-def mongo_store_partition(root_verify_key, mongo_server_mock):
-=======
-@pytest.fixture(scope="function", params=locking_scenarios)
-def mongo_store_partition(mongo_server_mock, request):
->>>>>>> 82ed580e
+@pytest.fixture(scope="function", params=locking_scenarios)
+def mongo_store_partition(root_verify_key, mongo_server_mock, request):
     mongo_db_name = generate_db_name()
     mongo_kwargs = mongo_server_mock.pmr_credentials.as_mongo_kwargs()
     locking_config_name = request.param
 
     yield mongo_store_partition_fn(
-<<<<<<< HEAD
-        root_verify_key, mongo_db_name=mongo_db_name, **mongo_kwargs
-=======
+        root_verify_key,
         mongo_db_name=mongo_db_name,
         locking_config_name=locking_config_name,
         **mongo_kwargs,
->>>>>>> 82ed580e
     )
 
     # cleanup db
@@ -255,16 +222,12 @@
 
 
 def mongo_document_store_fn(
-<<<<<<< HEAD
-    root_verify_key, mongo_db_name: str = "mongo_db", **mongo_kwargs
-):
-    mongo_client = MongoClient(**mongo_kwargs)
-=======
-    mongo_db_name: str = "mongo_db", locking_config_name: str = "nop", **mongo_kwargs
-):
-    locking_config = str_to_locking_config(locking_config_name)
->>>>>>> 82ed580e
-
+    root_verify_key,
+    mongo_db_name: str = "mongo_db",
+    locking_config_name: str = "nop",
+    **mongo_kwargs,
+):
+    locking_config = str_to_locking_config(locking_config_name)
     mongo_client = MongoClient(**mongo_kwargs)
     mongo_config = MongoStoreClientConfig(client=mongo_client)
     store_config = MongoStoreConfig(
@@ -276,24 +239,16 @@
     return MongoDocumentStore(root_verify_key, store_config=store_config)
 
 
-<<<<<<< HEAD
-@pytest.fixture(scope="function")
-def mongo_document_store(root_verify_key, mongo_server_mock):
+@pytest.fixture(scope="function", params=locking_scenarios)
+def mongo_document_store(root_verify_key, mongo_server_mock, request):
+    locking_config_name = request.param
     mongo_db_name = generate_db_name()
     mongo_kwargs = mongo_server_mock.pmr_credentials.as_mongo_kwargs()
     return mongo_document_store_fn(
-        root_verify_key, mongo_db_name=mongo_db_name, **mongo_kwargs
-=======
-@pytest.fixture(scope="function", params=locking_scenarios)
-def mongo_document_store(mongo_server_mock, request):
-    locking_config_name = request.param
-    mongo_db_name = generate_db_name()
-    mongo_kwargs = mongo_server_mock.pmr_credentials.as_mongo_kwargs()
-    return mongo_document_store_fn(
+        root_verify_key,
         mongo_db_name=mongo_db_name,
         locking_config_name=locking_config_name,
         **mongo_kwargs,
->>>>>>> 82ed580e
     )
 
 
@@ -301,39 +256,27 @@
     return QueueStash(store=mongo_document_store)
 
 
-<<<<<<< HEAD
-@pytest.fixture(scope="function")
-def mongo_queue_stash(root_verify_key, mongo_server_mock):
-=======
-@pytest.fixture(scope="function", params=locking_scenarios)
-def mongo_queue_stash(mongo_server_mock, request):
->>>>>>> 82ed580e
+@pytest.fixture(scope="function", params=locking_scenarios)
+def mongo_queue_stash(root_verify_key, mongo_server_mock, request):
     mongo_db_name = generate_db_name()
     mongo_kwargs = mongo_server_mock.pmr_credentials.as_mongo_kwargs()
     locking_config_name = request.param
 
     store = mongo_document_store_fn(
-<<<<<<< HEAD
-        root_verify_key, mongo_db_name=mongo_db_name, **mongo_kwargs
-=======
+        root_verify_key,
         mongo_db_name=mongo_db_name,
         locking_config_name=locking_config_name,
         **mongo_kwargs,
->>>>>>> 82ed580e
     )
     return mongo_queue_stash_fn(store)
 
 
-<<<<<<< HEAD
-def dict_store_partition_fn(root_verify_key):
-    store_config = DictStoreConfig()
-=======
 def dict_store_partition_fn(
+    root_verify_key,
     locking_config_name: str = "nop",
 ):
     locking_config = str_to_locking_config(locking_config_name)
     store_config = DictStoreConfig(locking_config=locking_config)
->>>>>>> 82ed580e
     settings = PartitionSettings(name="test", object_type=MockObjectType)
 
     return DictStorePartition(
@@ -341,16 +284,12 @@
     )
 
 
-<<<<<<< HEAD
-@pytest.fixture(scope="function")
-def dict_store_partition(root_verify_key):
-    return dict_store_partition_fn(root_verify_key)
-=======
-@pytest.fixture(scope="function", params=locking_scenarios)
-def dict_store_partition(request):
-    locking_config_name = request.param
-    return dict_store_partition_fn(locking_config_name=locking_config_name)
->>>>>>> 82ed580e
+@pytest.fixture(scope="function", params=locking_scenarios)
+def dict_store_partition(root_verify_key, request):
+    locking_config_name = request.param
+    return dict_store_partition_fn(
+        root_verify_key, locking_config_name=locking_config_name
+    )
 
 
 @pytest.fixture(scope="function", params=locking_scenarios)
@@ -363,27 +302,18 @@
     return DictActionStore(store_config=store_config, root_verify_key=ver_key)
 
 
-<<<<<<< HEAD
-def dict_document_store_fn(root_verify_key):
-    store_config = DictStoreConfig()
+def dict_document_store_fn(root_verify_key, locking_config_name: str = "nop"):
+    locking_config = str_to_locking_config(locking_config_name)
+    store_config = DictStoreConfig(locking_config=locking_config)
     return DictDocumentStore(root_verify_key, store_config=store_config)
 
 
-@pytest.fixture(scope="function")
-def dict_document_store(root_verify_key):
-    return dict_document_store_fn(root_verify_key)
-=======
-def dict_document_store_fn(locking_config_name: str = "nop"):
-    locking_config = str_to_locking_config(locking_config_name)
-    store_config = DictStoreConfig(locking_config=locking_config)
-    return DictDocumentStore(store_config=store_config)
-
-
-@pytest.fixture(scope="function", params=locking_scenarios)
-def dict_document_store(request):
-    locking_config_name = request.param
-    return dict_document_store_fn(locking_config_name=locking_config_name)
->>>>>>> 82ed580e
+@pytest.fixture(scope="function", params=locking_scenarios)
+def dict_document_store(root_verify_key, request):
+    locking_config_name = request.param
+    return dict_document_store_fn(
+        root_verify_key, locking_config_name=locking_config_name
+    )
 
 
 def dict_queue_stash_fn(dict_document_store):
