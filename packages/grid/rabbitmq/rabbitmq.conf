--- conflicted
+++ resolved
@@ -1,7 +1,4 @@
 max_message_size = 536870911
-<<<<<<< HEAD
 heartbeat = 1500
-=======
 heartbeat = 600
-loopback_users.guest = true
->>>>>>> 4c3d3101
+loopback_users.guest = true