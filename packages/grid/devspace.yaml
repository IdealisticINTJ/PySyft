--- conflicted
+++ resolved
@@ -50,13 +50,7 @@
       - dev-${DEVSPACE_TIMESTAMP}
   seaweedfs:
     image: "${CONTAINER_REGISTRY}/${DOCKER_IMAGE_SEAWEEDFS}"
-<<<<<<< HEAD
-    buildKit: { args: ["--platform", "linux/${PLATFORM}"] }
-    buildArgs:
-      SEAWEEDFS_VERSION: ${SEAWEEDFS_VERSION}
-=======
     buildKit: {}
->>>>>>> 68927a72
     dockerfile: ./seaweedfs/seaweedfs.dockerfile
     context: ./seaweedfs
     tags:
