#! /usr/bin/env bash

echo "Running worker-start-reload.sh with RELEASE=${RELEASE}"

set -e

while [ ! -f /app/syft/setup.py ]
do
    echo "Waiting for syft folder to sync"
    sleep 1
done

pip install --user -e /app/syft[dev]

python /app/grid/backend_prestart.py

<<<<<<< HEAD
# if we run on kubernetes add the tailscale container as a gateway for 100.64.0.0/24
if [ "$CONTAINER_HOST" == "kubernetes" ]; then
    . tailscale-gateway.sh
fi

=======
celery -A grid.worker beat -l info --detach
>>>>>>> 989e8292
watchmedo auto-restart --directory=/app --pattern=*.py --recursive -- celery -A grid.worker worker -l info -Q main-queue --pool=gevent -c 500<|MERGE_RESOLUTION|>--- conflicted
+++ resolved
@@ -14,13 +14,10 @@
 
 python /app/grid/backend_prestart.py
 
-<<<<<<< HEAD
 # if we run on kubernetes add the tailscale container as a gateway for 100.64.0.0/24
 if [ "$CONTAINER_HOST" == "kubernetes" ]; then
     . tailscale-gateway.sh
 fi
 
-=======
 celery -A grid.worker beat -l info --detach
->>>>>>> 989e8292
 watchmedo auto-restart --directory=/app --pattern=*.py --recursive -- celery -A grid.worker worker -l info -Q main-queue --pool=gevent -c 500