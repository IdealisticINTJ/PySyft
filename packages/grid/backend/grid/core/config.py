# stdlib
import os
import secrets
from typing import Any

# third party
from pydantic import AnyHttpUrl
from pydantic import EmailStr
from pydantic import HttpUrl
from pydantic import field_validator
from pydantic import model_validator
from pydantic_settings import BaseSettings
from pydantic_settings import SettingsConfigDict
from typing_extensions import Self

_truthy = {"yes", "y", "true", "t", "on", "1"}
_falsy = {"no", "n", "false", "f", "off", "0"}


def _distutils_strtoint(s: str) -> int:
    """implements the deprecated distutils.util.strtoint"""
    ls = s.lower()
    if ls in _truthy:
        return 1
    if ls in _falsy:
        return 0
    raise ValueError(f"invalid truth value '{s}'")


def str_to_int(bool_str: Any) -> int:
    try:
        return _distutils_strtoint(str(bool_str))
    except ValueError:
        return 0


def str_to_bool(bool_str: Any) -> bool:
    return bool(str_to_int(bool_str))


class Settings(BaseSettings):
    API_V2_STR: str = "/api/v2"
    SECRET_KEY: str = secrets.token_urlsafe(32)
    # 60 minutes * 24 hours * 8 days = 8 days
    ACCESS_TOKEN_EXPIRE_MINUTES: int = 60 * 24 * 8
    SERVER_HOST: str = "https://localhost"
    # BACKEND_CORS_ORIGINS is a JSON-formatted list of origins
    # e.g: '["http://localhost", "http://localhost:4200", "http://localhost:3000", \
    # "http://localhost:8080", "http://local.dockertoolbox.tiangolo.com"]'
    BACKEND_CORS_ORIGINS: list[AnyHttpUrl] = []

    @field_validator("BACKEND_CORS_ORIGINS", mode="before")
    @classmethod
    def assemble_cors_origins(cls, v: str | list[str]) -> list[str] | str:
        if isinstance(v, str) and not v.startswith("["):
            return [i.strip() for i in v.split(",")]
        elif isinstance(v, list | str):
            return v
        raise ValueError(v)

    PROJECT_NAME: str = "grid"

    SENTRY_DSN: HttpUrl | None = None

    @field_validator("SENTRY_DSN", mode="before")
    @classmethod
    def sentry_dsn_can_be_blank(cls, v: str) -> str | None:
        if v is None or len(v) == 0:
            return None
        return v

    EMAILS_FROM_EMAIL: EmailStr | None = None
    EMAILS_FROM_NAME: str | None = None

    @model_validator(mode="after")
    def get_project_name(self) -> Self:
        if not self.EMAILS_FROM_NAME:
            self.EMAILS_FROM_NAME = self.PROJECT_NAME

        return self

    EMAIL_RESET_TOKEN_EXPIRE_HOURS: int = 48
    EMAIL_TEMPLATES_DIR: str = os.path.expandvars(
        "$HOME/app/grid/email-templates/build"
    )
    EMAILS_ENABLED: bool = False

    @model_validator(mode="after")
    def get_emails_enabled(self) -> Self:
        self.EMAILS_ENABLED = bool(
            self.SMTP_HOST and self.SMTP_PORT and self.EMAILS_FROM_EMAIL
        )

        return self

    DEFAULT_ROOT_EMAIL: EmailStr = "info@openmined.org"
    DEFAULT_ROOT_PASSWORD: str = "changethis"
    USERS_OPEN_REGISTRATION: bool = False

    NODE_NAME: str = "default_node_name"
    STREAM_QUEUE: bool = False
    NODE_TYPE: str = "domain"

    OPEN_REGISTRATION: bool = True

    # DOMAIN_ASSOCIATION_REQUESTS_AUTOMATICALLY_ACCEPTED: bool = True
    USE_BLOB_STORAGE: bool = (
        True if os.getenv("USE_BLOB_STORAGE", "false").lower() == "true" else False
    )
    S3_ENDPOINT: str = os.getenv("S3_ENDPOINT", "seaweedfs")
    S3_PORT: int = int(os.getenv("S3_PORT", 8333))
    S3_ROOT_USER: str = os.getenv("S3_ROOT_USER", "admin")
    S3_ROOT_PWD: str | None = os.getenv("S3_ROOT_PWD", "admin")
    S3_REGION: str = os.getenv("S3_REGION", "us-east-1")
    S3_PRESIGNED_TIMEOUT_SECS: int = int(
        os.getenv("S3_PRESIGNED_TIMEOUT_SECS", 1800)
    )  # 30 minutes in seconds
    SEAWEED_MOUNT_PORT: int = int(os.getenv("SEAWEED_MOUNT_PORT", 4001))

    # REDIS_HOST: str = str(os.getenv("REDIS_HOST", "redis"))
    # REDIS_PORT: int = int(os.getenv("REDIS_PORT", 6379))
    # REDIS_STORE_DB_ID: int = int(os.getenv("REDIS_STORE_DB_ID", 0))
    # REDIS_LEDGER_DB_ID: int = int(os.getenv("REDIS_LEDGER_DB_ID", 1))
    # STORE_DB_ID: int = int(os.getenv("STORE_DB_ID", 0))
    # LEDGER_DB_ID: int = int(os.getenv("LEDGER_DB_ID", 1))
    # NETWORK_CHECK_INTERVAL: int = int(os.getenv("NETWORK_CHECK_INTERVAL", 60))
    # DOMAIN_CHECK_INTERVAL: int = int(os.getenv("DOMAIN_CHECK_INTERVAL", 60))
    CONTAINER_HOST: str = str(os.getenv("CONTAINER_HOST", "docker"))
    MONGO_HOST: str = str(os.getenv("MONGO_HOST", ""))
    MONGO_PORT: int = int(os.getenv("MONGO_PORT", 27017))
    MONGO_USERNAME: str = str(os.getenv("MONGO_USERNAME", ""))
    MONGO_PASSWORD: str = str(os.getenv("MONGO_PASSWORD", ""))
    DEV_MODE: bool = True if os.getenv("DEV_MODE", "false").lower() == "true" else False
    # ZMQ stuff
    QUEUE_PORT: int = int(os.getenv("QUEUE_PORT", 5556))
    CREATE_PRODUCER: bool = (
        True if os.getenv("CREATE_PRODUCER", "false").lower() == "true" else False
    )
    N_CONSUMERS: int = int(os.getenv("N_CONSUMERS", 1))
    SQLITE_PATH: str = os.path.expandvars("$HOME/data/db/")
    SINGLE_CONTAINER_MODE: bool = str_to_bool(os.getenv("SINGLE_CONTAINER_MODE", False))
    CONSUMER_SERVICE_NAME: str | None = os.getenv("CONSUMER_SERVICE_NAME")
    INMEMORY_WORKERS: bool = str_to_bool(os.getenv("INMEMORY_WORKERS", True))
    SMTP_USERNAME: str = os.getenv("SMTP_USERNAME", "")
    EMAIL_SENDER: str = os.getenv("EMAIL_SENDER", "")
    SMTP_PASSWORD: str = os.getenv("SMTP_PASSWORD", "")
    SMTP_TLS: bool = True
<<<<<<< HEAD
    SMTP_PORT: int = int(os.getenv("SMTP_PORT", 587))
    SMTP_HOST: Optional[str] = os.getenv("SMTP_HOST", "")
=======
    SMTP_PORT: str | None = os.getenv("SMTP_PORT", "")
    SMTP_HOST: str | None = os.getenv("SMTP_HOST", "")
>>>>>>> 77931ab2

    TEST_MODE: bool = (
        True if os.getenv("TEST_MODE", "false").lower() == "true" else False
    )
    ASSOCIATION_TIMEOUT: int = 10
    model_config = SettingsConfigDict(case_sensitive=True)


settings = Settings()<|MERGE_RESOLUTION|>--- conflicted
+++ resolved
@@ -145,13 +145,8 @@
     EMAIL_SENDER: str = os.getenv("EMAIL_SENDER", "")
     SMTP_PASSWORD: str = os.getenv("SMTP_PASSWORD", "")
     SMTP_TLS: bool = True
-<<<<<<< HEAD
     SMTP_PORT: int = int(os.getenv("SMTP_PORT", 587))
     SMTP_HOST: Optional[str] = os.getenv("SMTP_HOST", "")
-=======
-    SMTP_PORT: str | None = os.getenv("SMTP_PORT", "")
-    SMTP_HOST: str | None = os.getenv("SMTP_HOST", "")
->>>>>>> 77931ab2
 
     TEST_MODE: bool = (
         True if os.getenv("TEST_MODE", "false").lower() == "true" else False
