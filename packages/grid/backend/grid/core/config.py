# stdlib
import os
import secrets
from typing import Any

# third party
from pydantic import AnyHttpUrl
from pydantic import EmailStr
from pydantic import HttpUrl
from pydantic import field_validator
from pydantic import model_validator
from pydantic_settings import BaseSettings
from pydantic_settings import SettingsConfigDict
from typing_extensions import Self

_truthy = {"yes", "y", "true", "t", "on", "1"}
_falsy = {"no", "n", "false", "f", "off", "0"}


def _distutils_strtoint(s: str) -> int:
    """implements the deprecated distutils.util.strtoint"""
    ls = s.lower()
    if ls in _truthy:
        return 1
    if ls in _falsy:
        return 0
    raise ValueError(f"invalid truth value '{s}'")


def str_to_int(bool_str: Any) -> int:
    try:
        return _distutils_strtoint(str(bool_str))
    except ValueError:
        return 0


def str_to_bool(bool_str: Any) -> bool:
    return bool(str_to_int(bool_str))


class Settings(BaseSettings):
    API_V2_STR: str = "/api/v2"
    SECRET_KEY: str = secrets.token_urlsafe(32)
    # 60 minutes * 24 hours * 8 days = 8 days
    ACCESS_TOKEN_EXPIRE_MINUTES: int = 60 * 24 * 8
    SERVER_HOST: str = "https://localhost"
    # BACKEND_CORS_ORIGINS is a JSON-formatted list of origins
    # e.g: '["http://localhost", "http://localhost:4200", "http://localhost:3000", \
    # "http://localhost:8080", "http://local.dockertoolbox.tiangolo.com"]'
    BACKEND_CORS_ORIGINS: list[AnyHttpUrl] = []

    @field_validator("BACKEND_CORS_ORIGINS", mode="before")
    @classmethod
    def assemble_cors_origins(cls, v: str | list[str]) -> list[str] | str:
        if isinstance(v, str) and not v.startswith("["):
            return [i.strip() for i in v.split(",")]
        elif isinstance(v, list | str):
            return v
        raise ValueError(v)

    PROJECT_NAME: str = "grid"

    SENTRY_DSN: HttpUrl | None = None

    @field_validator("SENTRY_DSN", mode="before")
    @classmethod
    def sentry_dsn_can_be_blank(cls, v: str) -> str | None:
        if v is None or len(v) == 0:
            return None
        return v

<<<<<<< HEAD
    SMTP_TLS: bool = True
    SMTP_PORT: int | None = None
    SMTP_HOST: str | None = None
    SMTP_USER: str | None = None
    SMTP_PASSWORD: str | None = None
    EMAILS_FROM_EMAIL: EmailStr | None = None
    EMAILS_FROM_NAME: str | None = None
=======
    EMAILS_FROM_EMAIL: Optional[EmailStr] = None
    EMAILS_FROM_NAME: Optional[str] = None
>>>>>>> 48e14be8

    @model_validator(mode="after")
    def get_project_name(self) -> Self:
        if not self.EMAILS_FROM_NAME:
            self.EMAILS_FROM_NAME = self.PROJECT_NAME

        return self

    EMAIL_RESET_TOKEN_EXPIRE_HOURS: int = 48
    EMAIL_TEMPLATES_DIR: str = os.path.expandvars(
        "$HOME/app/grid/email-templates/build"
    )
    EMAILS_ENABLED: bool = False

    @model_validator(mode="after")
    def get_emails_enabled(self) -> Self:
        self.EMAILS_ENABLED = bool(
            self.SMTP_HOST and self.SMTP_PORT and self.EMAILS_FROM_EMAIL
        )

        return self

    DEFAULT_ROOT_EMAIL: EmailStr = "info@openmined.org"
    DEFAULT_ROOT_PASSWORD: str = "changethis"
    USERS_OPEN_REGISTRATION: bool = False

    NODE_NAME: str = "default_node_name"
    STREAM_QUEUE: bool = False
    NODE_TYPE: str = "domain"

    OPEN_REGISTRATION: bool = True

    DOMAIN_ASSOCIATION_REQUESTS_AUTOMATICALLY_ACCEPTED: bool = True
    USE_BLOB_STORAGE: bool = (
        True if os.getenv("USE_BLOB_STORAGE", "false").lower() == "true" else False
    )
    S3_ENDPOINT: str = os.getenv("S3_ENDPOINT", "seaweedfs")
    S3_PORT: int = int(os.getenv("S3_PORT", 8333))
    S3_ROOT_USER: str = os.getenv("S3_ROOT_USER", "admin")
    S3_ROOT_PWD: str | None = os.getenv("S3_ROOT_PWD", "admin")
    S3_REGION: str = os.getenv("S3_REGION", "us-east-1")
    S3_PRESIGNED_TIMEOUT_SECS: int = int(
        os.getenv("S3_PRESIGNED_TIMEOUT_SECS", 1800)
    )  # 30 minutes in seconds
    SEAWEED_MOUNT_PORT: int = int(os.getenv("SEAWEED_MOUNT_PORT", 4001))

    REDIS_HOST: str = str(os.getenv("REDIS_HOST", "redis"))
    REDIS_PORT: int = int(os.getenv("REDIS_PORT", 6379))
    REDIS_STORE_DB_ID: int = int(os.getenv("REDIS_STORE_DB_ID", 0))
    REDIS_LEDGER_DB_ID: int = int(os.getenv("REDIS_LEDGER_DB_ID", 1))
    STORE_DB_ID: int = int(os.getenv("STORE_DB_ID", 0))
    LEDGER_DB_ID: int = int(os.getenv("LEDGER_DB_ID", 1))
    NETWORK_CHECK_INTERVAL: int = int(os.getenv("NETWORK_CHECK_INTERVAL", 60))
    DOMAIN_CHECK_INTERVAL: int = int(os.getenv("DOMAIN_CHECK_INTERVAL", 60))
    CONTAINER_HOST: str = str(os.getenv("CONTAINER_HOST", "docker"))
    MONGO_HOST: str = str(os.getenv("MONGO_HOST", ""))
    MONGO_PORT: int = int(os.getenv("MONGO_PORT", 0))
    MONGO_USERNAME: str = str(os.getenv("MONGO_USERNAME", ""))
    MONGO_PASSWORD: str = str(os.getenv("MONGO_PASSWORD", ""))
    DEV_MODE: bool = True if os.getenv("DEV_MODE", "false").lower() == "true" else False
    # ZMQ stuff
    QUEUE_PORT: int = int(os.getenv("QUEUE_PORT", 0))
    CREATE_PRODUCER: bool = (
        True if os.getenv("CREATE_PRODUCER", "false").lower() == "true" else False
    )
    N_CONSUMERS: int = int(os.getenv("N_CONSUMERS", 1))
    SQLITE_PATH: str = os.path.expandvars("$HOME/data/db/")
    SINGLE_CONTAINER_MODE: bool = str_to_bool(os.getenv("SINGLE_CONTAINER_MODE", False))
    CONSUMER_SERVICE_NAME: str | None = os.getenv("CONSUMER_SERVICE_NAME")
    INMEMORY_WORKERS: bool = str_to_bool(os.getenv("INMEMORY_WORKERS", True))
    SMTP_USERNAME: str = os.getenv("SMTP_USERNAME", "")
    EMAIL_SENDER: str = os.getenv("EMAIL_SENDER", "")
    SMTP_PASSWORD: str = os.getenv("SMTP_PASSWORD", "")
    SMTP_TLS: bool = True
    SMTP_PORT: Optional[str] = os.getenv("SMTP_PORT", "")
    SMTP_HOST: Optional[str] = os.getenv("SMTP_HOST", "")

    TEST_MODE: bool = (
        True if os.getenv("TEST_MODE", "false").lower() == "true" else False
    )
    ASSOCIATION_TIMEOUT: int = 10
    model_config = SettingsConfigDict(case_sensitive=True)


settings = Settings()<|MERGE_RESOLUTION|>--- conflicted
+++ resolved
@@ -69,18 +69,8 @@
             return None
         return v
 
-<<<<<<< HEAD
-    SMTP_TLS: bool = True
-    SMTP_PORT: int | None = None
-    SMTP_HOST: str | None = None
-    SMTP_USER: str | None = None
-    SMTP_PASSWORD: str | None = None
     EMAILS_FROM_EMAIL: EmailStr | None = None
     EMAILS_FROM_NAME: str | None = None
-=======
-    EMAILS_FROM_EMAIL: Optional[EmailStr] = None
-    EMAILS_FROM_NAME: Optional[str] = None
->>>>>>> 48e14be8
 
     @model_validator(mode="after")
     def get_project_name(self) -> Self:
@@ -155,8 +145,8 @@
     EMAIL_SENDER: str = os.getenv("EMAIL_SENDER", "")
     SMTP_PASSWORD: str = os.getenv("SMTP_PASSWORD", "")
     SMTP_TLS: bool = True
-    SMTP_PORT: Optional[str] = os.getenv("SMTP_PORT", "")
-    SMTP_HOST: Optional[str] = os.getenv("SMTP_HOST", "")
+    SMTP_PORT: str | None = os.getenv("SMTP_PORT", "")
+    SMTP_HOST: str | None = os.getenv("SMTP_HOST", "")
 
     TEST_MODE: bool = (
         True if os.getenv("TEST_MODE", "false").lower() == "true" else False
