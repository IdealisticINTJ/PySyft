--- conflicted
+++ resolved
@@ -100,21 +100,12 @@
 
 def validate_uid(server_uid: str) -> str:
     try:
-<<<<<<< HEAD
         uid = uuid.UUID(server_uid)
-        if server_uid == str(uid):
+        if server_uid == uid.hex or server_uid == str(uid):
             return str(uid)
     except Exception:
         pass
-    raise Exception(f"{SERVER_PRIVATE_KEY} is invalid")
-=======
-        uid = uuid.UUID(node_uid)
-        if node_uid == uid.hex or node_uid == str(uid):
-            return str(uid)
-    except Exception:
-        pass
-    raise Exception(f"{NODE_UID} is invalid")
->>>>>>> 477fd1ea
+    raise Exception(f"{SERVER_UID} is invalid")
 
 
 def get_credential(
