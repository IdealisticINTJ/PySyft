import json
from typing import Any, List

from fastapi import APIRouter, Depends, HTTPException, Request, Response
from fastapi.responses import JSONResponse
from sqlalchemy.orm import Session

from app import crud, models, schemas
from app.api import deps
<<<<<<< HEAD
from app.db.session import engine,SessionLocal

from syft.core.node.common.tables import Base
from syft.core.node.common.tables.utils import seed_db
=======
from app.db.session import engine, SessionLocal
from app.db.base_class import Base
from syft import Domain
>>>>>>> 12b47121

router = APIRouter()

from syft.core.common.message import (
    SignedImmediateSyftMessageWithoutReply,
    SignedImmediateSyftMessageWithReply,
)

import syft as sy

<<<<<<< HEAD
domain = sy.Domain("my domain", db_engine=engine)
Base.metadata.create_all(engine)
seed_db(SessionLocal())
=======
>>>>>>> 12b47121

@router.get("/", response_model=str)
def read_items(
    db: Session = Depends(deps.get_db),
    skip: int = 0,
    limit: int = 100,
    current_user: Any = Depends(deps.get_current_active_user),
) -> Any:
    """
    Retrieve items.
    """
    if crud.user.is_superuser(current_user):
        items = crud.item.get_multi(db, skip=skip, limit=limit)
    else:
        items = crud.item.get_multi_by_owner(
            db=db, owner_id=current_user.id, skip=skip, limit=limit
        )
    return "hello world"


@router.get("/metadata", response_model=str)
def syft_metadata(domain: Domain = Depends(deps.get_db)):
    return Response(domain.get_metadata_for_client()._object2proto().SerializeToString(), media_type="application/octet-stream")



@router.post("/pysyft", response_model=str)
async def syft(
    request: Request,
    domain: Domain = Depends(deps.get_db),
#    skip: int = 0,
#    limit: int = 100,
#    current_user: models.User = Depends(deps.get_current_active_user),
) -> Any:

    data = await request.body()
    obj_msg = sy.deserialize(blob=data, from_bytes=True)
    if isinstance(obj_msg, SignedImmediateSyftMessageWithReply):
        reply = domain.recv_immediate_msg_with_reply(msg=obj_msg)
        r = Response(sy.serialize(obj=reply, to_bytes=True), media_type="application/octet-stream")
        return r
    elif isinstance(obj_msg, SignedImmediateSyftMessageWithoutReply):
        domain.recv_immediate_msg_without_reply(msg=obj_msg)
    else:
        domain.recv_eventual_msg_without_reply(msg=obj_msg)
    return ""<|MERGE_RESOLUTION|>--- conflicted
+++ resolved
@@ -7,16 +7,10 @@
 
 from app import crud, models, schemas
 from app.api import deps
-<<<<<<< HEAD
 from app.db.session import engine,SessionLocal
-
 from syft.core.node.common.tables import Base
 from syft.core.node.common.tables.utils import seed_db
-=======
-from app.db.session import engine, SessionLocal
-from app.db.base_class import Base
 from syft import Domain
->>>>>>> 12b47121
 
 router = APIRouter()
 
@@ -27,12 +21,9 @@
 
 import syft as sy
 
-<<<<<<< HEAD
 domain = sy.Domain("my domain", db_engine=engine)
 Base.metadata.create_all(engine)
 seed_db(SessionLocal())
-=======
->>>>>>> 12b47121
 
 @router.get("/", response_model=str)
 def read_items(
@@ -54,15 +45,16 @@
 
 
 @router.get("/metadata", response_model=str)
-def syft_metadata(domain: Domain = Depends(deps.get_db)):
+def syft_metadata():
     return Response(domain.get_metadata_for_client()._object2proto().SerializeToString(), media_type="application/octet-stream")
+
 
 
 
 @router.post("/pysyft", response_model=str)
 async def syft(
     request: Request,
-    domain: Domain = Depends(deps.get_db),
+#    domain: Domain = Depends(deps.get_db),
 #    skip: int = 0,
 #    limit: int = 100,
 #    current_user: models.User = Depends(deps.get_current_active_user),
