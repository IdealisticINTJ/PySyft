# stdlib
from typing import Optional

# third party
from nacl.signing import SigningKey

# syft absolute
from syft import Domain  # type: ignore
from syft import Network  # type: ignore
from syft.core.node.common.client import Client
<<<<<<< HEAD
=======
from syft.core.node.common.node_table import Base
>>>>>>> babe5cd6
from syft.core.node.common.node_table.utils import seed_db

# grid absolute
from app.core.config import settings
<<<<<<< HEAD
from app.db.session import SessionLocal
from app.db.session import engine
=======
from app.db.session import get_db_engine
from app.db.session import get_db_session
>>>>>>> babe5cd6

if settings.NODE_TYPE.lower() == "domain":
    node = Domain("Domain", db_engine=get_db_engine())
elif settings.NODE_TYPE.lower() == "network":
    node = Network("Network", db_engine=get_db_engine())
else:
    raise Exception(
        "Don't know NODE_TYPE "
        + str(settings.NODE_TYPE)
        + ". Please set "
        + "NODE_TYPE to either 'Domain' or 'Network'."
    )

node.loud_print()
<<<<<<< HEAD

# Moving this to get called WITHIN Domain and Network so that they can operate in standalone mode
# Base.metadata.create_all(engine)
=======
Base.metadata.create_all(get_db_engine())
>>>>>>> babe5cd6

if len(node.setup):  # Check if setup was defined previously
    node.name = node.setup.node_name

# Moving this to get called WITHIN Domain and Network so that they can operate in standalone mode
if not len(node.roles):  # Check if roles were registered previously
<<<<<<< HEAD
    seed_db(SessionLocal())
=======
    seed_db(get_db_session())
>>>>>>> babe5cd6


def get_client(signing_key: Optional[SigningKey] = None) -> Client:
    return node.get_client(signing_key=signing_key)<|MERGE_RESOLUTION|>--- conflicted
+++ resolved
@@ -8,21 +8,13 @@
 from syft import Domain  # type: ignore
 from syft import Network  # type: ignore
 from syft.core.node.common.client import Client
-<<<<<<< HEAD
-=======
 from syft.core.node.common.node_table import Base
->>>>>>> babe5cd6
 from syft.core.node.common.node_table.utils import seed_db
 
 # grid absolute
 from app.core.config import settings
-<<<<<<< HEAD
-from app.db.session import SessionLocal
-from app.db.session import engine
-=======
 from app.db.session import get_db_engine
 from app.db.session import get_db_session
->>>>>>> babe5cd6
 
 if settings.NODE_TYPE.lower() == "domain":
     node = Domain("Domain", db_engine=get_db_engine())
@@ -37,24 +29,15 @@
     )
 
 node.loud_print()
-<<<<<<< HEAD
 
-# Moving this to get called WITHIN Domain and Network so that they can operate in standalone mode
-# Base.metadata.create_all(engine)
-=======
 Base.metadata.create_all(get_db_engine())
->>>>>>> babe5cd6
 
 if len(node.setup):  # Check if setup was defined previously
     node.name = node.setup.node_name
 
 # Moving this to get called WITHIN Domain and Network so that they can operate in standalone mode
 if not len(node.roles):  # Check if roles were registered previously
-<<<<<<< HEAD
-    seed_db(SessionLocal())
-=======
     seed_db(get_db_session())
->>>>>>> babe5cd6
 
 
 def get_client(signing_key: Optional[SigningKey] = None) -> Client:
