global:
  # Affects only backend, frontend, and seaweedfs containers
  registry: docker.io
  version: 0.8.7-beta.1

  # Force default secret values for development. DO NOT SET THIS TO FALSE IN PRODUCTION
  randomizedSecrets: true

mongo:
  # MongoDB config
  port: 27017
  username: root

  # Extra environment vars
  env: null

  # Pod labels & annotations
  podLabels: null
  podAnnotations: null

  # Node selector for pods
  nodeSelector: null

  # Pod Resource Limits
  resourcesPreset: large
  resources: null

  # PVC storage size
  storageSize: 5Gi

  # Mongo secret name. Override this if you want to use a self-managed secret.
  secretKeyName: mongo-secret

  # custom secret values
  secret:
    rootPassword: null

frontend:
  # Extra environment vars
  env: null

  # Pod Resource Limits
  resourcesPreset: medium
  resources: null

seaweedfs:
  # Master
  master:
    # Seaweed Volume Size in MB set on master. This is not PVC.
    volumeSizeMB: 1000
    # master.toml For details check weed scaffold -config=master
    config: null

  # filer
  filer:
    # filer.toml For details check weed scaffold -config=filer
    config: null

  # S3
  s3:
    rootUser: admin

  # Mount API
  mountApi:
    # automount:
    #   - local_bucket: test-bucket
    #     remote_bucket:
    #       type: gcs
    #       bucket_name: test-bucket
    #       creds: /etc/secrets/gcs_creds.json
    automount: null

  # Extra environment vars
  env: null

  # PVC storage size
  storageSize: 100Gi

  # Seaweed secret name. Override this if you want to use a self-managed secret.
  # Secret must contain the following keys:
  # - s3RootPassword
  secretKeyName: seaweedfs-secret

  # Pod labels & annotations
  podLabels: null
  podAnnotations: null

  # Node selector for pods
  nodeSelector: null

  # Pod Resource Limits
<<<<<<< HEAD
  # resourcesPreset: medium
  resourcesPreset: null
  resources:
    requests:
      cpu: 1
      memory: 2Gi
    limits:
      cpu: 1
      memory: 2Gi
=======
  resourcesPreset: xlarge
  resources: null
>>>>>>> 6a34d91d

  # extra volume mounts
  volumes: null
  volumeMounts: null

  # custom secret values
  secret:
    s3RootPassword: null
    mountCredentials: null

proxy:
  # Extra environment vars
  env: null

  # Pod labels & annotations
  podLabels: null
  podAnnotations: null

  # Node selector for pods
  nodeSelector: null

  # Pod Resource Limits
  resourcesPreset: small
  resources: null

registry:
  # Extra environment vars
  env: null

  # PVC storage size
  storageSize: 50Gi

  # Pod labels & annotations
  podLabels: null
  podAnnotations: null

  # Node selector for pods
  nodeSelector: null

  # Pod Resource Limits
  resourcesPreset: medium
  resources: null

node:
  # Syft settings
  name: null
  rootEmail: info@openmined.org
  type: domain
  side: high
  inMemoryWorkers: false
  defaultWorkerPoolCount: 1
  defaultBucketName: null
  queuePort: 5556
  logLevel: info
  debuggerEnabled: false

  # SMTP Settings
  smtp:
    host: smtp.sendgrid.net
    port: 587
    from: noreply@openmined.org
    username: apikey
    password: password

  # Extra environment vars
  env: null

  # Pod labels & annotations
  podLabels: null
  podAnnotations: null

  # Node selector for pods
  nodeSelector: null

  # Pod Resource Limits
  resourcesPreset: xlarge
  resources: null

  # Seaweed secret name. Override this if you want to use a self-managed secret.
  # Secret must contain the following keys:
  # - defaultRootPassword
  secretKeyName: backend-secret

  # custom secret values
  secret:
    defaultRootPassword: null

ingress:
  hostname: null # do not make this localhost

  tls:
    enabled: false
    secretName: null

  # ----------------------------------------
  # For Azure
  # className: azure-application-gateway
  # ----------------------------------------
  # For AWS
  # className: alb
  # ----------------------------------------
  # For GCE, https://cloud.google.com/kubernetes-engine/docs/how-to/load-balance-ingress#create-ingress
  # class: gce
  # ----------------------------------------
  class: null
  className: null<|MERGE_RESOLUTION|>--- conflicted
+++ resolved
@@ -89,20 +89,8 @@
   nodeSelector: null
 
   # Pod Resource Limits
-<<<<<<< HEAD
-  # resourcesPreset: medium
-  resourcesPreset: null
-  resources:
-    requests:
-      cpu: 1
-      memory: 2Gi
-    limits:
-      cpu: 1
-      memory: 2Gi
-=======
   resourcesPreset: xlarge
   resources: null
->>>>>>> 6a34d91d
 
   # extra volume mounts
   volumes: null
