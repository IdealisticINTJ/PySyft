{
  "extends": "./.svelte-kit/tsconfig.json",
  "compilerOptions": {
<<<<<<< HEAD
    "allowJs": false,
=======
    "allowJs": true,
    "checkJs": true,
    "paths": {"$lib": ["src/lib"], "$lib/*": ["src/lib/*"],},
>>>>>>> 3a3c1c00
    "esModuleInterop": true,
    "forceConsistentCasingInFileNames": true,
    "resolveJsonModule": true,
    "skipLibCheck": true,
    "sourceMap": true,
    "strict": true,
    "paths": {
      "$lib": ["src/lib"],
      "$lib/*": ["src/lib/*"],
      "$routes": ["src/routes"],
      "$routes/*": ["src/routes/*"]
    }
  }
}<|MERGE_RESOLUTION|>--- conflicted
+++ resolved
@@ -1,13 +1,7 @@
 {
   "extends": "./.svelte-kit/tsconfig.json",
   "compilerOptions": {
-<<<<<<< HEAD
     "allowJs": false,
-=======
-    "allowJs": true,
-    "checkJs": true,
-    "paths": {"$lib": ["src/lib"], "$lib/*": ["src/lib/*"],},
->>>>>>> 3a3c1c00
     "esModuleInterop": true,
     "forceConsistentCasingInFileNames": true,
     "resolveJsonModule": true,
@@ -16,9 +10,7 @@
     "strict": true,
     "paths": {
       "$lib": ["src/lib"],
-      "$lib/*": ["src/lib/*"],
-      "$routes": ["src/routes"],
-      "$routes/*": ["src/routes/*"]
+      "$lib/*": ["src/lib/*"]
     }
   }
 }