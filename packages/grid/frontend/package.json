{
  "name": "pygrid-ui",
  "version": "0.8.0-beta.0",
  "private": true,
  "scripts": {
<<<<<<< HEAD
    "dev": "vite dev --host --port 80",
=======
    "dev": "yarn install && vite dev --port 80 --host",
>>>>>>> d82854db
    "build": "vite build",
    "preview": "vite preview",
    "check": "svelte-kit sync && svelte-check --tsconfig ./tsconfig.json",
    "check:watch": "svelte-kit sync && svelte-check --tsconfig ./tsconfig.json --watch",
    "test:unit": "vitest run",
    "lint": "prettier --plugin-search-dir . --check . && eslint .",
    "format": "prettier --plugin-search-dir . --write ."
  },
  "devDependencies": {
    "@sveltejs/adapter-node": "^1.1.7",
    "@sveltejs/kit": "^1.5.0",
    "@typescript-eslint/eslint-plugin": "^5.52.0",
    "@typescript-eslint/parser": "^5.52.0",
    "autoprefixer": "^10.4.7",
    "eslint": "^8.34.0",
    "eslint-config-prettier": "^8.5.0",
    "eslint-plugin-svelte3": "^4.0.0",
    "flowbite": "^1.6.3",
    "flowbite-svelte": "^0.29.13",
    "postcss": "^8.4.14",
    "prettier": "^2.8.0",
    "prettier-plugin-svelte": "^2.8.1",
    "svelte": "^3.54.0",
    "svelte-check": "^3.0.1",
    "svelte-preprocess": "^4.10.7",
    "tailwindcss": "^3.1.5",
    "typescript": "^4.9.5",
    "vite": "^4.1.1",
    "vitest": "^0.25.3"
  },
  "type": "module",
  "dependencies": {
    "@fortawesome/free-solid-svg-icons": "^6.3.0",
    "capnp-ts": "^0.7.0",
    "libsodium": "^0.7.11",
    "libsodium-wrappers": "^0.7.11",
    "svelte-heros-v2": "^0.3.18",
    "svelte-fa": "^3.0.3",
    "svelte-routing": "^1.6.0",
    "uuid": "^9.0.0"
  },
  "engines": {
    "node": ">=18.0.0"
  }
}<|MERGE_RESOLUTION|>--- conflicted
+++ resolved
@@ -3,11 +3,7 @@
   "version": "0.8.0-beta.0",
   "private": true,
   "scripts": {
-<<<<<<< HEAD
     "dev": "vite dev --host --port 80",
-=======
-    "dev": "yarn install && vite dev --port 80 --host",
->>>>>>> d82854db
     "build": "vite build",
     "preview": "vite preview",
     "check": "svelte-kit sync && svelte-check --tsconfig ./tsconfig.json",
