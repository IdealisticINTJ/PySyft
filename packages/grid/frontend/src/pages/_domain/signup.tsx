import { createContext, useContext, useState } from 'react'
import cn from 'classnames'
import Link from 'next/link'
import { useForm } from 'react-hook-form'
import { CardItem } from '@/components/CardItem'
import { Badge, Button, Divider, Input, H1, Text } from '@/omui'
import { Footer, Tags } from '@/components/lib'

import type { Domain } from '@/types/domain'

import loginStrings from 'i18n/en/signup.json'
import signUpStrings from 'i18n/en/signup.json'
import commonStrings from 'i18n/en/common.json'

import { useSettings, useUsers } from '@/lib/data'
import { FontAwesomeIcon } from '@fortawesome/react-fontawesome'
import { faDownload, faPlus } from '@fortawesome/free-solid-svg-icons'
import { FormControl } from '@/omui/components/FormControl/FormControl'

import ky from 'ky'

const SignUpContext = createContext<{
  domain: Domain
  error: string
  loading: boolean
  signup: ({
    email,
    password,
  }: {
    email: string
    password: string
  }) => Promise<any>
}>({
  domain: null,
  signup: null,
  error: null,
  loading: null,
})

function Container({ children }) {
  return (
    <div className="flex items-center justify-center py-10 h-full relative">
      <div className={cn('z-50 overflow-auto max-h-full cursor-auto w-full')}>
        <div
          className={cn(
            'grid grid-cols-12 px-6 py-4 shadow-modal rounded mx-auto sm:max-w-modal lg:max-w-mbig',
            'bg-white'
          )}
        >
          {children}
        </div>
      </div>
    </div>
  )
}

function SignUpBox({ withDAA = false }) {
  const { domain } = useContext(SignUpContext)

  const {
    handleSubmit,
    register,
    formState: { isValid, isDirty },
  } = useForm({ mode: 'onChange' })

  const isDisabled = !isValid || !isDirty
  const [file, setFile] = useState(null)

  const signup = (values) => {
    const formData = new FormData()
    formData.append('new_user', JSON.stringify({ ...values, role: 1 }))
    // TODO: unauth api connect
    ky.post('/api/v1/register', { body: formData })
  }

  return (
    <section className="flex flex-col items-center space-y-4">
      <Text
        size={withDAA ? '2xl' : '5xl'}
        className={cn(withDAA && 'w-full text-left')}
      >
        {withDAA ? signUpStrings['apply-for-account'] : domain?.domain_name}
      </Text>
      <fieldset className="w-full">
        <form onSubmit={handleSubmit(signup)}>
          <div className="grid grid-cols-2 gap-x-6 gap-y-4">
            <FormControl id="name" label={commonStrings['full-name']} required>
              <Input
                placeholder={commonStrings.placeholder['full-name']}
                {...register('name', { required: true })}
              />
            </FormControl>
            <FormControl
              id="institution"
              label={commonStrings['company-institution']}
              optional
            >
              <Input
                placeholder="ABC University"
                {...register('institution')}
              />
            </FormControl>
            <div className="col-span-full">
              <FormControl label={commonStrings.email} required>
                <Input
                  placeholder={commonStrings.placeholder.email}
                  {...register('email', { required: true })}
                />
              </FormControl>
            </div>
            <FormControl label={commonStrings.password} required>
              <Input
                type="password"
                placeholder="···········"
                {...register('password', { required: true })}
              />
            </FormControl>
            <FormControl
              label={commonStrings['confirm-password']}
              id="confirm_password"
              required
            >
              <Input
                type="password"
                placeholder="···········"
                {...register('confirm_password', { required: true })}
              />
            </FormControl>
            <div className="col-span-full">
              <FormControl
                label={commonStrings['website-profile']}
                id="website"
                optional
              >
                <Input
                  placeholder={commonStrings['website-profile']}
                  {...register('website')}
                />
              </FormControl>
            </div>
            {withDAA && (
              <div className="col-span-full space-y-4">
                <Text bold className="text-gray-500">
                  {signUpStrings['with-daa']['upload-signed']}
                  <Text className="text-primary-600">*</Text>
                </Text>
                <Text as="p">{signUpStrings['with-daa'].description}</Text>
                <div>
                  <Button variant="outline" size="sm">
                    <Text size="sm" bold>
                      <FontAwesomeIcon icon={faPlus} className="mr-2" />
                      {file
                        ? commonStrings.buttons['replace-file']
                        : commonStrings.buttons['upload-file']}
                    </Text>
                  </Button>
                  <Button variant="link">
                    <Text size="sm" bold>
                      <FontAwesomeIcon icon={faDownload} className="mr-2" />
                      {commonStrings.buttons['download-agreement']}
                    </Text>
                  </Button>
                </div>
              </div>
            )}
          </div>
          <div className="space-y-4 text-center mt-10">
            <Divider color="light" />
            <Button
              type="submit"
              size="sm"
              className="my-6 mb-4"
              disabled={isDisabled}
            >
              {commonStrings.buttons['submit-application']}
            </Button>
            <div>
              <Text size="sm">{signUpStrings['have-an-account']}</Text>{' '}
              <Link href="/login">
                <a>
                  <Text size="sm" underline className="text-primary-600">
                    {signUpStrings['login-here']}
                  </Text>
                </a>
              </Link>
            </div>
          </div>
        </form>
      </fieldset>
    </section>
  )
}

function DomainInfoHeader() {
  const { domain } = useContext(SignUpContext)
  return (
    <>
      <Tags tags={domain?.tags} />
      <H1 className="mt-2">{domain?.name}</H1>
    </>
  )
}

function DomainInfoDetails() {
  const { domain } = useContext(SignUpContext)
  const information = [
    {
      text: 'ID#',
      value: domain.id,
      ValueComponent: (props) => (
        <Badge variant="gray" type="subtle" {...props} />
      ),
    },
    {
      text: commonStrings['hosted-datasets'],
      value: domain?.total_datasets,
      ValueComponent: (props) => <Text mono {...props} />,
    },
    {
      text: commonStrings['deployed-on'],
      value: domain?.created_on,
      ValueComponent: (props) => <Text mono {...props} />,
    },
    {
      text: commonStrings['owner'],
      value: `${domain?.owner}, ${domain?.company}`,
<<<<<<< HEAD
      ValueComponent: props => <Text mono {...props} />
    }
=======
      ValueComponent: (props) => <Text mono {...props} />,
    },
    {
      text: commonStrings.networks,
      value: domain?.networks?.map((network) => network.name).join(', '),
      ValueComponent: (props) => <Text mono {...props} />,
    },
>>>>>>> 33b14de2
  ]
  return (
    <section className="mt-10 space-y-4">
      {information.map((info) => (
        <CardItem
          key={info.text}
          text={info.text}
          value={info.value}
          ValueComponent={info.ValueComponent}
        />
      ))}
    </section>
  )
}

function DomainInfoSupport() {
  const { domain } = useContext(SignUpContext)

  if (!domain?.email) return null

  return (
    <div className="mt-8">
      <Divider color="light" />
      <Text as="p" size="sm">
        {loginStrings['support-email']}
      </Text>
      <a href={`mailto:${domain.email}`}>
        <Text
          as="p"
          size="sm"
          className="text-primary-600 hover:text-primary-500"
        >
          {domain?.email}
        </Text>
      </a>
    </div>
  )
}

function DomainInfo() {
  const { domain } = useContext(SignUpContext)
  return (
    <>
      <header className="col-span-4 col-start-2 mb-6">
        <DomainInfoHeader />
      </header>
      <div className="col-span-4 col-start-2">
        <Text as="p">{domain?.description}</Text>
        <DomainInfoDetails />
        <DomainInfoSupport />
      </div>
    </>
  )
}

function TopRightArt() {
  return (
    <div className="absolute w-screen h-screen inset-0">
      <div className="relative w-full h-full">
        <div
          className="absolute overflow-hidden z-10"
          style={{
            right: -92,
            top: -13,
            width: 246,
            height: 246,
            background:
              'linear-gradient(90deg, rgba(255, 255, 255, 0.5) 0%, rgba(255, 255, 255, 0) 100%), #20AFDF',
            filter: 'blur(70px)',
          }}
        />
        <div
          className="absolute overflow-hidden z-20"
          style={{
            width: 730,
            height: 780,
            top: 36,
            right: -92,
            background:
              'linear-gradient(90deg, rgba(255, 255, 255, 0.5) 0%, rgba(255, 255, 255, 0) 100%), #EB4913',
            filter: 'blur(70px)',
          }}
        />
        <div
          className="absolute overflow-hidden z-30"
          style={{
            width: 808,
            height: 808,
            top: 61,
            right: -92,
            background:
              'linear-gradient(90deg, rgba(255, 255, 255, 0.5) 0%, rgba(255, 255, 255, 0) 100%), #EC9913',
            filter: 'blur(180px)',
          }}
        />
      </div>
    </div>
  )
}

function SignUpPageWithDAA() {
  return (
    <article
      className="grid px-7 grid-cols-12 grid-rows-3 min-h-screen w-full overflow-hidden"
      style={{
        gridTemplateAreas: `
          "header"
          "content"
          "footer"
        `,
<<<<<<< HEAD
        gridTemplateRows: '140px auto 80px'
=======
        gridTemplateRows: '140px auto 80px',
>>>>>>> 33b14de2
      }}
    >
      <div className="col-span-full col-start-2 mt-10">
        {/* Sub with layout above ^^ */}
        <img src="/assets/small-logo.png" width={100} />
        <TopRightArt />
      </div>
      <div className="grid grid-cols-12 col-span-full z-40 content-start">
        <DomainInfo />
        <div
          className="col-span-5 col-end-12 shadow-modal p-8"
          style={{
<<<<<<< HEAD
            background: 'linear-gradient(90deg, rgba(255, 255, 255, 0.8) 0%, rgba(255, 255, 255, 0.5) 100%), #F1F0F4'
=======
            background:
              'linear-gradient(90deg, rgba(255, 255, 255, 0.8) 0%, rgba(255, 255, 255, 0.5) 100%), #F1F0F4',
>>>>>>> 33b14de2
          }}
        >
          <SignUpBox withDAA />
        </div>
      </div>
      <Footer className="col-start-2 col-span-full" />
    </article>
  )
}

function SignUpPageWithoutDAA() {
  return (
    <article
      className="grid px-7 grid-cols-12 grid-rows-3 min-h-screen w-full"
      style={{
        gridTemplateAreas: `
          "header"
          "content"
          "footer"
        `,
<<<<<<< HEAD
        gridTemplateRows: 'minmax(min-content, 200px) auto 80px'
=======
        gridTemplateRows: 'minmax(min-content, 200px) auto 80px',
>>>>>>> 33b14de2
      }}
    >
      <div className="col-span-full self-end justify-self-center">
        <img src="/assets/small-grid-symbol-logo.png" width={80} height={80} />
      </div>
      <div className="col-span-6 col-start-4 mt-8">
        <SignUpBox />
      </div>
      <Footer className="col-span-full justify-end" />
    </article>
  )
}

export default function SignUp() {
  const { data: domain } = useSettings().all()
  const [error, setError] = useState(null)

  const handleSignUp = async (values) => {
    try {
      await signup(values)
    } catch (err) {
      setError(err)
    }
  }

  return (
    <SignUpContext.Provider
      value={{ domain, error, loading: null, signup: handleSignUp }}
    >
      {domain?.daa ? <SignUpPageWithDAA /> : <SignUpPageWithoutDAA />}
    </SignUpContext.Provider>
  )
}<|MERGE_RESOLUTION|>--- conflicted
+++ resolved
@@ -224,18 +224,8 @@
     {
       text: commonStrings['owner'],
       value: `${domain?.owner}, ${domain?.company}`,
-<<<<<<< HEAD
-      ValueComponent: props => <Text mono {...props} />
-    }
-=======
       ValueComponent: (props) => <Text mono {...props} />,
     },
-    {
-      text: commonStrings.networks,
-      value: domain?.networks?.map((network) => network.name).join(', '),
-      ValueComponent: (props) => <Text mono {...props} />,
-    },
->>>>>>> 33b14de2
   ]
   return (
     <section className="mt-10 space-y-4">
@@ -346,11 +336,7 @@
           "content"
           "footer"
         `,
-<<<<<<< HEAD
-        gridTemplateRows: '140px auto 80px'
-=======
         gridTemplateRows: '140px auto 80px',
->>>>>>> 33b14de2
       }}
     >
       <div className="col-span-full col-start-2 mt-10">
@@ -363,12 +349,8 @@
         <div
           className="col-span-5 col-end-12 shadow-modal p-8"
           style={{
-<<<<<<< HEAD
-            background: 'linear-gradient(90deg, rgba(255, 255, 255, 0.8) 0%, rgba(255, 255, 255, 0.5) 100%), #F1F0F4'
-=======
             background:
               'linear-gradient(90deg, rgba(255, 255, 255, 0.8) 0%, rgba(255, 255, 255, 0.5) 100%), #F1F0F4',
->>>>>>> 33b14de2
           }}
         >
           <SignUpBox withDAA />
@@ -389,11 +371,7 @@
           "content"
           "footer"
         `,
-<<<<<<< HEAD
-        gridTemplateRows: 'minmax(min-content, 200px) auto 80px'
-=======
         gridTemplateRows: 'minmax(min-content, 200px) auto 80px',
->>>>>>> 33b14de2
       }}
     >
       <div className="col-span-full self-end justify-self-center">
