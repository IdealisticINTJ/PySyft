<<<<<<< HEAD
import {faCheck, faUsers} from '@fortawesome/free-solid-svg-icons'
import {t} from '@/i18n'
=======
import {
  faCheck,
  faHandsHelping,
  faUsers,
} from '@fortawesome/free-solid-svg-icons'
import { t } from '@/i18n'
>>>>>>> 33b14de2

export const sections = {
  users: {
    icon: faUsers,
    heading: t('users.heading', 'sections'),
    description: t('users.description', 'sections'),
  },
<<<<<<< HEAD
=======
  networks: {
    icon: faHandsHelping,
    heading: t('networks.heading', 'sections'),
    description: t('networks.description', 'sections'),
  },
>>>>>>> 33b14de2
  permissions: {
    icon: faCheck,
    heading: t('permissions.heading', 'sections'),
    description: t('permissions.description', 'sections'),
  },
  settings: {
    icon: null,
    heading: t('settings.heading', 'sections'),
    description: t('settings.description', 'sections'),
  },
}<|MERGE_RESOLUTION|>--- conflicted
+++ resolved
@@ -1,14 +1,5 @@
-<<<<<<< HEAD
-import {faCheck, faUsers} from '@fortawesome/free-solid-svg-icons'
-import {t} from '@/i18n'
-=======
-import {
-  faCheck,
-  faHandsHelping,
-  faUsers,
-} from '@fortawesome/free-solid-svg-icons'
+import { faCheck, faUsers } from '@fortawesome/free-solid-svg-icons'
 import { t } from '@/i18n'
->>>>>>> 33b14de2
 
 export const sections = {
   users: {
@@ -16,14 +7,6 @@
     heading: t('users.heading', 'sections'),
     description: t('users.description', 'sections'),
   },
-<<<<<<< HEAD
-=======
-  networks: {
-    icon: faHandsHelping,
-    heading: t('networks.heading', 'sections'),
-    description: t('networks.description', 'sections'),
-  },
->>>>>>> 33b14de2
   permissions: {
     icon: faCheck,
     heading: t('permissions.heading', 'sections'),
