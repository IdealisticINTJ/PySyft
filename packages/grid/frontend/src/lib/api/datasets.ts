import { makeSyftUID, syftCall } from './syft-api-call';

export async function getAllDatasets(page_size: number = 0, page_index: number = 0) {
  return await syftCall({
    path: 'dataset.get_all',
    payload: { page_size: page_size, page_index: page_index }
  });
}

export async function getDataset(uid: string) {
  return await syftCall({ path: 'dataset.get_by_id', payload: { uid: makeSyftUID(uid) } });
}

export async function deleteDataset(uid: string) {
  return await syftCall({ path: 'dataset.delete_by_id', payload: { uid: makeSyftUID(uid) } });
}

<<<<<<< HEAD
export async function searchDataset(name: string, page_size: number = 0, page_index: number = 0) {
  return await syftCall({
    path: 'dataset.search',
    payload: { name: name, page_size: page_size, page_index: page_index }
=======
export async function searchDataset(name: string, chunk_size: number = 0, chunk_index: number = 0) {
  return await syftCall({
    path: 'dataset.search',
    payload: { name: name, chunk_size: chunk_size, chunk_index: chunk_index }
>>>>>>> 2fe8e7dd
  });
}<|MERGE_RESOLUTION|>--- conflicted
+++ resolved
@@ -15,16 +15,9 @@
   return await syftCall({ path: 'dataset.delete_by_id', payload: { uid: makeSyftUID(uid) } });
 }
 
-<<<<<<< HEAD
 export async function searchDataset(name: string, page_size: number = 0, page_index: number = 0) {
   return await syftCall({
     path: 'dataset.search',
     payload: { name: name, page_size: page_size, page_index: page_index }
-=======
-export async function searchDataset(name: string, chunk_size: number = 0, chunk_index: number = 0) {
-  return await syftCall({
-    path: 'dataset.search',
-    payload: { name: name, chunk_size: chunk_size, chunk_index: chunk_index }
->>>>>>> 2fe8e7dd
   });
 }