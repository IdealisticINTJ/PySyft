--- conflicted
+++ resolved
@@ -134,14 +134,7 @@
       - HTTP_PORT=${HTTP_PORT}
       - HTTPS_PORT=${HTTPS_PORT}
       - USE_BLOB_STORAGE=${USE_BLOB_STORAGE}
-<<<<<<< HEAD
       - CONTAINER_HOST=${CONTAINER_HOST}
-    build:
-      context: ../
-      dockerfile: ./grid/backend/backend.dockerfile
-      target: "backend"
-=======
->>>>>>> f142221d
     command: /start.sh
     labels:
       - "traefik.enable=true"
@@ -172,14 +165,7 @@
       - HTTP_PORT=${HTTP_PORT}
       - HTTPS_PORT=${HTTPS_PORT}
       - USE_BLOB_STORAGE=${USE_BLOB_STORAGE}
-<<<<<<< HEAD
       - CONTAINER_HOST=${CONTAINER_HOST}
-    build:
-      context: ../
-      dockerfile: ./grid/backend/backend.dockerfile
-      target: "backend"
-=======
->>>>>>> f142221d
     command: "waitforit -address=http://localhost:8001/api/v1/syft/metadata -status=200 -timeout=600 -- /start.sh"
     labels:
       - "traefik.enable=true"
