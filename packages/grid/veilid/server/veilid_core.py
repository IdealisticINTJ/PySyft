# stdlib
<<<<<<< HEAD
import json
from typing import Callable
from typing import Optional
from typing import Tuple
from typing import Union
=======
import base64
from collections.abc import Callable
import json
import lzma
>>>>>>> 73c5ca44

# third party
from loguru import logger
import veilid
from veilid import KeyPair
from veilid import Sequencing
from veilid import Stability
from veilid import TypedKey
from veilid import ValueData
from veilid import VeilidUpdate
from veilid.json_api import _JsonRoutingContext
from veilid.json_api import _JsonVeilidAPI
from veilid.types import RouteId

# relative
from .constants import HOST
from .constants import MAX_MESSAGE_SIZE
from .constants import PORT
from .constants import USE_DIRECT_CONNECTION
from .veilid_db import load_dht_key
from .veilid_db import store_dht_key
from .veilid_db import store_dht_key_creds
from .veilid_streamer import VeilidStreamer

vs = VeilidStreamer()


async def handle_app_call(message: bytes) -> bytes:
    msg = f"Received message of length: {len(message)}"
    logger.debug(msg)
    return json.dumps({"response": msg}).encode()


async def main_callback(update: VeilidUpdate) -> None:
    # TODO: Handle other types of network events like
    # when our private route goes
    if VeilidStreamer.is_stream_update(update):
        async with await get_veilid_conn() as conn:
            await vs.receive_stream(conn, update, callback=handle_app_call)

    elif update.kind == veilid.VeilidUpdateKind.APP_MESSAGE:
        logger.info(f"Received App Message: {update.detail.message}")

    elif update.kind == veilid.VeilidUpdateKind.APP_CALL:
        response = await handle_app_call(update.detail.message)
        async with await get_veilid_conn() as conn:
            await conn.app_call_reply(update.detail.call_id, response)


async def noop_callback(update: VeilidUpdate) -> None:
    pass


async def get_veilid_conn(
    host: str = HOST, port: int = PORT, update_callback: Callable = noop_callback
) -> _JsonVeilidAPI:
    return await veilid.json_api_connect(
        host=host, port=port, update_callback=update_callback
    )


async def get_routing_context(conn: _JsonVeilidAPI) -> _JsonRoutingContext:
    if USE_DIRECT_CONNECTION:
        return await (await conn.new_routing_context()).with_safety(
            veilid.SafetySelection.unsafe(veilid.Sequencing.ENSURE_ORDERED)
        )
    else:
        return await (await conn.new_routing_context()).with_sequencing(
            veilid.Sequencing.ENSURE_ORDERED
        )


class VeilidConnectionSingleton:
    _instance = None

    def __new__(cls) -> "VeilidConnectionSingleton":
        if cls._instance is None:
            cls._instance = super().__new__(cls)
            cls._instance._connection = None
        return cls._instance

    def __init__(self) -> None:
        self._connection: _JsonVeilidAPI | None = None

    @property
    def connection(self) -> _JsonVeilidAPI | None:
        return self._connection

    async def initialize_connection(self) -> None:
        if self._connection is None:
            self._connection = await get_veilid_conn(update_callback=main_callback)
            logger.info("Connected to Veilid")

    async def release_connection(self) -> None:
        if self._connection is not None:
            await self._connection.release()
            logger.info("Disconnected  from Veilid")
            self._connection = None


async def create_private_route(
    conn: _JsonVeilidAPI,
    stability: Stability = veilid.Stability.RELIABLE,
    sequencing: Sequencing = veilid.Sequencing.ENSURE_ORDERED,
) -> tuple[RouteId, bytes]:
    route_id, route_blob = await conn.new_custom_private_route(
        [veilid.CryptoKind.CRYPTO_KIND_VLD0],
        stability=stability,
        sequencing=sequencing,
    )
    logger.info(f"Private Route created with Route ID: {route_id}")
    return (route_id, route_blob)


async def get_node_id(conn: _JsonVeilidAPI) -> str:
    state = await conn.get_state()
    config = state.config.config
    node_id = config.network.routing_table.node_id[0]
    return node_id


async def generate_dht_key() -> str:
    logger.info("Generating DHT Key")

    async with await get_veilid_conn() as conn:
        if await load_dht_key(conn):
            return "DHT Key already exists"

        async with await get_routing_context(conn) as router:
            dht_record = await router.create_dht_record(veilid.DHTSchema.dflt(1))

            if USE_DIRECT_CONNECTION:
                node_id = await get_node_id(conn)
                await router.set_dht_value(dht_record.key, 0, node_id.encode())
            else:
                _, route_blob = await create_private_route(conn)
                await router.set_dht_value(dht_record.key, 0, route_blob)

            await router.close_dht_record(dht_record.key)

            keypair = KeyPair.from_parts(
                key=dht_record.owner, secret=dht_record.owner_secret
            )

            await store_dht_key(conn, dht_record.key)
            await store_dht_key_creds(conn, keypair)

    return "DHT Key generated successfully"


async def retrieve_dht_key() -> str:
    async with await get_veilid_conn() as conn:
        dht_key = await load_dht_key(conn)

        if dht_key is None:
            raise Exception("DHT Key does not exist. Please generate one.")
        return str(dht_key)


async def get_dht_value(
    router: _JsonRoutingContext,
    dht_key: TypedKey,
    subkey: int,
    force_refresh: bool = True,
) -> ValueData:
    try:
        await router.open_dht_record(key=dht_key, writer=None)
    except Exception as e:
        raise Exception(f"Unable to open DHT Record:{dht_key} . Exception: {e}")

    try:
        dht_value = await router.get_dht_value(
            key=dht_key, subkey=subkey, force_refresh=force_refresh
        )
        # NOTE: Always close the DHT record after reading the value
        await router.close_dht_record(dht_key)
        return dht_value
    except Exception as e:
        raise Exception(
            f"Unable to get subkey value:{subkey} from DHT Record:{dht_key}. Exception: {e}"
        )


# TODO: change verbosity of logs to debug at appropriate places
async def get_route_from_dht_record(
    dht_key: str, conn: _JsonVeilidAPI, router: _JsonRoutingContext
) -> str | RouteId:
    dht_key = veilid.TypedKey(dht_key)
    logger.info(f"App Call to DHT Key: {dht_key}")
    dht_value = await get_dht_value(router, dht_key, 0)
    logger.info(f"DHT Value:{dht_value}")

    if USE_DIRECT_CONNECTION:
        route = dht_value.data.decode()
        logger.info(f"Node ID: {route}")
    else:
        route = await conn.import_remote_private_route(dht_value.data)
        logger.info(f"Private Route of  Peer: {route} ")

    return route


async def app_message(dht_key: str, message: bytes) -> str:
    async with await get_veilid_conn() as conn:
        async with await get_routing_context(conn) as router:
            route = await get_route_from_dht_record(dht_key, conn, router)

            await router.app_message(route, message)

            return "Message sent successfully"


async def app_call(dht_key: str, message: bytes) -> bytes:
    async with await get_veilid_conn() as conn:
        async with await get_routing_context(conn) as router:
            route = await get_route_from_dht_record(dht_key, conn, router)

            result = (
                await vs.stream(router, route, message)
                if len(message) > MAX_MESSAGE_SIZE
                else await router.app_call(route, message)
            )

<<<<<<< HEAD
            return json.loads(result)
=======
            return result


async def healthcheck() -> bool:
    async with await get_veilid_conn() as conn:
        state = await conn.get_state()
        return state.network.started
>>>>>>> 73c5ca44
<|MERGE_RESOLUTION|>--- conflicted
+++ resolved
@@ -1,16 +1,6 @@
 # stdlib
-<<<<<<< HEAD
-import json
-from typing import Callable
-from typing import Optional
-from typing import Tuple
-from typing import Union
-=======
-import base64
 from collections.abc import Callable
 import json
-import lzma
->>>>>>> 73c5ca44
 
 # third party
 from loguru import logger
@@ -233,15 +223,10 @@
                 if len(message) > MAX_MESSAGE_SIZE
                 else await router.app_call(route, message)
             )
-
-<<<<<<< HEAD
-            return json.loads(result)
-=======
             return result
 
 
 async def healthcheck() -> bool:
     async with await get_veilid_conn() as conn:
         state = await conn.get_state()
-        return state.network.started
->>>>>>> 73c5ca44
+        return state.network.started