--- conflicted
+++ resolved
@@ -108,19 +108,6 @@
       - "9411:9411"
 
   weed:
-<<<<<<< HEAD
-    image: chrislusf/seaweedfs:latest
-    command: "server -s3 -s3.config=/etc/s3config.json -master.volumeSizeLimitMB=1024"
-    ports:
-      - "9333:9333"
-      - "8888:8888"
-      - "8333:8333"
-    volumes:
-      - ./seaweedfs/s3config.json:/etc/s3config.json
-      - ./seaweedfs/filer.toml:/etc/seaweedfs/filer.toml
-    depends_on:
-      - redis
-=======
     profiles:
       - blob-storage
     volumes:
@@ -129,5 +116,4 @@
     ports:
       - "9333" # admin
       - "8888" # filer
-      - "8333" # S3
->>>>>>> ac82d799
+      - "8333" # S3