# stdlib
from datetime import datetime
import json
import os
import re
import stat
import subprocess
import sys
import time
from typing import Any
from typing import Dict as TypeDict
from typing import List as TypeList
from typing import Optional
from typing import Tuple as TypeTuple
from typing import cast

# third party
import click

# relative
from . import __version__
from .art import hagrid
from .auth import AuthCredentials
from .cache import arg_cache
from .deps import DEPENDENCIES
from .deps import ENVIRONMENT
from .deps import MissingDependency
from .deps import allowed_hosts
from .deps import docker_info
from .deps import is_windows
from .deps import wsl_info
from .deps import wsl_linux_info
from .grammar import BadGrammar
from .grammar import GrammarVerb
from .grammar import parse_grammar
from .land import get_land_verb
from .launch import get_launch_verb
from .lib import GRID_SRC_PATH
from .lib import GRID_SRC_VERSION
from .lib import check_docker_version
from .lib import commit_hash
from .lib import docker_desktop_memory
from .lib import hagrid_root
from .lib import is_editable_mode
from .lib import name_tag
from .lib import use_branch
from .style import RichGroup


@click.group(cls=RichGroup)
def cli() -> None:
    pass


@click.command(
    help="Restore some part of the hagrid installation or deployment to its initial/starting state."
)
@click.argument("location", type=str, nargs=1)
def clean(location: str) -> None:

    if location == "library" or location == "volumes":
        print("Deleting all Docker volumes in 2 secs (Ctrl-C to stop)")
        time.sleep(2)
        subprocess.call("docker volume rm $(docker volume ls -q)", shell=True)

    if location == "containers" or location == "pantry":
        print("Deleting all Docker containers in 2 secs (Ctrl-C to stop)")
        time.sleep(2)
        subprocess.call("docker rm -f $(docker ps -a -q)", shell=True)

    if location == "images":
        print("Deleting all Docker images in 2 secs (Ctrl-C to stop)")
        time.sleep(2)
        subprocess.call("docker rmi $(docker images -q)", shell=True)


@click.command(help="Start a new PyGrid domain/network node!")
@click.argument("args", type=str, nargs=-1)
@click.option(
    "--username",
    default=None,
    required=False,
    type=str,
    help="Optional: the username for provisioning the remote host",
)
@click.option(
    "--key_path",
    default=None,
    required=False,
    type=str,
    help="Optional: the path to the key file for provisioning the remote host",
)
@click.option(
    "--password",
    default=None,
    required=False,
    type=str,
    help="Optional: the password for provisioning the remote host",
)
@click.option(
    "--repo",
    default=None,
    required=False,
    type=str,
    help="Optional: repo to fetch source from",
)
@click.option(
    "--branch",
    default=None,
    required=False,
    type=str,
    help="Optional: branch to monitor for updates",
)
@click.option(
    "--tail",
    default="true",
    required=False,
    type=str,
    help="Optional: don't tail logs on launch",
)
@click.option(
    "--headless",
    default="false",
    required=False,
    type=str,
    help="Optional: don't start the frontend container",
)
@click.option(
    "--cmd",
    default="false",
    required=False,
    type=str,
    help="Optional: print the cmd without running it",
)
@click.option(
    "--build",
    default="true",
    required=False,
    type=str,
    help="Optional: enable or disable forcing re-build",
)
@click.option(
    "--auth_type",
    default=None,
    type=click.Choice(["key", "password"], case_sensitive=False),
)
@click.option(
    "--ansible_extras",
    default="",
    type=str,
)
@click.option("--tls", is_flag=True, help="Launch with TLS configuration")
@click.option("--test", is_flag=True, help="Launch with test configuration")
@click.option("--dev", is_flag=True, help="Shortcut for development release")
@click.option(
    "--release",
    default="production",
    required=False,
    type=click.Choice(["production", "development"], case_sensitive=False),
    help="Optional: choose between production and development release",
)
@click.option(
    "--cert_store_path",
    default="/home/om/certs",
    required=False,
    type=str,
    help="Optional: remote path to store and load TLS cert and key",
)
@click.option(
    "--upload_tls_cert",
    default="",
    required=False,
    type=str,
    help="Optional: local path to TLS cert to upload and store at --cert_store_path",
)
@click.option(
    "--upload_tls_key",
    default="",
    required=False,
    type=str,
    help="Optional: local path to TLS private key to upload and store at --cert_store_path",
)
def launch(args: TypeTuple[str], **kwargs: TypeDict[str, Any]) -> None:
    verb = get_launch_verb()
    try:
        grammar = parse_grammar(args=args, verb=verb)
        verb.load_grammar(grammar=grammar)
    except BadGrammar as e:
        print(e)
        return

    try:
        cmd = create_launch_cmd(verb=verb, kwargs=kwargs)
    except Exception as e:
        print(f"{e}")
        return
    print("Running: \n", hide_password(cmd=cmd))
    if "cmd" not in kwargs or str_to_bool(cast(str, kwargs["cmd"])) is False:
        try:
            if is_windows():
                cmds = ["powershell.exe", "-Command", cmd]
                output = subprocess.run(cmds, capture_output=True, cwd=GRID_SRC_PATH)
                out = str(output.stdout.decode("utf-8"))
                if len(out) > 0:
                    print(out)
                # normal output seems to appear here
                stderr = output.stderr.decode("utf-8")
                if len(stderr) > 0:
                    print(stderr)
            else:
                subprocess.call(cmd, shell=True, cwd=GRID_SRC_PATH)
        except Exception as e:
            print(f"Failed to run cmd: {cmd}. {e}")


def hide_password(cmd: str) -> str:
    try:
        matcher = r"ansible_ssh_pass='(.+?)'"
        passwords = re.findall(matcher, cmd)
        if len(passwords) > 0:
            password = passwords[0]
            stars = "*" * 4
            cmd = cmd.replace(
                f"ansible_ssh_pass='{password}'", f"ansible_ssh_pass='{stars}'"
            )
        return cmd
    except Exception as e:
        print("Failed to hide password.")
        raise e


class QuestionInputError(Exception):
    pass


class QuestionInputPathError(Exception):
    pass


class Question:
    def __init__(
        self,
        var_name: str,
        question: str,
        kind: str,
        default: Optional[str] = None,
        cache: bool = False,
        options: Optional[TypeList[str]] = None,
    ) -> None:
        self.var_name = var_name
        self.question = question
        self.default = default
        self.kind = kind
        self.cache = cache
<<<<<<< HEAD
        self.options = options if options else []
=======
        self.options = options if options is not None else []
>>>>>>> 879510f3

    # flake8: noqa: C901
    def validate(self, value: str) -> str:
        value = value.strip()
        if self.default is not None and value == "":
            return self.default

        if self.kind == "path":
            value = os.path.expanduser(value)
            if not os.path.exists(value):
                error = f"{value} is not a valid path."
                if self.default is not None:
                    error += f" Try {self.default}"
                raise QuestionInputPathError(f"{error}")

        if self.kind == "yesno":
            if value.lower().startswith("y"):
                return "y"
            elif value.lower().startswith("n"):
                return "n"
            else:
                raise QuestionInputError(f"{value} is not an yes or no answer")

        if self.kind == "options":
            if value in self.options:
                return value
            first_letter = value.lower()[0]
            for option in self.options:
                if option.startswith(first_letter):
                    return option

            raise QuestionInputError(
                f"{value} is not one of the options: {self.options}"
            )

        return value


def ask(question: Question, kwargs: TypeDict[str, str]) -> str:
    if question.var_name in kwargs and kwargs[question.var_name] is not None:
        value = kwargs[question.var_name]
    else:
        if question.default is not None:
            value = click.prompt(question.question, type=str, default=question.default)
        elif question.var_name == "password":
            value = click.prompt(
                question.question, type=str, hide_input=True, confirmation_prompt=True
            )
        else:
            value = click.prompt(question.question, type=str)

    value = question.validate(value=value)
    if question.cache:
        setattr(arg_cache, question.var_name, value)

    return value


def fix_key_permission(private_key_path: str) -> None:
    key_permission = oct(stat.S_IMODE(os.stat(private_key_path).st_mode))
    chmod_permission = "400"
    octal_permission = f"0o{chmod_permission}"
    if key_permission != octal_permission:
        print(
            f"Fixing key permission: {private_key_path}, setting to {chmod_permission}"
        )
        try:
            os.chmod(private_key_path, int(octal_permission, 8))
        except Exception as e:
            print("Failed to fix key permission", e)
            raise e


def private_to_public_key(private_key_path: str, username: str) -> str:
    # check key permission
    fix_key_permission(private_key_path=private_key_path)
    output_path = f"/tmp/hagrid_{username}_key.pub"
    cmd = f"ssh-keygen -f {private_key_path} -y > {output_path}"
    try:
        subprocess.check_call(cmd, shell=True)
    except Exception as e:
        print("failed to make ssh key", e)
        raise e
    return output_path


def check_azure_authed() -> bool:
    cmd = "az account show"
    try:
        subprocess.check_call(cmd, shell=True, stdout=subprocess.DEVNULL)
        return True
    except Exception:
        pass
    return False


def login_azure() -> bool:
    cmd = "az login"
    try:
        subprocess.check_call(cmd, shell=True, stdout=subprocess.DEVNULL)
        return True
    except Exception:
        pass
    return False


def check_azure_cli_installed() -> bool:
    try:
        subprocess.call(["az"])
        print("Azure cli installed!")
    except FileNotFoundError:
        msg = "\nYou don't appear to have the Azure CLI installed!!! \n\n\
Please install it and then retry your command.\
\n\nInstallation Instructions: https://docs.microsoft.com/en-us/cli/azure/install-azure-cli\n"
        raise FileNotFoundError(msg)

    return True


def str_to_bool(bool_str: Optional[str]) -> bool:
    result = False
    bool_str = str(bool_str).lower()
    if bool_str == "true" or bool_str == "1":
        result = True
    return result


ART = str_to_bool(os.environ.get("HAGRID_ART", "True"))


def generate_key_at_path(key_path: str) -> str:
    key_path = os.path.expanduser(key_path)
    if os.path.exists(key_path):
        raise Exception(f"Can't generate key since path already exists. {key_path}")
    else:
        cmd = f"ssh-keygen -N '' -f {key_path}"
        try:
            subprocess.check_call(cmd, shell=True)
            if not os.path.exists(key_path):
                raise Exception(f"Failed to generate ssh-key at: {key_path}")
        except Exception as e:
            raise e

    return key_path


def create_launch_cmd(  # noqa: C901
    verb: GrammarVerb,
    kwargs: TypeDict[str, Any],
    ignore_docker_version_check: Optional[bool] = False,
) -> str:
    parsed_kwargs: TypeDict[str, Any] = {}
    host_term = verb.get_named_term_hostgrammar(name="host")
    host = host_term.host
    auth: Optional[AuthCredentials] = None

    tail = True
    if "tail" in kwargs and not str_to_bool(kwargs["tail"]):
        tail = False

    parsed_kwargs = {}
    build = True
    if "build" in kwargs and not str_to_bool(cast(str, kwargs["build"])):
        build = False
    parsed_kwargs["build"] = build

    headless = False
    if "headless" in kwargs and str_to_bool(cast(str, kwargs["headless"])):
        headless = True
    parsed_kwargs["headless"] = headless

    parsed_kwargs["tls"] = bool(kwargs["tls"]) if "tls" in kwargs else False
    parsed_kwargs["test"] = bool(kwargs["test"]) if "test" in kwargs else False
    parsed_kwargs["dev"] = bool(kwargs["dev"]) if "dev" in kwargs else False

    parsed_kwargs["release"] = "production"
    if "release" in kwargs and kwargs["release"] != "production":
        parsed_kwargs["release"] = kwargs["release"]

    # if we use --dev override it
    if parsed_kwargs["dev"] is True:
        parsed_kwargs["release"] = "development"

    if "cert_store_path" in kwargs:
        parsed_kwargs["cert_store_path"] = kwargs["cert_store_path"]
    if "upload_tls_cert" in kwargs:
        parsed_kwargs["upload_tls_cert"] = kwargs["upload_tls_cert"]
    if "upload_tls_key" in kwargs:
        parsed_kwargs["upload_tls_key"] = kwargs["upload_tls_key"]

    if host in ["docker"]:

        if not ignore_docker_version_check:
            version = check_docker_version()
        else:
            version = "n/a"

        if version:
            # If the user is using docker desktop (OSX/Windows), check to make sure there's enough RAM.
            # If the user is using Linux this isn't an issue because Docker scales to the avaialble RAM,
            # but on Docker Desktop it defaults to 2GB which isn't enough.
            dd_memory = docker_desktop_memory()
            if dd_memory < 8192 and dd_memory != -1:
                raise Exception(
                    "You appear to be using Docker Desktop but don't have "
                    "enough memory allocated. It appears you've configured "
                    f"Memory:{dd_memory} MB when 8192MB (8GB) is required. "
                    f"Please open Docker Desktop Preferences panel and set Memory"
                    f" to 8GB or higher. \n\n"
                    f"\tOSX Help: https://docs.docker.com/desktop/mac/\n"
                    f"\tWindows Help: https://docs.docker.com/desktop/windows/\n\n"
                    f"Then re-run your hagrid command.\n\n"
                    f"If you see this warning on Linux then something isn't right. "
                    f"Please file a Github Issue on PySyft's Github"
                )

            if is_windows() and not DEPENDENCIES["wsl"]:
                raise Exception(
                    "You must install wsl2 for Windows to use HAGrid.\n"
                    "In PowerShell or Command Prompt type:\n> wsl --install\n\n"
                    "Read more here: https://docs.microsoft.com/en-us/windows/wsl/install"
                )

            return create_launch_docker_cmd(
                verb=verb, docker_version=version, tail=tail, kwargs=parsed_kwargs
            )

    elif host in ["vm"]:
        if (
            DEPENDENCIES["vagrant"]
            and DEPENDENCIES["virtualbox"]
            and DEPENDENCIES["ansible-playbook"]
        ):
            return create_launch_vagrant_cmd(verb=verb)
        else:
            errors = []
            if not DEPENDENCIES["vagrant"]:
                errors.append("vagrant")
            if not DEPENDENCIES["virtualbox"]:
                errors.append("virtualbox")
            if not DEPENDENCIES["ansible-playbook"]:
                errors.append("ansible-playbook")
            raise MissingDependency(
                f"Launching a VM locally requires: {' '.join(errors)}"
            )
    elif host in ["azure"]:

        check_azure_cli_installed()

        while not check_azure_authed():
            print("You need to log into Azure")
            login_azure()

        if DEPENDENCIES["ansible-playbook"]:

            resource_group = ask(
                question=Question(
                    var_name="azure_resource_group",
                    question="What resource group name do you want to use (or create)?",
                    default=arg_cache.azure_resource_group,
                    kind="string",
                    cache=True,
                ),
                kwargs=kwargs,
            )

            location = ask(
                question=Question(
                    var_name="azure_location",
                    question="If this is a new resource group what location?",
                    default=arg_cache.azure_location,
                    kind="string",
                    cache=True,
                ),
                kwargs=kwargs,
            )

            size = ask(
                question=Question(
                    var_name="azure_size",
                    question="What size machine?",
                    default=arg_cache.azure_size,
                    kind="string",
                    cache=True,
                ),
                kwargs=kwargs,
            )

            username = ask(
                question=Question(
                    var_name="azure_username",
                    question="What do you want the username for the VM to be?",
                    default=arg_cache.azure_username,
                    kind="string",
                    cache=True,
                ),
                kwargs=kwargs,
            )

            key_path_question = Question(
                var_name="azure_key_path",
                question=f"Private key to access {username}@{host}?",
                default=arg_cache.azure_key_path,
                kind="path",
                cache=True,
            )
            try:
                key_path = ask(
                    key_path_question,
                    kwargs=kwargs,
                )
            except QuestionInputPathError as e:
                print(e)
                key_path = str(e).split("is not a valid path")[0].strip()

                create_key_question = Question(
                    var_name="azure_key_path",
                    question=f"Key {key_path} does not exist. Do you want to create it? (y/n)",
                    default="y",
                    kind="yesno",
                )
                create_key = ask(
                    create_key_question,
                    kwargs=kwargs,
                )
                if create_key == "y":
                    key_path = generate_key_at_path(key_path=key_path)
                else:
                    raise QuestionInputError(
                        "Unable to create VM without a private key"
                    )

            repo = ask(
                Question(
                    var_name="azure_repo",
                    question="Repo to fetch source from?",
                    default=arg_cache.azure_repo,
                    kind="string",
                    cache=True,
                ),
                kwargs=kwargs,
            )
            branch = ask(
                Question(
                    var_name="azure_branch",
                    question="Branch to monitor for updates?",
                    default=arg_cache.azure_branch,
                    kind="string",
                    cache=True,
                ),
                kwargs=kwargs,
            )

            use_branch(branch=branch)

            auth = AuthCredentials(username=username, key_path=key_path)

            return create_launch_azure_cmd(
                verb=verb,
                resource_group=resource_group,
                location=location,
                size=size,
                username=username,
                key_path=key_path,
                repo=repo,
                branch=branch,
                auth=auth,
                ansible_extras=kwargs["ansible_extras"],
                kwargs=parsed_kwargs,
            )
        else:
            errors = []
            if not DEPENDENCIES["ansible-playbook"]:
                errors.append("ansible-playbook")
            msg = "\nERROR!!! MISSING DEPENDENCY!!!"
            msg += f"\n\nLaunching a Cloud VM requires: {' '.join(errors)}"
            msg += "\n\nPlease follow installation instructions: "
            msg += "https://docs.ansible.com/ansible/latest/installation_guide/intro_installation.html#"
            msg += "\n\nNote: we've found the 'conda' based installation instructions to work best"
            msg += " (e.g. something lke 'conda install -c conda-forge ansible'). "
            msg += "The pip based instructions seem to be a bit buggy if you're using a conda environment"
            msg += "\n"
            raise MissingDependency(msg)
    elif host in ["aws", "gcp"]:
        print("Coming soon.")
        return ""
    else:
        if DEPENDENCIES["ansible-playbook"]:
            if host != "localhost":
                parsed_kwargs["username"] = ask(
                    question=Question(
                        var_name="username",
                        question=f"Username for {host} with sudo privledges?",
                        default=arg_cache.username,
                        kind="string",
                        cache=True,
                    ),
                    kwargs=kwargs,
                )
                parsed_kwargs["auth_type"] = ask(
                    question=Question(
                        var_name="auth_type",
                        question="Do you want to login with a key or password",
                        default=arg_cache.auth_type,
                        kind="option",
                        options=["key", "password"],
                        cache=True,
                    ),
                    kwargs=kwargs,
                )
                if parsed_kwargs["auth_type"] == "key":
                    parsed_kwargs["key_path"] = ask(
                        question=Question(
                            var_name="key_path",
                            question=f"Private key to access {parsed_kwargs['username']}@{host}?",
                            default=arg_cache.key_path,
                            kind="path",
                            cache=True,
                        ),
                        kwargs=kwargs,
                    )
                elif parsed_kwargs["auth_type"] == "password":
                    parsed_kwargs["password"] = ask(
                        question=Question(
                            var_name="password",
                            question=f"Password for {parsed_kwargs['username']}@{host}?",
                            kind="password",
                        ),
                        kwargs=kwargs,
                    )

            parsed_kwargs["repo"] = ask(
                question=Question(
                    var_name="repo",
                    question="Repo to fetch source from?",
                    default=arg_cache.repo,
                    kind="string",
                    cache=True,
                ),
                kwargs=kwargs,
            )

            parsed_kwargs["branch"] = ask(
                Question(
                    var_name="branch",
                    question="Branch to monitor for updates?",
                    default=arg_cache.branch,
                    kind="string",
                    cache=True,
                ),
                kwargs=kwargs,
            )

            auth = None
            if host != "localhost":
                if parsed_kwargs["auth_type"] == "key":
                    auth = AuthCredentials(
                        username=parsed_kwargs["username"],
                        key_path=parsed_kwargs["key_path"],
                    )
                else:
                    auth = AuthCredentials(
                        username=parsed_kwargs["username"],
                        key_path=parsed_kwargs["password"],
                    )
                if not auth.valid:
                    raise Exception(f"Login Credentials are not valid. {auth}")
            parsed_kwargs["ansible_extras"] = kwargs["ansible_extras"]
            return create_launch_custom_cmd(verb=verb, auth=auth, kwargs=parsed_kwargs)
        else:
            errors = []
            if not DEPENDENCIES["ansible-playbook"]:
                errors.append("ansible-playbook")
            raise MissingDependency(
                f"Launching a Custom VM requires: {' '.join(errors)}"
            )

    host_options = ", ".join(allowed_hosts)
    raise MissingDependency(
        f"Launch requires a correct host option, try: {host_options}"
    )


# flake8: noqa: C901
def create_launch_docker_cmd(
    verb: GrammarVerb,
    docker_version: str,
    kwargs: TypeDict[str, Any],
    tail: bool = True,
) -> str:

    host_term = verb.get_named_term_hostgrammar(name="host")
    node_name = verb.get_named_term_type(name="node_name")
    node_type = verb.get_named_term_type(name="node_type")

    snake_name = str(node_name.snake_input)
    tag = name_tag(name=str(node_name.input))

    if ART:
        hagrid()

    print(
        "Launching a "
        + str(node_type.input)
        + " PyGrid node on port "
        + str(host_term.free_port)
        + "!\n"
    )

    print("  - TYPE: " + str(node_type.input))
    print("  - NAME: " + str(snake_name))
    print("  - TAG: " + str(tag))
    print("  - PORT: " + str(host_term.free_port))
    print("  - DOCKER: " + docker_version)
    print("  - TAIL: " + str(tail))
    print("\n")

    envs = {
        "RELEASE": "production",
        "COMPOSE_DOCKER_CLI_BUILD": 1,
        "DOCKER_BUILDKIT": 1,
        "HTTP_PORT": int(host_term.free_port),
        "HTTPS_PORT": int(host_term.free_port_tls),
        "TRAEFIK_TAG": str(tag),
        "DOMAIN_NAME": str(snake_name),
        "NODE_TYPE": str(node_type.input),
        "TRAEFIK_PUBLIC_NETWORK_IS_EXTERNAL": "False",
        "VERSION": GRID_SRC_VERSION[0],
        "VERSION_HASH": GRID_SRC_VERSION[1],
    }

    if "tls" in kwargs and kwargs["tls"] is True and len(kwargs["cert_store_path"]) > 0:
        envs["TRAEFIK_TLS_CERTS"] = kwargs["cert_store_path"]

    if "test" in kwargs and kwargs["test"] is True:
        envs["IGNORE_TLS_ERRORS"] = "True"

    if "release" in kwargs:
        envs["RELEASE"] = kwargs["release"]

    cmd = ""
    args = []
    for k, v in envs.items():
        if is_windows():
            # powershell envs
            quoted = f"'{v}'" if not isinstance(v, int) else v
            args.append(f"$env:{k}={quoted}")
        else:
            args.append(f"{k}={v}")
    if is_windows():
        cmd += "; ".join(args)
        cmd += "; "
    else:
        cmd += " ".join(args)

    if kwargs["build"] is True:
        build_cmd = str(cmd)
        build_cmd += " docker compose build --parallel"

    cmd += " docker compose -p " + snake_name
    if str(node_type.input) == "network":
        cmd += " --profile network"

    if kwargs["headless"] is False:
        cmd += " --profile frontend"

    cmd += " --file docker-compose.yml"
    if "release" in kwargs and kwargs["release"] == "development":
        cmd += " --file docker-compose.dev.yml"
    if "tls" in kwargs and kwargs["tls"] is True:
        cmd += " --file docker-compose.tls.yml"
    if "test" in kwargs and kwargs["test"] is True:
        cmd += " --file docker-compose.test.yml"
    cmd += " up"

    if not tail:
        cmd += " -d"

    if kwargs["build"] is True:
        cmd += " --build"  # force rebuild
        if is_windows():
            cmd = build_cmd + "; " + cmd
        else:
            cmd = build_cmd + " && " + cmd

    return cmd


def create_launch_vagrant_cmd(verb: GrammarVerb) -> str:
    host_term = verb.get_named_term_hostgrammar(name="host")
    node_name = verb.get_named_term_type(name="node_name")
    node_type = verb.get_named_term_type(name="node_type")

    snake_name = str(node_name.snake_input)

    if ART:
        hagrid()

    print(
        "Launching a "
        + str(node_type.input)
        + " PyGrid node on port "
        + str(host_term.port)
        + "!\n"
    )

    print("  - TYPE: " + str(node_type.input))
    print("  - NAME: " + str(snake_name))
    print("  - PORT: " + str(host_term.port))
    # print("  - VAGRANT: " + "1")
    # print("  - VIRTUALBOX: " + "1")
    print("\n")

    cmd = ""
    cmd += 'ANSIBLE_ARGS="'
    cmd += f"-e 'node_name={snake_name}'"
    cmd += f"-e 'node_type={node_type.input}'"
    cmd += '" '
    cmd += "vagrant up --provision"
    cmd = "cd " + GRID_SRC_PATH + ";" + cmd
    return cmd


def get_or_make_resource_group(resource_group: str, location: str = "westus") -> None:
    cmd = f"az group show --resource-group {resource_group}"
    exists = True
    try:
        subprocess.check_call(cmd, shell=True)
    except Exception:
        # group doesnt exist so lets create it
        exists = False

    if not exists:
        cmd = f"az group create -l {location} -n {resource_group}"
        try:
            print(f"Creating resource group.\nRunning: {cmd}")
            subprocess.check_call(cmd, shell=True)
        except Exception as e:
            raise Exception(
                f"Unable to create resource group {resource_group} @ {location}. {e}"
            )


def extract_host_ip(stdout: bytes) -> Optional[str]:
    output = stdout.decode("utf-8")

    try:
        j = json.loads(output)
        if "publicIpAddress" in j:
            return str(j["publicIpAddress"])
    except Exception:
        matcher = r'publicIpAddress":\s+"(.+)"'
        ips = re.findall(matcher, output)
        if len(ips) > 0:
            return ips[0]

    return None


def make_vm_azure(
    node_name: str, resource_group: str, username: str, key_path: str, size: str
) -> Optional[str]:
    public_key_path = private_to_public_key(
        private_key_path=key_path, username=username
    )

    cmd = f"az vm create -n {node_name} -g {resource_group} --size {size} "
    cmd += "--image Canonical:0001-com-ubuntu-server-focal:20_04-lts:latest "
    cmd += "--public-ip-sku Standard --authentication-type ssh "
    cmd += f"--ssh-key-values {public_key_path} --admin-username {username}"
    host_ip: Optional[str] = None
    try:
        print(f"Creating vm.\nRunning: {cmd}")
        output = subprocess.check_output(cmd, shell=True)
        host_ip = extract_host_ip(stdout=output)
    except Exception as e:
        print("failed", e)

    if host_ip is None:
        raise Exception("Failed to create vm or get VM public ip")

    try:
        # clean up temp public key
        os.unlink(public_key_path)
    except Exception:
        pass

    return host_ip


def open_port_vm_azure(
    resource_group: str, node_name: str, port_name: str, port: int, priority: int
) -> None:
    cmd = f"az network nsg rule create --resource-group {resource_group} "
    cmd += f"--nsg-name {node_name}NSG --name {port_name} --destination-port-ranges {port} --priority {priority}"
    try:
        print(f"Creating {port_name} {port} ngs rule.\nRunning: {cmd}")
        output = subprocess.check_call(cmd, shell=True)
        print("output", output)
        pass
    except Exception as e:
        print("failed", e)


def create_launch_azure_cmd(
    verb: GrammarVerb,
    resource_group: str,
    location: str,
    size: str,
    username: str,
    key_path: str,
    repo: str,
    branch: str,
    auth: AuthCredentials,
    ansible_extras: str,
    kwargs: TypeDict[str, Any],
) -> str:
    # resource group
    get_or_make_resource_group(resource_group=resource_group, location=location)

    # vm
    node_name = verb.get_named_term_type(name="node_name")
    snake_name = str(node_name.snake_input)
    host_ip = make_vm_azure(snake_name, resource_group, username, key_path, size)

    # open port 80
    open_port_vm_azure(
        resource_group=resource_group,
        node_name=snake_name,
        port_name="HTTP",
        port=80,
        priority=500,
    )

    # open port 443
    open_port_vm_azure(
        resource_group=resource_group,
        node_name=snake_name,
        port_name="HTTPS",
        port=443,
        priority=501,
    )

    # get old host
    host_term = verb.get_named_term_hostgrammar(name="host")

    # replace
    host_term.parse_input(host_ip)
    verb.set_named_term_type(name="host", new_term=host_term)

    extra_kwargs = {
        "repo": repo,
        "branch": branch,
        "auth_type": "key",
        "ansible_extras": ansible_extras,
    }
    kwargs.update(extra_kwargs)

    # provision
    return create_launch_custom_cmd(verb=verb, auth=auth, kwargs=kwargs)


def create_launch_custom_cmd(  # noqa: C901
    verb: GrammarVerb, auth: Optional[AuthCredentials], kwargs: TypeDict[str, Any]
) -> str:
    try:
        host_term = verb.get_named_term_hostgrammar(name="host")
        node_name = verb.get_named_term_type(name="node_name")
        node_type = verb.get_named_term_type(name="node_type")
        # source_term = verb.get_named_term_type(name="source")

        snake_name = str(node_name.snake_input)

        if ART:
            hagrid()

        print(
            "Launching a "
            + str(node_type.input)
            + " PyGrid node on port "
            + str(host_term.port)
            + "!\n"
        )

        print("  - TYPE: " + str(node_type.input))
        print("  - NAME: " + str(snake_name))
        print("  - PORT: " + str(host_term.port))
        print("\n")

        playbook_path = GRID_SRC_PATH + "/ansible/site.yml"
        ansible_cfg_path = GRID_SRC_PATH + "/ansible.cfg"
        auth = cast(AuthCredentials, auth)

        if not os.path.exists(playbook_path):
            print(f"Can't find playbook site.yml at: {playbook_path}")
        cmd = f"ANSIBLE_CONFIG={ansible_cfg_path} ansible-playbook "
        if host_term.host == "localhost":
            cmd += "--connection=local "
        cmd += f"-i {host_term.host}, {playbook_path}"
        if host_term.host != "localhost" and kwargs["auth_type"] == "key":
            cmd += f" --private-key {auth.key_path} --user {auth.username}"
        elif host_term.host != "localhost" and kwargs["auth_type"] == "password":
            cmd += f" -c paramiko --user {auth.username}"

        ANSIBLE_ARGS = {
            "node_type": node_type.input,
            "node_name": snake_name,
            "github_repo": kwargs["repo"],
            "repo_branch": kwargs["branch"],
        }

        if host_term.host != "localhost" and kwargs["auth_type"] == "password":
            ANSIBLE_ARGS["ansible_ssh_pass"] = kwargs["password"]

        if host_term.host == "localhost":
            ANSIBLE_ARGS["local"] = "true"

        if kwargs["tls"] is True:
            ANSIBLE_ARGS["tls"] = "true"

        if "release" in kwargs:
            ANSIBLE_ARGS["release"] = kwargs["release"]

        if (
            kwargs["tls"] is True
            and "cert_store_path" in kwargs
            and len(kwargs["cert_store_path"]) > 0
        ):
            ANSIBLE_ARGS["cert_store_path"] = kwargs["cert_store_path"]

        if (
            kwargs["tls"] is True
            and "upload_tls_key" in kwargs
            and len(kwargs["upload_tls_key"]) > 0
        ):
            ANSIBLE_ARGS["upload_tls_key"] = kwargs["upload_tls_key"]

        if (
            kwargs["tls"] is True
            and "upload_tls_cert" in kwargs
            and len(kwargs["upload_tls_cert"]) > 0
        ):
            ANSIBLE_ARGS["upload_tls_cert"] = kwargs["upload_tls_cert"]

        if "ansible_extras" in kwargs and kwargs["ansible_extras"] != "":
            options = kwargs["ansible_extras"].split(",")
            for option in options:
                parts = option.strip().split("=")
                if len(parts) == 2:
                    ANSIBLE_ARGS[parts[0]] = parts[1]

        # if mode == "deploy":
        #     ANSIBLE_ARGS["deploy"] = "true"

        for k, v in ANSIBLE_ARGS.items():
            cmd += f" -e \"{k}='{v}'\""

        cmd = "cd " + GRID_SRC_PATH + ";" + cmd
        return cmd
    except Exception as e:
        print(f"Failed to construct custom deployment cmd: {cmd}. {e}")
        raise e


def create_land_cmd(verb: GrammarVerb, kwargs: TypeDict[str, Any]) -> str:
    host_term = verb.get_named_term_hostgrammar(name="host")
    host = host_term.host

    if verb.get_named_term_grammar("node_name").input == "all":
        # subprocess.call("docker rm `docker ps -aq` --force", shell=True)
        return "docker rm `docker ps -aq` --force"

    if host in ["docker"]:
        version = check_docker_version()
        if version:
            return create_land_docker_cmd(verb=verb)

    host_options = ", ".join(allowed_hosts)
    raise MissingDependency(
        f"Launch requires a correct host option, try: {host_options}"
    )


def create_land_docker_cmd(verb: GrammarVerb) -> str:
    node_name = verb.get_named_term_type(name="node_name")
    snake_name = str(node_name.snake_input)

    cmd = ""
    cmd += "docker compose"
    cmd += ' --file "docker-compose.override.yml"'
    cmd += ' --project-name "' + snake_name + '"'
    cmd += " down"

    cmd = "cd " + GRID_SRC_PATH + ";export $(cat .env | sed 's/#.*//g' | xargs);" + cmd
    return cmd


@click.command(help="Stop a running PyGrid domain/network node.")
@click.argument("args", type=str, nargs=-1)
def land(args: TypeTuple[str], **kwargs: TypeDict[str, Any]) -> None:
    verb = get_land_verb()
    try:
        grammar = parse_grammar(args=args, verb=verb)
        verb.load_grammar(grammar=grammar)
    except BadGrammar as e:
        print(e)
        return

    # if len(args) == 0:
    #     print("use interactive menu to select node?")

    try:
        cmd = create_land_cmd(verb=verb, kwargs=kwargs)
    except Exception as e:
        print(f"{e}")
        return
    print("Running: \n", cmd)
    subprocess.call(cmd, shell=True)


cli.add_command(launch)
cli.add_command(land)
cli.add_command(clean)


@click.command(help="Show HAGrid debug information")
@click.argument("args", type=str, nargs=-1)
def debug(args: TypeTuple[str], **kwargs: TypeDict[str, Any]) -> None:
    now = datetime.now().astimezone()
    dt_string = now.strftime("%d/%m/%Y %H:%M:%S %Z")
    debug_info: TypeDict[str, Any] = {}
    debug_info["datetime"] = dt_string
    debug_info["python_binary"] = sys.executable
    debug_info["dependencies"] = DEPENDENCIES
    debug_info["environment"] = ENVIRONMENT
    debug_info["hagrid"] = __version__
    debug_info["hagrid_dev"] = is_editable_mode()
    debug_info["hagrid_path"] = hagrid_root()
    debug_info["hagrid_repo_sha"] = commit_hash()
    debug_info["docker"] = docker_info()
    if is_windows():
        debug_info["wsl"] = wsl_info()
        debug_info["wsl_linux"] = wsl_linux_info()
    print("\n\nWhen reporting bugs, please copy everything between the lines.")
    print("==================================================================\n")
    print(json.dumps(debug_info))
    print("\n=================================================================\n\n")


cli.add_command(debug)<|MERGE_RESOLUTION|>--- conflicted
+++ resolved
@@ -252,11 +252,7 @@
         self.default = default
         self.kind = kind
         self.cache = cache
-<<<<<<< HEAD
-        self.options = options if options else []
-=======
         self.options = options if options is not None else []
->>>>>>> 879510f3
 
     # flake8: noqa: C901
     def validate(self, value: str) -> str:
