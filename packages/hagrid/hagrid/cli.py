--- conflicted
+++ resolved
@@ -20,13 +20,6 @@
 from .lib import pre_process_name
 from .lib import pre_process_tag
 from .lib import should_provision_remote
-<<<<<<< HEAD
-
-install_path = os.path.abspath(
-    os.path.join(os.path.realpath(__file__), "../../../grid/")
-)
-=======
->>>>>>> 89077e65
 
 
 class RichGroup(click.Group):
