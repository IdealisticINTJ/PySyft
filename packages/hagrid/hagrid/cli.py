--- conflicted
+++ resolved
@@ -694,12 +694,11 @@
     print("  - TAIL: " + str(tail))
     print("\n")
 
-    # cmd += " export VERSION=$(python3 VERSION)"
-    # cmd += " export VERSION_HASH=$(python3 VERSION hash)"
     envs = {
         "COMPOSE_DOCKER_CLI_BUILD": 1,
         "DOCKER_BUILDKIT": 1,
-        "DOMAIN_PORT": int(host_term.free_port),
+        "HTTP_PORT": int(host_term.free_port),
+        "HTTPS_PORT": int(host_term.free_port_tls),
         "TRAEFIK_TAG": str(tag),
         "DOMAIN_NAME": str(snake_name),
         "NODE_TYPE": str(node_type.input),
@@ -708,20 +707,6 @@
         "VERSION_HASH": GRID_SRC_VERSION[1],
     }
     cmd = ""
-<<<<<<< HEAD
-    if not is_windows():
-        cmd += "COMPOSE_DOCKER_CLI_BUILD=1 DOCKER_BUILDKIT=1"
-
-    cmd += " HTTP_PORT=" + str(host_term.free_port)
-    if kwargs["tls"] is True:
-        cmd += " HTTPS_PORT=" + str(host_term.free_port_tls)
-    cmd += " TRAEFIK_TAG=" + str(tag)
-    cmd += " DOMAIN_NAME='" + snake_name + "'"
-    cmd += " NODE_TYPE=" + str(node_type.input)
-    cmd += " VERSION=$(python3 VERSION)"
-    cmd += " VERSION_HASH=$(python3 VERSION hash)"
-    cmd += " TRAEFIK_PUBLIC_NETWORK_IS_EXTERNAL=false"
-=======
     args = []
     for k, v in envs.items():
         if is_windows():
@@ -735,7 +720,6 @@
         cmd += "; "
     else:
         cmd += " ".join(args)
->>>>>>> b18e9d3c
 
     if kwargs["build"] is True:
         build_cmd = str(cmd)
