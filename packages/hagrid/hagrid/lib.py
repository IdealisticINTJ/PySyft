# stdlib
import hashlib
import importlib
import importlib.machinery
import importlib.util
import json
import os
from pathlib import Path
import socket
import subprocess
from typing import Optional
from typing import Tuple

# third party
import git
import requests

# relative
from .cache import DEFAULT_BRANCH
from .deps import MissingDependency
from .deps import is_windows
from .mode import EDITABLE_MODE
from .mode import hagrid_root

DOCKER_ERROR = """
You are running an old version of docker, possibly on Linux. You need to install v2.
At the time of writing this, if you are on linux you need to run the following:

DOCKER_COMPOSE_VERSION=v2.3.4
curl -sSL https://github.com/docker/compose/releases/download/${DOCKER_COMPOSE_VERSION}/docker-compose-linux-x86_64 \
     -o ~/.docker/cli-plugins/docker-compose
chmod +x ~/.docker/cli-plugins/docker-compose

ALERT: you may need to run the following command to make sure you can run without sudo.

echo $USER              //(should return your username)
sudo usermod -aG docker $USER

... now LOG ALL THE WAY OUT!!!

...and then you should be good to go. You can check your installation by running:

docker compose version
"""


def docker_desktop_memory() -> int:

    path = str(Path.home()) + "/Library/Group Containers/group.com.docker/settings.json"

    try:
        f = open(path, "r")
        out = f.read()
        f.close()
        return json.loads(out)["memoryMiB"]

    except Exception:
        # docker desktop not found - probably running linux
        return -1


def asset_path() -> os.PathLike:
    return Path(hagrid_root()) / "hagrid"


def repo_src_path() -> Path:
    if EDITABLE_MODE:
        return Path(os.path.abspath(Path(hagrid_root()) / "../../"))
    else:
        return Path(hagrid_root()) / "hagrid" / "PySyft"


def grid_src_path() -> str:
    return str(repo_src_path() / "packages" / "grid")


def check_is_git(path: Path) -> bool:
    is_repo = False
    try:
        git.Repo(path)
        is_repo = True
    except Exception:  # nosec
        pass
    return is_repo


def get_git_repo() -> git.Repo:
    is_git = check_is_git(path=repo_src_path())
    if not EDITABLE_MODE and not is_git:
        github_repo = "OpenMined/PySyft.git"
        git_url = f"https://github.com/{github_repo}"
        print(f"Fetching Syft + Grid Source from {git_url} to {repo_src_path()}")
        try:
            repo_branch = DEFAULT_BRANCH
            git.Repo.clone_from(
                git_url, repo_src_path(), single_branch=False, b=repo_branch
            )
        except Exception:
            print(f"Failed to clone {git_url} to {repo_src_path()}")
    return git.Repo(repo_src_path())


def update_repo(repo: git.Repo, branch: str) -> None:
    if not EDITABLE_MODE:
        print(f"Updating HAGrid from branch: {branch}")
        try:
            if repo.is_dirty():
                repo.git.reset("--hard")
            repo.git.checkout(branch)
            repo.remotes.origin.pull()
        except Exception as e:
            print(f"Error checking out branch {branch}.", e)


def commit_hash() -> str:
    try:
        repo = get_git_repo()
        sha = repo.head.commit.hexsha
        return sha
    except Exception as e:
        print("failed to get repo sha", e)
        return "unknown"


def use_branch(branch: str) -> None:
    if not EDITABLE_MODE:
        print(f"Using HAGrid from branch: {branch}")
        repo = get_git_repo()
        try:
            if repo.is_dirty():
                repo.git.reset("--hard")
            repo.git.checkout(branch)
            repo.remotes.origin.pull()
        except Exception as e:
            print(f"Error checking out branch {branch}.", e)


def should_provision_remote(
    username: Optional[str], password: Optional[str], key_path: Optional[str]
) -> bool:
    is_remote = username is not None or password is not None or key_path is not None
    if username and password or username and key_path:
        return is_remote
    if is_remote:
        raise Exception("--username requires either --password or --key_path")
    return is_remote


def name_tag(name: str) -> str:
    return hashlib.sha256(name.encode("utf8")).hexdigest()


def find_available_port(host: str, port: int, search: bool = False) -> int:
    port_available = False
    while not port_available:
        try:
            sock = socket.socket(socket.AF_INET, socket.SOCK_STREAM)
            result_of_check = sock.connect_ex((host, port))

            if result_of_check != 0:
                port_available = True
                break
            else:
                if search:
                    port += 1

        except Exception as e:
            print(f"Failed to check port {port}. {e}")

    sock.close()

    if search is False and port_available is False:
        error = (
            f"{port} is in use, either free the port or "
            + f"try: {port}+ to auto search for a port"
        )
        raise Exception(error)
    return port


def check_docker_version() -> Optional[str]:
    if is_windows():
        return "N/A"  # todo fix to work with windows
    result = os.popen("docker compose version", "r").read()
    version = None
    if "version" in result:
        version = result.split()[-1]
    else:
        print("This may be a linux machine, either that or docker compose isn't s")
        print("Result:" + result)
        out = subprocess.run(["docker", "compose"], capture_output=True, text=True)
        if "'compose' is not a docker command" in out.stderr:
            raise MissingDependency(DOCKER_ERROR)

    return version


def get_version_module() -> Tuple[str, str]:
    try:
        version_file_path = f"{grid_src_path()}/VERSION"
        loader = importlib.machinery.SourceFileLoader("VERSION", version_file_path)
        spec = importlib.util.spec_from_loader(loader.name, loader)
        if spec:
            version_module = importlib.util.module_from_spec(spec)
            loader.exec_module(version_module)
            version = version_module.get_version()
            hash = version_module.get_hash()
            return (version, hash)
    except Exception as e:
        print(f"Failed to retrieve versions from: {version_file_path}. {e}")
    return ("unknown", "unknown")


# Check base route of an IP address
def check_host(ip: str, silent: bool = False) -> bool:
    try:
        socket.gethostbyname(ip)
        return True
    except Exception as e:
        if not silent:
            print(f"Failed to resolve host {ip}. {e}")
        return False


# Check status of login page
def check_login_page(ip: str, silent: bool = False) -> bool:
    try:
        url = f"http://{ip}/login"
        response = requests.get(url)
        if response.status_code == 200:
            return True
        else:
            return False
    except Exception as e:
        if not silent:
            print(f"Failed to check login page {ip}. {e}")
        return False


# Check api metadata
def check_api_metadata(ip: str, silent: bool = False) -> bool:
    try:
        url = f"http://{ip}/api/v1/syft/metadata"
        response = requests.get(url)
        if response.status_code == 200:
            return True
        else:
            return False
    except Exception as e:
        if not silent:
            print(f"Failed to check api metadata {ip}. {e}")
        return False


<<<<<<< HEAD
def check_jupyter_server(
    host_ip: str, wait_time: int = 5, silent: bool = False
) -> bool:
    if not silent:
        print(f"Checking Jupyter Server at VM {host_ip} is up")

    try:
        url = f"http://{host_ip}:8888/"
        response = requests.get(url, timeout=wait_time)
        if response.status_code == 200:
            return True
        else:
            return False
    except Exception as e:
        if not silent:
            print(f"Failed to check jupyter server status {host_ip}. {e}")
        return False


GRID_SRC_VERSION = get_version_module()
=======
GIT_REPO = get_git_repo()
GRID_SRC_VERSION = get_version_module()
GRID_SRC_PATH = grid_src_path()
>>>>>>> ad3690a3
<|MERGE_RESOLUTION|>--- conflicted
+++ resolved
@@ -252,7 +252,6 @@
         return False
 
 
-<<<<<<< HEAD
 def check_jupyter_server(
     host_ip: str, wait_time: int = 5, silent: bool = False
 ) -> bool:
@@ -271,10 +270,7 @@
             print(f"Failed to check jupyter server status {host_ip}. {e}")
         return False
 
-
-GRID_SRC_VERSION = get_version_module()
-=======
+      
 GIT_REPO = get_git_repo()
 GRID_SRC_VERSION = get_version_module()
-GRID_SRC_PATH = grid_src_path()
->>>>>>> ad3690a3
+GRID_SRC_PATH = grid_src_path()