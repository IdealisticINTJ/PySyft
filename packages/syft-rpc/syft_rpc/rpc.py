--- conflicted
+++ resolved
@@ -69,13 +69,9 @@
     except Exception as e:
         raise SyftError(f"Failed to write request to {file_path}: {e}")
 
-<<<<<<< HEAD
-    future = SyftFuture(ulid=syft_request.ulid, url=syft_request.url, local_path=local_path)
-=======
     future = SyftFuture(
         ulid=syft_request.ulid, url=syft_request.url, local_path=local_path
     )
->>>>>>> a1473f81
     return future
 
 
