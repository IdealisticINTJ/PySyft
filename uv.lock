--- conflicted
+++ resolved
@@ -2298,11 +2298,8 @@
 source = { editable = "." }
 dependencies = [
     { name = "croniter" },
-<<<<<<< HEAD
     { name = "curl-cffi" },
-=======
     { name = "distro" },
->>>>>>> c47d4937
     { name = "fastapi" },
     { name = "gunicorn" },
     { name = "httpx" },
@@ -2345,11 +2342,8 @@
 [package.metadata]
 requires-dist = [
     { name = "croniter", specifier = "==5.0.1" },
-<<<<<<< HEAD
     { name = "curl-cffi", specifier = ">=0.7.4" },
-=======
     { name = "distro", specifier = "==1.9.0" },
->>>>>>> c47d4937
     { name = "fastapi", specifier = "==0.115.6" },
     { name = "gunicorn", specifier = "==23.0.0" },
     { name = "httpx", specifier = "==0.28.1" },
