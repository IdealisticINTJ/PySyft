--- conflicted
+++ resolved
@@ -878,7 +878,6 @@
 ]
 
 [[package]]
-<<<<<<< HEAD
 name = "grpcio"
 version = "1.68.1"
 source = { registry = "https://pypi.org/simple" }
@@ -929,7 +928,9 @@
     { url = "https://files.pythonhosted.org/packages/ee/a3/35d5b641d80696feee278166c5fea013fad65673dca6abf2245174beb179/grpcio-1.68.1-cp39-cp39-musllinux_1_1_x86_64.whl", hash = "sha256:025f790c056815b3bf53da850dd70ebb849fd755a4b1ac822cb65cd631e37d43", size = 6212372 },
     { url = "https://files.pythonhosted.org/packages/28/38/ec2c6dde7274fca6ecfc39cde8ae8b437871c9a90679f72704d7e4fae33f/grpcio-1.68.1-cp39-cp39-win32.whl", hash = "sha256:1098f03dedc3b9810810568060dea4ac0822b4062f537b0f53aa015269be0a76", size = 3649692 },
     { url = "https://files.pythonhosted.org/packages/58/fb/73d7686fd51955de6fe0d635404eca5a9efbee415f04c1c572b5becd010b/grpcio-1.68.1-cp39-cp39-win_amd64.whl", hash = "sha256:334ab917792904245a028f10e803fcd5b6f36a7b2173a820c0b5b076555825e1", size = 4398968 },
-=======
+]
+
+[[package]]
 name = "gunicorn"
 version = "23.0.0"
 source = { registry = "https://pypi.org/simple" }
@@ -939,7 +940,6 @@
 sdist = { url = "https://files.pythonhosted.org/packages/34/72/9614c465dc206155d93eff0ca20d42e1e35afc533971379482de953521a4/gunicorn-23.0.0.tar.gz", hash = "sha256:f014447a0101dc57e294f6c18ca6b40227a4c90e9bdb586042628030cba004ec", size = 375031 }
 wheels = [
     { url = "https://files.pythonhosted.org/packages/cb/7d/6dac2a6e1eba33ee43f318edbed4ff29151a49b5d37f080aad1e6469bca4/gunicorn-23.0.0-py3-none-any.whl", hash = "sha256:ec400d38950de4dfd418cff8328b2c8faed0edb0d517d3394e457c317908ca4d", size = 85029 },
->>>>>>> 03318740
 ]
 
 [[package]]
@@ -2419,14 +2419,9 @@
     { name = "httpx" },
     { name = "jinja2" },
     { name = "loguru" },
-<<<<<<< HEAD
-    { name = "markdown" },
     { name = "opentelemetry-exporter-otlp" },
     { name = "opentelemetry-instrumentation-fastapi" },
     { name = "opentelemetry-instrumentation-sqlite3" },
-    { name = "pandas" },
-=======
->>>>>>> 03318740
     { name = "pathspec" },
     { name = "pid" },
     { name = "psutil" },
@@ -2468,42 +2463,15 @@
 
 [package.metadata]
 requires-dist = [
-<<<<<<< HEAD
-    { name = "croniter", specifier = ">=3.0.0" },
-    { name = "fastapi", specifier = ">=0.114.0" },
-    { name = "httpx", specifier = ">=0.27.2" },
-    { name = "jinja2", specifier = ">=3.1.4" },
-    { name = "loguru", specifier = ">=0.7.2" },
-    { name = "markdown", specifier = ">=3.7" },
-    { name = "opentelemetry-exporter-otlp", specifier = ">=1.28.2" },
-    { name = "opentelemetry-instrumentation-fastapi", specifier = ">=0.49b2" },
-    { name = "opentelemetry-instrumentation-sqlite3", specifier = ">=0.49b2" },
-    { name = "pandas", specifier = ">=2.2.2" },
-    { name = "pathspec", specifier = ">=0.12.1" },
-    { name = "pid", specifier = ">=3.0.4" },
-    { name = "postmarker", specifier = ">=1.0" },
-    { name = "psutil", specifier = ">=6.0.0" },
-    { name = "py-fast-rsync" },
-    { name = "pydantic", extras = ["email"], specifier = ">=2.9.2" },
-    { name = "pydantic-settings", specifier = ">=2.5.2" },
-    { name = "pyjwt", specifier = ">=2.10.0" },
-    { name = "pytest", specifier = ">=8.3.3" },
-    { name = "python-multipart", specifier = ">=0.0.12" },
-    { name = "pyyaml", specifier = ">=6.0.2" },
-    { name = "rich", specifier = ">=13.9.2" },
-    { name = "ruamel-yaml", specifier = ">=0.18.6" },
-    { name = "typer", specifier = ">=0.12.5" },
-    { name = "typing-extensions", specifier = ">=4.12.2" },
-    { name = "uvicorn", specifier = ">=0.30.6" },
-    { name = "watchdog", specifier = ">=5.0.2" },
-    { name = "wcmatch", specifier = ">=10.0" },
-=======
     { name = "croniter", specifier = "==3.0.3" },
     { name = "fastapi", specifier = "==0.115.0" },
     { name = "gunicorn", marker = "extra == 'server'", specifier = ">=23.0.0" },
     { name = "httpx", specifier = "==0.27.2" },
     { name = "jinja2", specifier = "==3.1.4" },
     { name = "loguru", specifier = "==0.7.2" },
+    { name = "opentelemetry-exporter-otlp", specifier = "==1.28.2" },
+    { name = "opentelemetry-instrumentation-fastapi", specifier = "==0.49b2" },
+    { name = "opentelemetry-instrumentation-sqlite3", specifier = "==0.49b2" },
     { name = "pathspec", specifier = "==0.12.1" },
     { name = "pid", specifier = "==3.0.4" },
     { name = "psutil", specifier = "==6.0.0" },
@@ -2518,7 +2486,6 @@
     { name = "typing-extensions", specifier = "==4.12.2" },
     { name = "uvicorn", specifier = "==0.31.0" },
     { name = "wcmatch", specifier = "==10.0" },
->>>>>>> 03318740
 ]
 
 [package.metadata.requires-dev]
