version = 1
requires-python = ">=3.9"
resolution-markers = [
    "python_full_version <= '3.11'",
    "python_full_version > '3.11' and python_full_version <= '3.12'",
    "python_full_version > '3.12' and python_full_version <= '3.13'",
    "python_full_version > '3.13'",
]

[[package]]
name = "annotated-types"
version = "0.7.0"
source = { registry = "https://pypi.org/simple" }
sdist = { url = "https://files.pythonhosted.org/packages/ee/67/531ea369ba64dcff5ec9c3402f9f51bf748cec26dde048a2f973a4eea7f5/annotated_types-0.7.0.tar.gz", hash = "sha256:aff07c09a53a08bc8cfccb9c85b05f1aa9a2a6f23728d790723543408344ce89", size = 16081 }
wheels = [
    { url = "https://files.pythonhosted.org/packages/78/b6/6307fbef88d9b5ee7421e68d78a9f162e0da4900bc5f5793f6d3d0e34fb8/annotated_types-0.7.0-py3-none-any.whl", hash = "sha256:1f02e8b43a8fbbc3f3e0d4f0f4bfc8131bcb4eebe8849b8e5c773f3a1c582a53", size = 13643 },
]

[[package]]
name = "anyio"
version = "4.7.0"
source = { registry = "https://pypi.org/simple" }
dependencies = [
    { name = "exceptiongroup", marker = "python_full_version < '3.11'" },
    { name = "idna" },
    { name = "sniffio" },
    { name = "typing-extensions", marker = "python_full_version < '3.13'" },
]
sdist = { url = "https://files.pythonhosted.org/packages/f6/40/318e58f669b1a9e00f5c4453910682e2d9dd594334539c7b7817dabb765f/anyio-4.7.0.tar.gz", hash = "sha256:2f834749c602966b7d456a7567cafcb309f96482b5081d14ac93ccd457f9dd48", size = 177076 }
wheels = [
    { url = "https://files.pythonhosted.org/packages/a0/7a/4daaf3b6c08ad7ceffea4634ec206faeff697526421c20f07628c7372156/anyio-4.7.0-py3-none-any.whl", hash = "sha256:ea60c3723ab42ba6fff7e8ccb0488c898ec538ff4df1f1d5e642c3601d07e352", size = 93052 },
]

[[package]]
name = "appnope"
version = "0.1.4"
source = { registry = "https://pypi.org/simple" }
sdist = { url = "https://files.pythonhosted.org/packages/35/5d/752690df9ef5b76e169e68d6a129fa6d08a7100ca7f754c89495db3c6019/appnope-0.1.4.tar.gz", hash = "sha256:1de3860566df9caf38f01f86f65e0e13e379af54f9e4bee1e66b48f2efffd1ee", size = 4170 }
wheels = [
    { url = "https://files.pythonhosted.org/packages/81/29/5ecc3a15d5a33e31b26c11426c45c501e439cb865d0bff96315d86443b78/appnope-0.1.4-py2.py3-none-any.whl", hash = "sha256:502575ee11cd7a28c0205f379b525beefebab9d161b7c964670864014ed7213c", size = 4321 },
]

[[package]]
name = "asgiref"
version = "3.8.1"
source = { registry = "https://pypi.org/simple" }
dependencies = [
    { name = "typing-extensions", marker = "python_full_version < '3.11'" },
]
sdist = { url = "https://files.pythonhosted.org/packages/29/38/b3395cc9ad1b56d2ddac9970bc8f4141312dbaec28bc7c218b0dfafd0f42/asgiref-3.8.1.tar.gz", hash = "sha256:c343bd80a0bec947a9860adb4c432ffa7db769836c64238fc34bdc3fec84d590", size = 35186 }
wheels = [
    { url = "https://files.pythonhosted.org/packages/39/e3/893e8757be2612e6c266d9bb58ad2e3651524b5b40cf56761e985a28b13e/asgiref-3.8.1-py3-none-any.whl", hash = "sha256:3e1e3ecc849832fe52ccf2cb6686b7a55f82bb1d6aee72a58826471390335e47", size = 23828 },
]

[[package]]
name = "asttokens"
version = "3.0.0"
source = { registry = "https://pypi.org/simple" }
sdist = { url = "https://files.pythonhosted.org/packages/4a/e7/82da0a03e7ba5141f05cce0d302e6eed121ae055e0456ca228bf693984bc/asttokens-3.0.0.tar.gz", hash = "sha256:0dcd8baa8d62b0c1d118b399b2ddba3c4aff271d0d7a9e0d4c1681c79035bbc7", size = 61978 }
wheels = [
    { url = "https://files.pythonhosted.org/packages/25/8a/c46dcc25341b5bce5472c718902eb3d38600a903b14fa6aeecef3f21a46f/asttokens-3.0.0-py3-none-any.whl", hash = "sha256:e3078351a059199dd5138cb1c706e6430c05eff2ff136af5eb4790f9d28932e2", size = 26918 },
]

[[package]]
name = "blinker"
version = "1.9.0"
source = { registry = "https://pypi.org/simple" }
sdist = { url = "https://files.pythonhosted.org/packages/21/28/9b3f50ce0e048515135495f198351908d99540d69bfdc8c1d15b73dc55ce/blinker-1.9.0.tar.gz", hash = "sha256:b4ce2265a7abece45e7cc896e98dbebe6cead56bcf805a3d23136d145f5445bf", size = 22460 }
wheels = [
    { url = "https://files.pythonhosted.org/packages/10/cb/f2ad4230dc2eb1a74edf38f1a38b9b52277f75bef262d8908e60d957e13c/blinker-1.9.0-py3-none-any.whl", hash = "sha256:ba0efaa9080b619ff2f3459d1d500c57bddea4a6b424b60a91141db6fd2f08bc", size = 8458 },
]

[[package]]
name = "bracex"
version = "2.5.post1"
source = { registry = "https://pypi.org/simple" }
sdist = { url = "https://files.pythonhosted.org/packages/d6/6c/57418c4404cd22fe6275b8301ca2b46a8cdaa8157938017a9ae0b3edf363/bracex-2.5.post1.tar.gz", hash = "sha256:12c50952415bfa773d2d9ccb8e79651b8cdb1f31a42f6091b804f6ba2b4a66b6", size = 26641 }
wheels = [
    { url = "https://files.pythonhosted.org/packages/4b/02/8db98cdc1a58e0abd6716d5e63244658e6e63513c65f469f34b6f1053fd0/bracex-2.5.post1-py3-none-any.whl", hash = "sha256:13e5732fec27828d6af308628285ad358047cec36801598368cb28bc631dbaf6", size = 11558 },
]

[[package]]
name = "brotli"
version = "1.1.0"
source = { registry = "https://pypi.org/simple" }
sdist = { url = "https://files.pythonhosted.org/packages/2f/c2/f9e977608bdf958650638c3f1e28f85a1b075f075ebbe77db8555463787b/Brotli-1.1.0.tar.gz", hash = "sha256:81de08ac11bcb85841e440c13611c00b67d3bf82698314928d0b676362546724", size = 7372270 }
wheels = [
    { url = "https://files.pythonhosted.org/packages/6d/3a/dbf4fb970c1019a57b5e492e1e0eae745d32e59ba4d6161ab5422b08eefe/Brotli-1.1.0-cp310-cp310-macosx_10_9_universal2.whl", hash = "sha256:e1140c64812cb9b06c922e77f1c26a75ec5e3f0fb2bf92cc8c58720dec276752", size = 873045 },
    { url = "https://files.pythonhosted.org/packages/dd/11/afc14026ea7f44bd6eb9316d800d439d092c8d508752055ce8d03086079a/Brotli-1.1.0-cp310-cp310-macosx_10_9_x86_64.whl", hash = "sha256:c8fd5270e906eef71d4a8d19b7c6a43760c6abcfcc10c9101d14eb2357418de9", size = 446218 },
    { url = "https://files.pythonhosted.org/packages/36/83/7545a6e7729db43cb36c4287ae388d6885c85a86dd251768a47015dfde32/Brotli-1.1.0-cp310-cp310-manylinux_2_17_aarch64.manylinux2014_aarch64.whl", hash = "sha256:1ae56aca0402a0f9a3431cddda62ad71666ca9d4dc3a10a142b9dce2e3c0cda3", size = 2903872 },
    { url = "https://files.pythonhosted.org/packages/32/23/35331c4d9391fcc0f29fd9bec2c76e4b4eeab769afbc4b11dd2e1098fb13/Brotli-1.1.0-cp310-cp310-manylinux_2_17_ppc64le.manylinux2014_ppc64le.whl", hash = "sha256:43ce1b9935bfa1ede40028054d7f48b5469cd02733a365eec8a329ffd342915d", size = 2941254 },
    { url = "https://files.pythonhosted.org/packages/3b/24/1671acb450c902edb64bd765d73603797c6c7280a9ada85a195f6b78c6e5/Brotli-1.1.0-cp310-cp310-manylinux_2_5_i686.manylinux1_i686.manylinux_2_12_i686.manylinux2010_i686.whl", hash = "sha256:7c4855522edb2e6ae7fdb58e07c3ba9111e7621a8956f481c68d5d979c93032e", size = 2857293 },
    { url = "https://files.pythonhosted.org/packages/d5/00/40f760cc27007912b327fe15bf6bfd8eaecbe451687f72a8abc587d503b3/Brotli-1.1.0-cp310-cp310-manylinux_2_5_x86_64.manylinux1_x86_64.manylinux_2_12_x86_64.manylinux2010_x86_64.whl", hash = "sha256:38025d9f30cf4634f8309c6874ef871b841eb3c347e90b0851f63d1ded5212da", size = 3002385 },
    { url = "https://files.pythonhosted.org/packages/b8/cb/8aaa83f7a4caa131757668c0fb0c4b6384b09ffa77f2fba9570d87ab587d/Brotli-1.1.0-cp310-cp310-musllinux_1_1_aarch64.whl", hash = "sha256:e6a904cb26bfefc2f0a6f240bdf5233be78cd2488900a2f846f3c3ac8489ab80", size = 2911104 },
    { url = "https://files.pythonhosted.org/packages/bc/c4/65456561d89d3c49f46b7fbeb8fe6e449f13bdc8ea7791832c5d476b2faf/Brotli-1.1.0-cp310-cp310-musllinux_1_1_i686.whl", hash = "sha256:a37b8f0391212d29b3a91a799c8e4a2855e0576911cdfb2515487e30e322253d", size = 2809981 },
    { url = "https://files.pythonhosted.org/packages/05/1b/cf49528437bae28abce5f6e059f0d0be6fecdcc1d3e33e7c54b3ca498425/Brotli-1.1.0-cp310-cp310-musllinux_1_1_ppc64le.whl", hash = "sha256:e84799f09591700a4154154cab9787452925578841a94321d5ee8fb9a9a328f0", size = 2935297 },
    { url = "https://files.pythonhosted.org/packages/81/ff/190d4af610680bf0c5a09eb5d1eac6e99c7c8e216440f9c7cfd42b7adab5/Brotli-1.1.0-cp310-cp310-musllinux_1_1_x86_64.whl", hash = "sha256:f66b5337fa213f1da0d9000bc8dc0cb5b896b726eefd9c6046f699b169c41b9e", size = 2930735 },
    { url = "https://files.pythonhosted.org/packages/80/7d/f1abbc0c98f6e09abd3cad63ec34af17abc4c44f308a7a539010f79aae7a/Brotli-1.1.0-cp310-cp310-musllinux_1_2_aarch64.whl", hash = "sha256:5dab0844f2cf82be357a0eb11a9087f70c5430b2c241493fc122bb6f2bb0917c", size = 2933107 },
    { url = "https://files.pythonhosted.org/packages/34/ce/5a5020ba48f2b5a4ad1c0522d095ad5847a0be508e7d7569c8630ce25062/Brotli-1.1.0-cp310-cp310-musllinux_1_2_i686.whl", hash = "sha256:e4fe605b917c70283db7dfe5ada75e04561479075761a0b3866c081d035b01c1", size = 2845400 },
    { url = "https://files.pythonhosted.org/packages/44/89/fa2c4355ab1eecf3994e5a0a7f5492c6ff81dfcb5f9ba7859bd534bb5c1a/Brotli-1.1.0-cp310-cp310-musllinux_1_2_ppc64le.whl", hash = "sha256:1e9a65b5736232e7a7f91ff3d02277f11d339bf34099a56cdab6a8b3410a02b2", size = 3031985 },
    { url = "https://files.pythonhosted.org/packages/af/a4/79196b4a1674143d19dca400866b1a4d1a089040df7b93b88ebae81f3447/Brotli-1.1.0-cp310-cp310-musllinux_1_2_x86_64.whl", hash = "sha256:58d4b711689366d4a03ac7957ab8c28890415e267f9b6589969e74b6e42225ec", size = 2927099 },
    { url = "https://files.pythonhosted.org/packages/e9/54/1c0278556a097f9651e657b873ab08f01b9a9ae4cac128ceb66427d7cd20/Brotli-1.1.0-cp310-cp310-win32.whl", hash = "sha256:be36e3d172dc816333f33520154d708a2657ea63762ec16b62ece02ab5e4daf2", size = 333172 },
    { url = "https://files.pythonhosted.org/packages/f7/65/b785722e941193fd8b571afd9edbec2a9b838ddec4375d8af33a50b8dab9/Brotli-1.1.0-cp310-cp310-win_amd64.whl", hash = "sha256:0c6244521dda65ea562d5a69b9a26120769b7a9fb3db2fe9545935ed6735b128", size = 357255 },
    { url = "https://files.pythonhosted.org/packages/96/12/ad41e7fadd5db55459c4c401842b47f7fee51068f86dd2894dd0dcfc2d2a/Brotli-1.1.0-cp311-cp311-macosx_10_9_universal2.whl", hash = "sha256:a3daabb76a78f829cafc365531c972016e4aa8d5b4bf60660ad8ecee19df7ccc", size = 873068 },
    { url = "https://files.pythonhosted.org/packages/95/4e/5afab7b2b4b61a84e9c75b17814198ce515343a44e2ed4488fac314cd0a9/Brotli-1.1.0-cp311-cp311-macosx_10_9_x86_64.whl", hash = "sha256:c8146669223164fc87a7e3de9f81e9423c67a79d6b3447994dfb9c95da16e2d6", size = 446244 },
    { url = "https://files.pythonhosted.org/packages/9d/e6/f305eb61fb9a8580c525478a4a34c5ae1a9bcb12c3aee619114940bc513d/Brotli-1.1.0-cp311-cp311-manylinux_2_17_aarch64.manylinux2014_aarch64.whl", hash = "sha256:30924eb4c57903d5a7526b08ef4a584acc22ab1ffa085faceb521521d2de32dd", size = 2906500 },
    { url = "https://files.pythonhosted.org/packages/3e/4f/af6846cfbc1550a3024e5d3775ede1e00474c40882c7bf5b37a43ca35e91/Brotli-1.1.0-cp311-cp311-manylinux_2_17_ppc64le.manylinux2014_ppc64le.whl", hash = "sha256:ceb64bbc6eac5a140ca649003756940f8d6a7c444a68af170b3187623b43bebf", size = 2943950 },
    { url = "https://files.pythonhosted.org/packages/b3/e7/ca2993c7682d8629b62630ebf0d1f3bb3d579e667ce8e7ca03a0a0576a2d/Brotli-1.1.0-cp311-cp311-manylinux_2_17_x86_64.manylinux2014_x86_64.whl", hash = "sha256:a469274ad18dc0e4d316eefa616d1d0c2ff9da369af19fa6f3daa4f09671fd61", size = 2918527 },
    { url = "https://files.pythonhosted.org/packages/b3/96/da98e7bedc4c51104d29cc61e5f449a502dd3dbc211944546a4cc65500d3/Brotli-1.1.0-cp311-cp311-manylinux_2_5_i686.manylinux1_i686.manylinux_2_17_i686.manylinux2014_i686.whl", hash = "sha256:524f35912131cc2cabb00edfd8d573b07f2d9f21fa824bd3fb19725a9cf06327", size = 2845489 },
    { url = "https://files.pythonhosted.org/packages/e8/ef/ccbc16947d6ce943a7f57e1a40596c75859eeb6d279c6994eddd69615265/Brotli-1.1.0-cp311-cp311-musllinux_1_1_aarch64.whl", hash = "sha256:5b3cc074004d968722f51e550b41a27be656ec48f8afaeeb45ebf65b561481dd", size = 2914080 },
    { url = "https://files.pythonhosted.org/packages/80/d6/0bd38d758d1afa62a5524172f0b18626bb2392d717ff94806f741fcd5ee9/Brotli-1.1.0-cp311-cp311-musllinux_1_1_i686.whl", hash = "sha256:19c116e796420b0cee3da1ccec3b764ed2952ccfcc298b55a10e5610ad7885f9", size = 2813051 },
    { url = "https://files.pythonhosted.org/packages/14/56/48859dd5d129d7519e001f06dcfbb6e2cf6db92b2702c0c2ce7d97e086c1/Brotli-1.1.0-cp311-cp311-musllinux_1_1_ppc64le.whl", hash = "sha256:510b5b1bfbe20e1a7b3baf5fed9e9451873559a976c1a78eebaa3b86c57b4265", size = 2938172 },
    { url = "https://files.pythonhosted.org/packages/3d/77/a236d5f8cd9e9f4348da5acc75ab032ab1ab2c03cc8f430d24eea2672888/Brotli-1.1.0-cp311-cp311-musllinux_1_1_x86_64.whl", hash = "sha256:a1fd8a29719ccce974d523580987b7f8229aeace506952fa9ce1d53a033873c8", size = 2933023 },
    { url = "https://files.pythonhosted.org/packages/f1/87/3b283efc0f5cb35f7f84c0c240b1e1a1003a5e47141a4881bf87c86d0ce2/Brotli-1.1.0-cp311-cp311-musllinux_1_2_aarch64.whl", hash = "sha256:c247dd99d39e0338a604f8c2b3bc7061d5c2e9e2ac7ba9cc1be5a69cb6cd832f", size = 2935871 },
    { url = "https://files.pythonhosted.org/packages/f3/eb/2be4cc3e2141dc1a43ad4ca1875a72088229de38c68e842746b342667b2a/Brotli-1.1.0-cp311-cp311-musllinux_1_2_i686.whl", hash = "sha256:1b2c248cd517c222d89e74669a4adfa5577e06ab68771a529060cf5a156e9757", size = 2847784 },
    { url = "https://files.pythonhosted.org/packages/66/13/b58ddebfd35edde572ccefe6890cf7c493f0c319aad2a5badee134b4d8ec/Brotli-1.1.0-cp311-cp311-musllinux_1_2_ppc64le.whl", hash = "sha256:2a24c50840d89ded6c9a8fdc7b6ed3692ed4e86f1c4a4a938e1e92def92933e0", size = 3034905 },
    { url = "https://files.pythonhosted.org/packages/84/9c/bc96b6c7db824998a49ed3b38e441a2cae9234da6fa11f6ed17e8cf4f147/Brotli-1.1.0-cp311-cp311-musllinux_1_2_x86_64.whl", hash = "sha256:f31859074d57b4639318523d6ffdca586ace54271a73ad23ad021acd807eb14b", size = 2929467 },
    { url = "https://files.pythonhosted.org/packages/e7/71/8f161dee223c7ff7fea9d44893fba953ce97cf2c3c33f78ba260a91bcff5/Brotli-1.1.0-cp311-cp311-win32.whl", hash = "sha256:39da8adedf6942d76dc3e46653e52df937a3c4d6d18fdc94a7c29d263b1f5b50", size = 333169 },
    { url = "https://files.pythonhosted.org/packages/02/8a/fece0ee1057643cb2a5bbf59682de13f1725f8482b2c057d4e799d7ade75/Brotli-1.1.0-cp311-cp311-win_amd64.whl", hash = "sha256:aac0411d20e345dc0920bdec5548e438e999ff68d77564d5e9463a7ca9d3e7b1", size = 357253 },
    { url = "https://files.pythonhosted.org/packages/5c/d0/5373ae13b93fe00095a58efcbce837fd470ca39f703a235d2a999baadfbc/Brotli-1.1.0-cp312-cp312-macosx_10_13_universal2.whl", hash = "sha256:32d95b80260d79926f5fab3c41701dbb818fde1c9da590e77e571eefd14abe28", size = 815693 },
    { url = "https://files.pythonhosted.org/packages/8e/48/f6e1cdf86751300c288c1459724bfa6917a80e30dbfc326f92cea5d3683a/Brotli-1.1.0-cp312-cp312-macosx_10_13_x86_64.whl", hash = "sha256:b760c65308ff1e462f65d69c12e4ae085cff3b332d894637f6273a12a482d09f", size = 422489 },
    { url = "https://files.pythonhosted.org/packages/06/88/564958cedce636d0f1bed313381dfc4b4e3d3f6015a63dae6146e1b8c65c/Brotli-1.1.0-cp312-cp312-macosx_10_9_universal2.whl", hash = "sha256:316cc9b17edf613ac76b1f1f305d2a748f1b976b033b049a6ecdfd5612c70409", size = 873081 },
    { url = "https://files.pythonhosted.org/packages/58/79/b7026a8bb65da9a6bb7d14329fd2bd48d2b7f86d7329d5cc8ddc6a90526f/Brotli-1.1.0-cp312-cp312-macosx_10_9_x86_64.whl", hash = "sha256:caf9ee9a5775f3111642d33b86237b05808dafcd6268faa492250e9b78046eb2", size = 446244 },
    { url = "https://files.pythonhosted.org/packages/e5/18/c18c32ecea41b6c0004e15606e274006366fe19436b6adccc1ae7b2e50c2/Brotli-1.1.0-cp312-cp312-manylinux_2_17_aarch64.manylinux2014_aarch64.whl", hash = "sha256:70051525001750221daa10907c77830bc889cb6d865cc0b813d9db7fefc21451", size = 2906505 },
    { url = "https://files.pythonhosted.org/packages/08/c8/69ec0496b1ada7569b62d85893d928e865df29b90736558d6c98c2031208/Brotli-1.1.0-cp312-cp312-manylinux_2_17_ppc64le.manylinux2014_ppc64le.whl", hash = "sha256:7f4bf76817c14aa98cc6697ac02f3972cb8c3da93e9ef16b9c66573a68014f91", size = 2944152 },
    { url = "https://files.pythonhosted.org/packages/ab/fb/0517cea182219d6768113a38167ef6d4eb157a033178cc938033a552ed6d/Brotli-1.1.0-cp312-cp312-manylinux_2_17_x86_64.manylinux2014_x86_64.whl", hash = "sha256:d0c5516f0aed654134a2fc936325cc2e642f8a0e096d075209672eb321cff408", size = 2919252 },
    { url = "https://files.pythonhosted.org/packages/c7/53/73a3431662e33ae61a5c80b1b9d2d18f58dfa910ae8dd696e57d39f1a2f5/Brotli-1.1.0-cp312-cp312-manylinux_2_5_i686.manylinux1_i686.manylinux_2_17_i686.manylinux2014_i686.whl", hash = "sha256:6c3020404e0b5eefd7c9485ccf8393cfb75ec38ce75586e046573c9dc29967a0", size = 2845955 },
    { url = "https://files.pythonhosted.org/packages/55/ac/bd280708d9c5ebdbf9de01459e625a3e3803cce0784f47d633562cf40e83/Brotli-1.1.0-cp312-cp312-musllinux_1_1_aarch64.whl", hash = "sha256:4ed11165dd45ce798d99a136808a794a748d5dc38511303239d4e2363c0695dc", size = 2914304 },
    { url = "https://files.pythonhosted.org/packages/76/58/5c391b41ecfc4527d2cc3350719b02e87cb424ef8ba2023fb662f9bf743c/Brotli-1.1.0-cp312-cp312-musllinux_1_1_i686.whl", hash = "sha256:4093c631e96fdd49e0377a9c167bfd75b6d0bad2ace734c6eb20b348bc3ea180", size = 2814452 },
    { url = "https://files.pythonhosted.org/packages/c7/4e/91b8256dfe99c407f174924b65a01f5305e303f486cc7a2e8a5d43c8bec3/Brotli-1.1.0-cp312-cp312-musllinux_1_1_ppc64le.whl", hash = "sha256:7e4c4629ddad63006efa0ef968c8e4751c5868ff0b1c5c40f76524e894c50248", size = 2938751 },
    { url = "https://files.pythonhosted.org/packages/5a/a6/e2a39a5d3b412938362bbbeba5af904092bf3f95b867b4a3eb856104074e/Brotli-1.1.0-cp312-cp312-musllinux_1_1_x86_64.whl", hash = "sha256:861bf317735688269936f755fa136a99d1ed526883859f86e41a5d43c61d8966", size = 2933757 },
    { url = "https://files.pythonhosted.org/packages/13/f0/358354786280a509482e0e77c1a5459e439766597d280f28cb097642fc26/Brotli-1.1.0-cp312-cp312-musllinux_1_2_aarch64.whl", hash = "sha256:87a3044c3a35055527ac75e419dfa9f4f3667a1e887ee80360589eb8c90aabb9", size = 2936146 },
    { url = "https://files.pythonhosted.org/packages/80/f7/daf538c1060d3a88266b80ecc1d1c98b79553b3f117a485653f17070ea2a/Brotli-1.1.0-cp312-cp312-musllinux_1_2_i686.whl", hash = "sha256:c5529b34c1c9d937168297f2c1fde7ebe9ebdd5e121297ff9c043bdb2ae3d6fb", size = 2848055 },
    { url = "https://files.pythonhosted.org/packages/ad/cf/0eaa0585c4077d3c2d1edf322d8e97aabf317941d3a72d7b3ad8bce004b0/Brotli-1.1.0-cp312-cp312-musllinux_1_2_ppc64le.whl", hash = "sha256:ca63e1890ede90b2e4454f9a65135a4d387a4585ff8282bb72964fab893f2111", size = 3035102 },
    { url = "https://files.pythonhosted.org/packages/d8/63/1c1585b2aa554fe6dbce30f0c18bdbc877fa9a1bf5ff17677d9cca0ac122/Brotli-1.1.0-cp312-cp312-musllinux_1_2_x86_64.whl", hash = "sha256:e79e6520141d792237c70bcd7a3b122d00f2613769ae0cb61c52e89fd3443839", size = 2930029 },
    { url = "https://files.pythonhosted.org/packages/5f/3b/4e3fd1893eb3bbfef8e5a80d4508bec17a57bb92d586c85c12d28666bb13/Brotli-1.1.0-cp312-cp312-win32.whl", hash = "sha256:5f4d5ea15c9382135076d2fb28dde923352fe02951e66935a9efaac8f10e81b0", size = 333276 },
    { url = "https://files.pythonhosted.org/packages/3d/d5/942051b45a9e883b5b6e98c041698b1eb2012d25e5948c58d6bf85b1bb43/Brotli-1.1.0-cp312-cp312-win_amd64.whl", hash = "sha256:906bc3a79de8c4ae5b86d3d75a8b77e44404b0f4261714306e3ad248d8ab0951", size = 357255 },
    { url = "https://files.pythonhosted.org/packages/0a/9f/fb37bb8ffc52a8da37b1c03c459a8cd55df7a57bdccd8831d500e994a0ca/Brotli-1.1.0-cp313-cp313-macosx_10_13_universal2.whl", hash = "sha256:8bf32b98b75c13ec7cf774164172683d6e7891088f6316e54425fde1efc276d5", size = 815681 },
    { url = "https://files.pythonhosted.org/packages/06/b3/dbd332a988586fefb0aa49c779f59f47cae76855c2d00f450364bb574cac/Brotli-1.1.0-cp313-cp313-macosx_10_13_x86_64.whl", hash = "sha256:7bc37c4d6b87fb1017ea28c9508b36bbcb0c3d18b4260fcdf08b200c74a6aee8", size = 422475 },
    { url = "https://files.pythonhosted.org/packages/bb/80/6aaddc2f63dbcf2d93c2d204e49c11a9ec93a8c7c63261e2b4bd35198283/Brotli-1.1.0-cp313-cp313-manylinux_2_17_aarch64.manylinux2014_aarch64.whl", hash = "sha256:3c0ef38c7a7014ffac184db9e04debe495d317cc9c6fb10071f7fefd93100a4f", size = 2906173 },
    { url = "https://files.pythonhosted.org/packages/ea/1d/e6ca79c96ff5b641df6097d299347507d39a9604bde8915e76bf026d6c77/Brotli-1.1.0-cp313-cp313-manylinux_2_17_ppc64le.manylinux2014_ppc64le.whl", hash = "sha256:91d7cc2a76b5567591d12c01f019dd7afce6ba8cba6571187e21e2fc418ae648", size = 2943803 },
    { url = "https://files.pythonhosted.org/packages/ac/a3/d98d2472e0130b7dd3acdbb7f390d478123dbf62b7d32bda5c830a96116d/Brotli-1.1.0-cp313-cp313-manylinux_2_17_x86_64.manylinux2014_x86_64.whl", hash = "sha256:a93dde851926f4f2678e704fadeb39e16c35d8baebd5252c9fd94ce8ce68c4a0", size = 2918946 },
    { url = "https://files.pythonhosted.org/packages/c4/a5/c69e6d272aee3e1423ed005d8915a7eaa0384c7de503da987f2d224d0721/Brotli-1.1.0-cp313-cp313-manylinux_2_5_i686.manylinux1_i686.manylinux_2_17_i686.manylinux2014_i686.whl", hash = "sha256:f0db75f47be8b8abc8d9e31bc7aad0547ca26f24a54e6fd10231d623f183d089", size = 2845707 },
    { url = "https://files.pythonhosted.org/packages/58/9f/4149d38b52725afa39067350696c09526de0125ebfbaab5acc5af28b42ea/Brotli-1.1.0-cp313-cp313-musllinux_1_2_aarch64.whl", hash = "sha256:6967ced6730aed543b8673008b5a391c3b1076d834ca438bbd70635c73775368", size = 2936231 },
    { url = "https://files.pythonhosted.org/packages/5a/5a/145de884285611838a16bebfdb060c231c52b8f84dfbe52b852a15780386/Brotli-1.1.0-cp313-cp313-musllinux_1_2_i686.whl", hash = "sha256:7eedaa5d036d9336c95915035fb57422054014ebdeb6f3b42eac809928e40d0c", size = 2848157 },
    { url = "https://files.pythonhosted.org/packages/50/ae/408b6bfb8525dadebd3b3dd5b19d631da4f7d46420321db44cd99dcf2f2c/Brotli-1.1.0-cp313-cp313-musllinux_1_2_ppc64le.whl", hash = "sha256:d487f5432bf35b60ed625d7e1b448e2dc855422e87469e3f450aa5552b0eb284", size = 3035122 },
    { url = "https://files.pythonhosted.org/packages/af/85/a94e5cfaa0ca449d8f91c3d6f78313ebf919a0dbd55a100c711c6e9655bc/Brotli-1.1.0-cp313-cp313-musllinux_1_2_x86_64.whl", hash = "sha256:832436e59afb93e1836081a20f324cb185836c617659b07b129141a8426973c7", size = 2930206 },
    { url = "https://files.pythonhosted.org/packages/c2/f0/a61d9262cd01351df22e57ad7c34f66794709acab13f34be2675f45bf89d/Brotli-1.1.0-cp313-cp313-win32.whl", hash = "sha256:43395e90523f9c23a3d5bdf004733246fba087f2948f87ab28015f12359ca6a0", size = 333804 },
    { url = "https://files.pythonhosted.org/packages/7e/c1/ec214e9c94000d1c1974ec67ced1c970c148aa6b8d8373066123fc3dbf06/Brotli-1.1.0-cp313-cp313-win_amd64.whl", hash = "sha256:9011560a466d2eb3f5a6e4929cf4a09be405c64154e12df0dd72713f6500e32b", size = 358517 },
    { url = "https://files.pythonhosted.org/packages/1b/aa/aa6e0c9848ee4375514af0b27abf470904992939b7363ae78fc8aca8a9a8/Brotli-1.1.0-cp39-cp39-macosx_10_9_universal2.whl", hash = "sha256:5fb2ce4b8045c78ebbc7b8f3c15062e435d47e7393cc57c25115cfd49883747a", size = 873048 },
    { url = "https://files.pythonhosted.org/packages/ae/32/38bba1a8bef9ecb1cda08439fd28d7e9c51aff13b4783a4f1610da90b6c2/Brotli-1.1.0-cp39-cp39-macosx_10_9_x86_64.whl", hash = "sha256:7905193081db9bfa73b1219140b3d315831cbff0d8941f22da695832f0dd188f", size = 446207 },
    { url = "https://files.pythonhosted.org/packages/3c/6a/14cc20ddc53efc274601c8195791a27cfb7acc5e5134e0f8c493a8b8821a/Brotli-1.1.0-cp39-cp39-manylinux_2_17_aarch64.manylinux2014_aarch64.whl", hash = "sha256:a77def80806c421b4b0af06f45d65a136e7ac0bdca3c09d9e2ea4e515367c7e9", size = 2903803 },
    { url = "https://files.pythonhosted.org/packages/9a/26/62b2d894d4e82d7a7f4e0bb9007a42bbc765697a5679b43186acd68d7a79/Brotli-1.1.0-cp39-cp39-manylinux_2_17_ppc64le.manylinux2014_ppc64le.whl", hash = "sha256:8dadd1314583ec0bf2d1379f7008ad627cd6336625d6679cf2f8e67081b83acf", size = 2941149 },
    { url = "https://files.pythonhosted.org/packages/a9/ca/00d55bbdd8631236c61777742d8a8454cf6a87eb4125cad675912c68bec7/Brotli-1.1.0-cp39-cp39-manylinux_2_5_i686.manylinux1_i686.whl", hash = "sha256:901032ff242d479a0efa956d853d16875d42157f98951c0230f69e69f9c09bac", size = 2672253 },
    { url = "https://files.pythonhosted.org/packages/e2/e6/4a730f6e5b5d538e92d09bc51bf69119914f29a222f9e1d65ae4abb27a4e/Brotli-1.1.0-cp39-cp39-manylinux_2_5_x86_64.manylinux1_x86_64.whl", hash = "sha256:22fc2a8549ffe699bfba2256ab2ed0421a7b8fadff114a3d201794e45a9ff578", size = 2757005 },
    { url = "https://files.pythonhosted.org/packages/cb/6b/8cf297987fe3c1bf1c87f0c0b714af2ce47092b8d307b9f6ecbc65f98968/Brotli-1.1.0-cp39-cp39-musllinux_1_1_aarch64.whl", hash = "sha256:ae15b066e5ad21366600ebec29a7ccbc86812ed267e4b28e860b8ca16a2bc474", size = 2910658 },
    { url = "https://files.pythonhosted.org/packages/2c/1f/be9443995821c933aad7159803f84ef4923c6f5b72c2affd001192b310fc/Brotli-1.1.0-cp39-cp39-musllinux_1_1_i686.whl", hash = "sha256:949f3b7c29912693cee0afcf09acd6ebc04c57af949d9bf77d6101ebb61e388c", size = 2809728 },
    { url = "https://files.pythonhosted.org/packages/76/2f/213bab6efa902658c80a1247142d42b138a27ccdd6bade49ca9cd74e714a/Brotli-1.1.0-cp39-cp39-musllinux_1_1_ppc64le.whl", hash = "sha256:89f4988c7203739d48c6f806f1e87a1d96e0806d44f0fba61dba81392c9e474d", size = 2935043 },
    { url = "https://files.pythonhosted.org/packages/27/89/bbb14fa98e895d1e601491fba54a5feec167d262f0d3d537a3b0d4cd0029/Brotli-1.1.0-cp39-cp39-musllinux_1_1_x86_64.whl", hash = "sha256:de6551e370ef19f8de1807d0a9aa2cdfdce2e85ce88b122fe9f6b2b076837e59", size = 2930639 },
    { url = "https://files.pythonhosted.org/packages/14/87/03a6d6e1866eddf9f58cc57e35befbeb5514da87a416befe820150cae63f/Brotli-1.1.0-cp39-cp39-musllinux_1_2_aarch64.whl", hash = "sha256:0737ddb3068957cf1b054899b0883830bb1fec522ec76b1098f9b6e0f02d9419", size = 2932834 },
    { url = "https://files.pythonhosted.org/packages/a4/d5/e5f85e04f75144d1a89421ba432def6bdffc8f28b04f5b7d540bbd03362c/Brotli-1.1.0-cp39-cp39-musllinux_1_2_i686.whl", hash = "sha256:4f3607b129417e111e30637af1b56f24f7a49e64763253bbc275c75fa887d4b2", size = 2845213 },
    { url = "https://files.pythonhosted.org/packages/99/bf/25ef07add7afbb1aacd4460726a1a40370dfd60c0810b6f242a6d3871d7e/Brotli-1.1.0-cp39-cp39-musllinux_1_2_ppc64le.whl", hash = "sha256:6c6e0c425f22c1c719c42670d561ad682f7bfeeef918edea971a79ac5252437f", size = 3031573 },
    { url = "https://files.pythonhosted.org/packages/55/22/948a97bda5c9dc9968d56b9ed722d9727778db43739cf12ef26ff69be94d/Brotli-1.1.0-cp39-cp39-musllinux_1_2_x86_64.whl", hash = "sha256:494994f807ba0b92092a163a0a283961369a65f6cbe01e8891132b7a320e61eb", size = 2926885 },
    { url = "https://files.pythonhosted.org/packages/31/ba/e53d107399b535ef89deb6977dd8eae468e2dde7b1b74c6cbe2c0e31fda2/Brotli-1.1.0-cp39-cp39-win32.whl", hash = "sha256:f0d8a7a6b5983c2496e364b969f0e526647a06b075d034f3297dc66f3b360c64", size = 333171 },
    { url = "https://files.pythonhosted.org/packages/99/b3/f7b3af539f74b82e1c64d28685a5200c631cc14ae751d37d6ed819655627/Brotli-1.1.0-cp39-cp39-win_amd64.whl", hash = "sha256:cdad5b9014d83ca68c25d2e9444e28e967ef16e80f6b436918c700c117a85467", size = 357258 },
]

[[package]]
name = "bump2version"
version = "1.0.1"
source = { registry = "https://pypi.org/simple" }
sdist = { url = "https://files.pythonhosted.org/packages/29/2a/688aca6eeebfe8941235be53f4da780c6edee05dbbea5d7abaa3aab6fad2/bump2version-1.0.1.tar.gz", hash = "sha256:762cb2bfad61f4ec8e2bdf452c7c267416f8c70dd9ecb1653fd0bbb01fa936e6", size = 36236 }
wheels = [
    { url = "https://files.pythonhosted.org/packages/1d/e3/fa60c47d7c344533142eb3af0b73234ef8ea3fb2da742ab976b947e717df/bump2version-1.0.1-py2.py3-none-any.whl", hash = "sha256:37f927ea17cde7ae2d7baf832f8e80ce3777624554a653006c9144f8017fe410", size = 22030 },
]

[[package]]
name = "certifi"
version = "2024.8.30"
source = { registry = "https://pypi.org/simple" }
sdist = { url = "https://files.pythonhosted.org/packages/b0/ee/9b19140fe824b367c04c5e1b369942dd754c4c5462d5674002f75c4dedc1/certifi-2024.8.30.tar.gz", hash = "sha256:bec941d2aa8195e248a60b31ff9f0558284cf01a52591ceda73ea9afffd69fd9", size = 168507 }
wheels = [
    { url = "https://files.pythonhosted.org/packages/12/90/3c9ff0512038035f59d279fddeb79f5f1eccd8859f06d6163c58798b9487/certifi-2024.8.30-py3-none-any.whl", hash = "sha256:922820b53db7a7257ffbda3f597266d435245903d80737e34f8a45ff3e3230d8", size = 167321 },
]

[[package]]
name = "cffi"
version = "1.17.1"
source = { registry = "https://pypi.org/simple" }
dependencies = [
    { name = "pycparser" },
]
sdist = { url = "https://files.pythonhosted.org/packages/fc/97/c783634659c2920c3fc70419e3af40972dbaf758daa229a7d6ea6135c90d/cffi-1.17.1.tar.gz", hash = "sha256:1c39c6016c32bc48dd54561950ebd6836e1670f2ae46128f67cf49e789c52824", size = 516621 }
wheels = [
    { url = "https://files.pythonhosted.org/packages/90/07/f44ca684db4e4f08a3fdc6eeb9a0d15dc6883efc7b8c90357fdbf74e186c/cffi-1.17.1-cp310-cp310-macosx_10_9_x86_64.whl", hash = "sha256:df8b1c11f177bc2313ec4b2d46baec87a5f3e71fc8b45dab2ee7cae86d9aba14", size = 182191 },
    { url = "https://files.pythonhosted.org/packages/08/fd/cc2fedbd887223f9f5d170c96e57cbf655df9831a6546c1727ae13fa977a/cffi-1.17.1-cp310-cp310-macosx_11_0_arm64.whl", hash = "sha256:8f2cdc858323644ab277e9bb925ad72ae0e67f69e804f4898c070998d50b1a67", size = 178592 },
    { url = "https://files.pythonhosted.org/packages/de/cc/4635c320081c78d6ffc2cab0a76025b691a91204f4aa317d568ff9280a2d/cffi-1.17.1-cp310-cp310-manylinux_2_12_i686.manylinux2010_i686.manylinux_2_17_i686.manylinux2014_i686.whl", hash = "sha256:edae79245293e15384b51f88b00613ba9f7198016a5948b5dddf4917d4d26382", size = 426024 },
    { url = "https://files.pythonhosted.org/packages/b6/7b/3b2b250f3aab91abe5f8a51ada1b717935fdaec53f790ad4100fe2ec64d1/cffi-1.17.1-cp310-cp310-manylinux_2_17_aarch64.manylinux2014_aarch64.whl", hash = "sha256:45398b671ac6d70e67da8e4224a065cec6a93541bb7aebe1b198a61b58c7b702", size = 448188 },
    { url = "https://files.pythonhosted.org/packages/d3/48/1b9283ebbf0ec065148d8de05d647a986c5f22586b18120020452fff8f5d/cffi-1.17.1-cp310-cp310-manylinux_2_17_ppc64le.manylinux2014_ppc64le.whl", hash = "sha256:ad9413ccdeda48c5afdae7e4fa2192157e991ff761e7ab8fdd8926f40b160cc3", size = 455571 },
    { url = "https://files.pythonhosted.org/packages/40/87/3b8452525437b40f39ca7ff70276679772ee7e8b394934ff60e63b7b090c/cffi-1.17.1-cp310-cp310-manylinux_2_17_s390x.manylinux2014_s390x.whl", hash = "sha256:5da5719280082ac6bd9aa7becb3938dc9f9cbd57fac7d2871717b1feb0902ab6", size = 436687 },
    { url = "https://files.pythonhosted.org/packages/8d/fb/4da72871d177d63649ac449aec2e8a29efe0274035880c7af59101ca2232/cffi-1.17.1-cp310-cp310-manylinux_2_17_x86_64.manylinux2014_x86_64.whl", hash = "sha256:2bb1a08b8008b281856e5971307cc386a8e9c5b625ac297e853d36da6efe9c17", size = 446211 },
    { url = "https://files.pythonhosted.org/packages/ab/a0/62f00bcb411332106c02b663b26f3545a9ef136f80d5df746c05878f8c4b/cffi-1.17.1-cp310-cp310-musllinux_1_1_aarch64.whl", hash = "sha256:045d61c734659cc045141be4bae381a41d89b741f795af1dd018bfb532fd0df8", size = 461325 },
    { url = "https://files.pythonhosted.org/packages/36/83/76127035ed2e7e27b0787604d99da630ac3123bfb02d8e80c633f218a11d/cffi-1.17.1-cp310-cp310-musllinux_1_1_i686.whl", hash = "sha256:6883e737d7d9e4899a8a695e00ec36bd4e5e4f18fabe0aca0efe0a4b44cdb13e", size = 438784 },
    { url = "https://files.pythonhosted.org/packages/21/81/a6cd025db2f08ac88b901b745c163d884641909641f9b826e8cb87645942/cffi-1.17.1-cp310-cp310-musllinux_1_1_x86_64.whl", hash = "sha256:6b8b4a92e1c65048ff98cfe1f735ef8f1ceb72e3d5f0c25fdb12087a23da22be", size = 461564 },
    { url = "https://files.pythonhosted.org/packages/f8/fe/4d41c2f200c4a457933dbd98d3cf4e911870877bd94d9656cc0fcb390681/cffi-1.17.1-cp310-cp310-win32.whl", hash = "sha256:c9c3d058ebabb74db66e431095118094d06abf53284d9c81f27300d0e0d8bc7c", size = 171804 },
    { url = "https://files.pythonhosted.org/packages/d1/b6/0b0f5ab93b0df4acc49cae758c81fe4e5ef26c3ae2e10cc69249dfd8b3ab/cffi-1.17.1-cp310-cp310-win_amd64.whl", hash = "sha256:0f048dcf80db46f0098ccac01132761580d28e28bc0f78ae0d58048063317e15", size = 181299 },
    { url = "https://files.pythonhosted.org/packages/6b/f4/927e3a8899e52a27fa57a48607ff7dc91a9ebe97399b357b85a0c7892e00/cffi-1.17.1-cp311-cp311-macosx_10_9_x86_64.whl", hash = "sha256:a45e3c6913c5b87b3ff120dcdc03f6131fa0065027d0ed7ee6190736a74cd401", size = 182264 },
    { url = "https://files.pythonhosted.org/packages/6c/f5/6c3a8efe5f503175aaddcbea6ad0d2c96dad6f5abb205750d1b3df44ef29/cffi-1.17.1-cp311-cp311-macosx_11_0_arm64.whl", hash = "sha256:30c5e0cb5ae493c04c8b42916e52ca38079f1b235c2f8ae5f4527b963c401caf", size = 178651 },
    { url = "https://files.pythonhosted.org/packages/94/dd/a3f0118e688d1b1a57553da23b16bdade96d2f9bcda4d32e7d2838047ff7/cffi-1.17.1-cp311-cp311-manylinux_2_12_i686.manylinux2010_i686.manylinux_2_17_i686.manylinux2014_i686.whl", hash = "sha256:f75c7ab1f9e4aca5414ed4d8e5c0e303a34f4421f8a0d47a4d019ceff0ab6af4", size = 445259 },
    { url = "https://files.pythonhosted.org/packages/2e/ea/70ce63780f096e16ce8588efe039d3c4f91deb1dc01e9c73a287939c79a6/cffi-1.17.1-cp311-cp311-manylinux_2_17_aarch64.manylinux2014_aarch64.whl", hash = "sha256:a1ed2dd2972641495a3ec98445e09766f077aee98a1c896dcb4ad0d303628e41", size = 469200 },
    { url = "https://files.pythonhosted.org/packages/1c/a0/a4fa9f4f781bda074c3ddd57a572b060fa0df7655d2a4247bbe277200146/cffi-1.17.1-cp311-cp311-manylinux_2_17_ppc64le.manylinux2014_ppc64le.whl", hash = "sha256:46bf43160c1a35f7ec506d254e5c890f3c03648a4dbac12d624e4490a7046cd1", size = 477235 },
    { url = "https://files.pythonhosted.org/packages/62/12/ce8710b5b8affbcdd5c6e367217c242524ad17a02fe5beec3ee339f69f85/cffi-1.17.1-cp311-cp311-manylinux_2_17_s390x.manylinux2014_s390x.whl", hash = "sha256:a24ed04c8ffd54b0729c07cee15a81d964e6fee0e3d4d342a27b020d22959dc6", size = 459721 },
    { url = "https://files.pythonhosted.org/packages/ff/6b/d45873c5e0242196f042d555526f92aa9e0c32355a1be1ff8c27f077fd37/cffi-1.17.1-cp311-cp311-manylinux_2_17_x86_64.manylinux2014_x86_64.whl", hash = "sha256:610faea79c43e44c71e1ec53a554553fa22321b65fae24889706c0a84d4ad86d", size = 467242 },
    { url = "https://files.pythonhosted.org/packages/1a/52/d9a0e523a572fbccf2955f5abe883cfa8bcc570d7faeee06336fbd50c9fc/cffi-1.17.1-cp311-cp311-musllinux_1_1_aarch64.whl", hash = "sha256:a9b15d491f3ad5d692e11f6b71f7857e7835eb677955c00cc0aefcd0669adaf6", size = 477999 },
    { url = "https://files.pythonhosted.org/packages/44/74/f2a2460684a1a2d00ca799ad880d54652841a780c4c97b87754f660c7603/cffi-1.17.1-cp311-cp311-musllinux_1_1_i686.whl", hash = "sha256:de2ea4b5833625383e464549fec1bc395c1bdeeb5f25c4a3a82b5a8c756ec22f", size = 454242 },
    { url = "https://files.pythonhosted.org/packages/f8/4a/34599cac7dfcd888ff54e801afe06a19c17787dfd94495ab0c8d35fe99fb/cffi-1.17.1-cp311-cp311-musllinux_1_1_x86_64.whl", hash = "sha256:fc48c783f9c87e60831201f2cce7f3b2e4846bf4d8728eabe54d60700b318a0b", size = 478604 },
    { url = "https://files.pythonhosted.org/packages/34/33/e1b8a1ba29025adbdcda5fb3a36f94c03d771c1b7b12f726ff7fef2ebe36/cffi-1.17.1-cp311-cp311-win32.whl", hash = "sha256:85a950a4ac9c359340d5963966e3e0a94a676bd6245a4b55bc43949eee26a655", size = 171727 },
    { url = "https://files.pythonhosted.org/packages/3d/97/50228be003bb2802627d28ec0627837ac0bf35c90cf769812056f235b2d1/cffi-1.17.1-cp311-cp311-win_amd64.whl", hash = "sha256:caaf0640ef5f5517f49bc275eca1406b0ffa6aa184892812030f04c2abf589a0", size = 181400 },
    { url = "https://files.pythonhosted.org/packages/5a/84/e94227139ee5fb4d600a7a4927f322e1d4aea6fdc50bd3fca8493caba23f/cffi-1.17.1-cp312-cp312-macosx_10_9_x86_64.whl", hash = "sha256:805b4371bf7197c329fcb3ead37e710d1bca9da5d583f5073b799d5c5bd1eee4", size = 183178 },
    { url = "https://files.pythonhosted.org/packages/da/ee/fb72c2b48656111c4ef27f0f91da355e130a923473bf5ee75c5643d00cca/cffi-1.17.1-cp312-cp312-macosx_11_0_arm64.whl", hash = "sha256:733e99bc2df47476e3848417c5a4540522f234dfd4ef3ab7fafdf555b082ec0c", size = 178840 },
    { url = "https://files.pythonhosted.org/packages/cc/b6/db007700f67d151abadf508cbfd6a1884f57eab90b1bb985c4c8c02b0f28/cffi-1.17.1-cp312-cp312-manylinux_2_12_i686.manylinux2010_i686.manylinux_2_17_i686.manylinux2014_i686.whl", hash = "sha256:1257bdabf294dceb59f5e70c64a3e2f462c30c7ad68092d01bbbfb1c16b1ba36", size = 454803 },
    { url = "https://files.pythonhosted.org/packages/1a/df/f8d151540d8c200eb1c6fba8cd0dfd40904f1b0682ea705c36e6c2e97ab3/cffi-1.17.1-cp312-cp312-manylinux_2_17_aarch64.manylinux2014_aarch64.whl", hash = "sha256:da95af8214998d77a98cc14e3a3bd00aa191526343078b530ceb0bd710fb48a5", size = 478850 },
    { url = "https://files.pythonhosted.org/packages/28/c0/b31116332a547fd2677ae5b78a2ef662dfc8023d67f41b2a83f7c2aa78b1/cffi-1.17.1-cp312-cp312-manylinux_2_17_ppc64le.manylinux2014_ppc64le.whl", hash = "sha256:d63afe322132c194cf832bfec0dc69a99fb9bb6bbd550f161a49e9e855cc78ff", size = 485729 },
    { url = "https://files.pythonhosted.org/packages/91/2b/9a1ddfa5c7f13cab007a2c9cc295b70fbbda7cb10a286aa6810338e60ea1/cffi-1.17.1-cp312-cp312-manylinux_2_17_s390x.manylinux2014_s390x.whl", hash = "sha256:f79fc4fc25f1c8698ff97788206bb3c2598949bfe0fef03d299eb1b5356ada99", size = 471256 },
    { url = "https://files.pythonhosted.org/packages/b2/d5/da47df7004cb17e4955df6a43d14b3b4ae77737dff8bf7f8f333196717bf/cffi-1.17.1-cp312-cp312-manylinux_2_17_x86_64.manylinux2014_x86_64.whl", hash = "sha256:b62ce867176a75d03a665bad002af8e6d54644fad99a3c70905c543130e39d93", size = 479424 },
    { url = "https://files.pythonhosted.org/packages/0b/ac/2a28bcf513e93a219c8a4e8e125534f4f6db03e3179ba1c45e949b76212c/cffi-1.17.1-cp312-cp312-musllinux_1_1_aarch64.whl", hash = "sha256:386c8bf53c502fff58903061338ce4f4950cbdcb23e2902d86c0f722b786bbe3", size = 484568 },
    { url = "https://files.pythonhosted.org/packages/d4/38/ca8a4f639065f14ae0f1d9751e70447a261f1a30fa7547a828ae08142465/cffi-1.17.1-cp312-cp312-musllinux_1_1_x86_64.whl", hash = "sha256:4ceb10419a9adf4460ea14cfd6bc43d08701f0835e979bf821052f1805850fe8", size = 488736 },
    { url = "https://files.pythonhosted.org/packages/86/c5/28b2d6f799ec0bdecf44dced2ec5ed43e0eb63097b0f58c293583b406582/cffi-1.17.1-cp312-cp312-win32.whl", hash = "sha256:a08d7e755f8ed21095a310a693525137cfe756ce62d066e53f502a83dc550f65", size = 172448 },
    { url = "https://files.pythonhosted.org/packages/50/b9/db34c4755a7bd1cb2d1603ac3863f22bcecbd1ba29e5ee841a4bc510b294/cffi-1.17.1-cp312-cp312-win_amd64.whl", hash = "sha256:51392eae71afec0d0c8fb1a53b204dbb3bcabcb3c9b807eedf3e1e6ccf2de903", size = 181976 },
    { url = "https://files.pythonhosted.org/packages/8d/f8/dd6c246b148639254dad4d6803eb6a54e8c85c6e11ec9df2cffa87571dbe/cffi-1.17.1-cp313-cp313-macosx_10_13_x86_64.whl", hash = "sha256:f3a2b4222ce6b60e2e8b337bb9596923045681d71e5a082783484d845390938e", size = 182989 },
    { url = "https://files.pythonhosted.org/packages/8b/f1/672d303ddf17c24fc83afd712316fda78dc6fce1cd53011b839483e1ecc8/cffi-1.17.1-cp313-cp313-macosx_11_0_arm64.whl", hash = "sha256:0984a4925a435b1da406122d4d7968dd861c1385afe3b45ba82b750f229811e2", size = 178802 },
    { url = "https://files.pythonhosted.org/packages/0e/2d/eab2e858a91fdff70533cab61dcff4a1f55ec60425832ddfdc9cd36bc8af/cffi-1.17.1-cp313-cp313-manylinux_2_12_i686.manylinux2010_i686.manylinux_2_17_i686.manylinux2014_i686.whl", hash = "sha256:d01b12eeeb4427d3110de311e1774046ad344f5b1a7403101878976ecd7a10f3", size = 454792 },
    { url = "https://files.pythonhosted.org/packages/75/b2/fbaec7c4455c604e29388d55599b99ebcc250a60050610fadde58932b7ee/cffi-1.17.1-cp313-cp313-manylinux_2_17_aarch64.manylinux2014_aarch64.whl", hash = "sha256:706510fe141c86a69c8ddc029c7910003a17353970cff3b904ff0686a5927683", size = 478893 },
    { url = "https://files.pythonhosted.org/packages/4f/b7/6e4a2162178bf1935c336d4da8a9352cccab4d3a5d7914065490f08c0690/cffi-1.17.1-cp313-cp313-manylinux_2_17_ppc64le.manylinux2014_ppc64le.whl", hash = "sha256:de55b766c7aa2e2a3092c51e0483d700341182f08e67c63630d5b6f200bb28e5", size = 485810 },
    { url = "https://files.pythonhosted.org/packages/c7/8a/1d0e4a9c26e54746dc08c2c6c037889124d4f59dffd853a659fa545f1b40/cffi-1.17.1-cp313-cp313-manylinux_2_17_s390x.manylinux2014_s390x.whl", hash = "sha256:c59d6e989d07460165cc5ad3c61f9fd8f1b4796eacbd81cee78957842b834af4", size = 471200 },
    { url = "https://files.pythonhosted.org/packages/26/9f/1aab65a6c0db35f43c4d1b4f580e8df53914310afc10ae0397d29d697af4/cffi-1.17.1-cp313-cp313-manylinux_2_17_x86_64.manylinux2014_x86_64.whl", hash = "sha256:dd398dbc6773384a17fe0d3e7eeb8d1a21c2200473ee6806bb5e6a8e62bb73dd", size = 479447 },
    { url = "https://files.pythonhosted.org/packages/5f/e4/fb8b3dd8dc0e98edf1135ff067ae070bb32ef9d509d6cb0f538cd6f7483f/cffi-1.17.1-cp313-cp313-musllinux_1_1_aarch64.whl", hash = "sha256:3edc8d958eb099c634dace3c7e16560ae474aa3803a5df240542b305d14e14ed", size = 484358 },
    { url = "https://files.pythonhosted.org/packages/f1/47/d7145bf2dc04684935d57d67dff9d6d795b2ba2796806bb109864be3a151/cffi-1.17.1-cp313-cp313-musllinux_1_1_x86_64.whl", hash = "sha256:72e72408cad3d5419375fc87d289076ee319835bdfa2caad331e377589aebba9", size = 488469 },
    { url = "https://files.pythonhosted.org/packages/bf/ee/f94057fa6426481d663b88637a9a10e859e492c73d0384514a17d78ee205/cffi-1.17.1-cp313-cp313-win32.whl", hash = "sha256:e03eab0a8677fa80d646b5ddece1cbeaf556c313dcfac435ba11f107ba117b5d", size = 172475 },
    { url = "https://files.pythonhosted.org/packages/7c/fc/6a8cb64e5f0324877d503c854da15d76c1e50eb722e320b15345c4d0c6de/cffi-1.17.1-cp313-cp313-win_amd64.whl", hash = "sha256:f6a16c31041f09ead72d69f583767292f750d24913dadacf5756b966aacb3f1a", size = 182009 },
    { url = "https://files.pythonhosted.org/packages/b9/ea/8bb50596b8ffbc49ddd7a1ad305035daa770202a6b782fc164647c2673ad/cffi-1.17.1-cp39-cp39-macosx_10_9_x86_64.whl", hash = "sha256:b2ab587605f4ba0bf81dc0cb08a41bd1c0a5906bd59243d56bad7668a6fc6c16", size = 182220 },
    { url = "https://files.pythonhosted.org/packages/ae/11/e77c8cd24f58285a82c23af484cf5b124a376b32644e445960d1a4654c3a/cffi-1.17.1-cp39-cp39-macosx_11_0_arm64.whl", hash = "sha256:28b16024becceed8c6dfbc75629e27788d8a3f9030691a1dbf9821a128b22c36", size = 178605 },
    { url = "https://files.pythonhosted.org/packages/ed/65/25a8dc32c53bf5b7b6c2686b42ae2ad58743f7ff644844af7cdb29b49361/cffi-1.17.1-cp39-cp39-manylinux_2_12_i686.manylinux2010_i686.manylinux_2_17_i686.manylinux2014_i686.whl", hash = "sha256:1d599671f396c4723d016dbddb72fe8e0397082b0a77a4fab8028923bec050e8", size = 424910 },
    { url = "https://files.pythonhosted.org/packages/42/7a/9d086fab7c66bd7c4d0f27c57a1b6b068ced810afc498cc8c49e0088661c/cffi-1.17.1-cp39-cp39-manylinux_2_17_aarch64.manylinux2014_aarch64.whl", hash = "sha256:ca74b8dbe6e8e8263c0ffd60277de77dcee6c837a3d0881d8c1ead7268c9e576", size = 447200 },
    { url = "https://files.pythonhosted.org/packages/da/63/1785ced118ce92a993b0ec9e0d0ac8dc3e5dbfbcaa81135be56c69cabbb6/cffi-1.17.1-cp39-cp39-manylinux_2_17_ppc64le.manylinux2014_ppc64le.whl", hash = "sha256:f7f5baafcc48261359e14bcd6d9bff6d4b28d9103847c9e136694cb0501aef87", size = 454565 },
    { url = "https://files.pythonhosted.org/packages/74/06/90b8a44abf3556599cdec107f7290277ae8901a58f75e6fe8f970cd72418/cffi-1.17.1-cp39-cp39-manylinux_2_17_s390x.manylinux2014_s390x.whl", hash = "sha256:98e3969bcff97cae1b2def8ba499ea3d6f31ddfdb7635374834cf89a1a08ecf0", size = 435635 },
    { url = "https://files.pythonhosted.org/packages/bd/62/a1f468e5708a70b1d86ead5bab5520861d9c7eacce4a885ded9faa7729c3/cffi-1.17.1-cp39-cp39-manylinux_2_17_x86_64.manylinux2014_x86_64.whl", hash = "sha256:cdf5ce3acdfd1661132f2a9c19cac174758dc2352bfe37d98aa7512c6b7178b3", size = 445218 },
    { url = "https://files.pythonhosted.org/packages/5b/95/b34462f3ccb09c2594aa782d90a90b045de4ff1f70148ee79c69d37a0a5a/cffi-1.17.1-cp39-cp39-musllinux_1_1_aarch64.whl", hash = "sha256:9755e4345d1ec879e3849e62222a18c7174d65a6a92d5b346b1863912168b595", size = 460486 },
    { url = "https://files.pythonhosted.org/packages/fc/fc/a1e4bebd8d680febd29cf6c8a40067182b64f00c7d105f8f26b5bc54317b/cffi-1.17.1-cp39-cp39-musllinux_1_1_i686.whl", hash = "sha256:f1e22e8c4419538cb197e4dd60acc919d7696e5ef98ee4da4e01d3f8cfa4cc5a", size = 437911 },
    { url = "https://files.pythonhosted.org/packages/e6/c3/21cab7a6154b6a5ea330ae80de386e7665254835b9e98ecc1340b3a7de9a/cffi-1.17.1-cp39-cp39-musllinux_1_1_x86_64.whl", hash = "sha256:c03e868a0b3bc35839ba98e74211ed2b05d2119be4e8a0f224fba9384f1fe02e", size = 460632 },
    { url = "https://files.pythonhosted.org/packages/cb/b5/fd9f8b5a84010ca169ee49f4e4ad6f8c05f4e3545b72ee041dbbcb159882/cffi-1.17.1-cp39-cp39-win32.whl", hash = "sha256:e31ae45bc2e29f6b2abd0de1cc3b9d5205aa847cafaecb8af1476a609a2f6eb7", size = 171820 },
    { url = "https://files.pythonhosted.org/packages/8c/52/b08750ce0bce45c143e1b5d7357ee8c55341b52bdef4b0f081af1eb248c2/cffi-1.17.1-cp39-cp39-win_amd64.whl", hash = "sha256:d016c76bdd850f3c626af19b0542c9677ba156e4ee4fccfdd7848803533ef662", size = 181290 },
]

[[package]]
name = "cfgv"
version = "3.4.0"
source = { registry = "https://pypi.org/simple" }
sdist = { url = "https://files.pythonhosted.org/packages/11/74/539e56497d9bd1d484fd863dd69cbbfa653cd2aa27abfe35653494d85e94/cfgv-3.4.0.tar.gz", hash = "sha256:e52591d4c5f5dead8e0f673fb16db7949d2cfb3f7da4582893288f0ded8fe560", size = 7114 }
wheels = [
    { url = "https://files.pythonhosted.org/packages/c5/55/51844dd50c4fc7a33b653bfaba4c2456f06955289ca770a5dbd5fd267374/cfgv-3.4.0-py2.py3-none-any.whl", hash = "sha256:b7265b1f29fd3316bfcd2b330d63d024f2bfd8bcb8b0272f8e19a504856c48f9", size = 7249 },
]

[[package]]
name = "charset-normalizer"
version = "3.4.0"
source = { registry = "https://pypi.org/simple" }
sdist = { url = "https://files.pythonhosted.org/packages/f2/4f/e1808dc01273379acc506d18f1504eb2d299bd4131743b9fc54d7be4df1e/charset_normalizer-3.4.0.tar.gz", hash = "sha256:223217c3d4f82c3ac5e29032b3f1c2eb0fb591b72161f86d93f5719079dae93e", size = 106620 }
wheels = [
    { url = "https://files.pythonhosted.org/packages/69/8b/825cc84cf13a28bfbcba7c416ec22bf85a9584971be15b21dd8300c65b7f/charset_normalizer-3.4.0-cp310-cp310-macosx_10_9_universal2.whl", hash = "sha256:4f9fc98dad6c2eaa32fc3af1417d95b5e3d08aff968df0cd320066def971f9a6", size = 196363 },
    { url = "https://files.pythonhosted.org/packages/23/81/d7eef6a99e42c77f444fdd7bc894b0ceca6c3a95c51239e74a722039521c/charset_normalizer-3.4.0-cp310-cp310-macosx_10_9_x86_64.whl", hash = "sha256:0de7b687289d3c1b3e8660d0741874abe7888100efe14bd0f9fd7141bcbda92b", size = 125639 },
    { url = "https://files.pythonhosted.org/packages/21/67/b4564d81f48042f520c948abac7079356e94b30cb8ffb22e747532cf469d/charset_normalizer-3.4.0-cp310-cp310-macosx_11_0_arm64.whl", hash = "sha256:5ed2e36c3e9b4f21dd9422f6893dec0abf2cca553af509b10cd630f878d3eb99", size = 120451 },
    { url = "https://files.pythonhosted.org/packages/c2/72/12a7f0943dd71fb5b4e7b55c41327ac0a1663046a868ee4d0d8e9c369b85/charset_normalizer-3.4.0-cp310-cp310-manylinux_2_17_aarch64.manylinux2014_aarch64.whl", hash = "sha256:40d3ff7fc90b98c637bda91c89d51264a3dcf210cade3a2c6f838c7268d7a4ca", size = 140041 },
    { url = "https://files.pythonhosted.org/packages/67/56/fa28c2c3e31217c4c52158537a2cf5d98a6c1e89d31faf476c89391cd16b/charset_normalizer-3.4.0-cp310-cp310-manylinux_2_17_ppc64le.manylinux2014_ppc64le.whl", hash = "sha256:1110e22af8ca26b90bd6364fe4c763329b0ebf1ee213ba32b68c73de5752323d", size = 150333 },
    { url = "https://files.pythonhosted.org/packages/f9/d2/466a9be1f32d89eb1554cf84073a5ed9262047acee1ab39cbaefc19635d2/charset_normalizer-3.4.0-cp310-cp310-manylinux_2_17_s390x.manylinux2014_s390x.whl", hash = "sha256:86f4e8cca779080f66ff4f191a685ced73d2f72d50216f7112185dc02b90b9b7", size = 142921 },
    { url = "https://files.pythonhosted.org/packages/f8/01/344ec40cf5d85c1da3c1f57566c59e0c9b56bcc5566c08804a95a6cc8257/charset_normalizer-3.4.0-cp310-cp310-manylinux_2_17_x86_64.manylinux2014_x86_64.whl", hash = "sha256:7f683ddc7eedd742e2889d2bfb96d69573fde1d92fcb811979cdb7165bb9c7d3", size = 144785 },
    { url = "https://files.pythonhosted.org/packages/73/8b/2102692cb6d7e9f03b9a33a710e0164cadfce312872e3efc7cfe22ed26b4/charset_normalizer-3.4.0-cp310-cp310-manylinux_2_5_i686.manylinux1_i686.manylinux_2_17_i686.manylinux2014_i686.whl", hash = "sha256:27623ba66c183eca01bf9ff833875b459cad267aeeb044477fedac35e19ba907", size = 146631 },
    { url = "https://files.pythonhosted.org/packages/d8/96/cc2c1b5d994119ce9f088a9a0c3ebd489d360a2eb058e2c8049f27092847/charset_normalizer-3.4.0-cp310-cp310-musllinux_1_2_aarch64.whl", hash = "sha256:f606a1881d2663630ea5b8ce2efe2111740df4b687bd78b34a8131baa007f79b", size = 140867 },
    { url = "https://files.pythonhosted.org/packages/c9/27/cde291783715b8ec30a61c810d0120411844bc4c23b50189b81188b273db/charset_normalizer-3.4.0-cp310-cp310-musllinux_1_2_i686.whl", hash = "sha256:0b309d1747110feb25d7ed6b01afdec269c647d382c857ef4663bbe6ad95a912", size = 149273 },
    { url = "https://files.pythonhosted.org/packages/3a/a4/8633b0fc1a2d1834d5393dafecce4a1cc56727bfd82b4dc18fc92f0d3cc3/charset_normalizer-3.4.0-cp310-cp310-musllinux_1_2_ppc64le.whl", hash = "sha256:136815f06a3ae311fae551c3df1f998a1ebd01ddd424aa5603a4336997629e95", size = 152437 },
    { url = "https://files.pythonhosted.org/packages/64/ea/69af161062166b5975ccbb0961fd2384853190c70786f288684490913bf5/charset_normalizer-3.4.0-cp310-cp310-musllinux_1_2_s390x.whl", hash = "sha256:14215b71a762336254351b00ec720a8e85cada43b987da5a042e4ce3e82bd68e", size = 150087 },
    { url = "https://files.pythonhosted.org/packages/3b/fd/e60a9d9fd967f4ad5a92810138192f825d77b4fa2a557990fd575a47695b/charset_normalizer-3.4.0-cp310-cp310-musllinux_1_2_x86_64.whl", hash = "sha256:79983512b108e4a164b9c8d34de3992f76d48cadc9554c9e60b43f308988aabe", size = 145142 },
    { url = "https://files.pythonhosted.org/packages/6d/02/8cb0988a1e49ac9ce2eed1e07b77ff118f2923e9ebd0ede41ba85f2dcb04/charset_normalizer-3.4.0-cp310-cp310-win32.whl", hash = "sha256:c94057af19bc953643a33581844649a7fdab902624d2eb739738a30e2b3e60fc", size = 94701 },
    { url = "https://files.pythonhosted.org/packages/d6/20/f1d4670a8a723c46be695dff449d86d6092916f9e99c53051954ee33a1bc/charset_normalizer-3.4.0-cp310-cp310-win_amd64.whl", hash = "sha256:55f56e2ebd4e3bc50442fbc0888c9d8c94e4e06a933804e2af3e89e2f9c1c749", size = 102191 },
    { url = "https://files.pythonhosted.org/packages/9c/61/73589dcc7a719582bf56aae309b6103d2762b526bffe189d635a7fcfd998/charset_normalizer-3.4.0-cp311-cp311-macosx_10_9_universal2.whl", hash = "sha256:0d99dd8ff461990f12d6e42c7347fd9ab2532fb70e9621ba520f9e8637161d7c", size = 193339 },
    { url = "https://files.pythonhosted.org/packages/77/d5/8c982d58144de49f59571f940e329ad6e8615e1e82ef84584c5eeb5e1d72/charset_normalizer-3.4.0-cp311-cp311-macosx_10_9_x86_64.whl", hash = "sha256:c57516e58fd17d03ebe67e181a4e4e2ccab1168f8c2976c6a334d4f819fe5944", size = 124366 },
    { url = "https://files.pythonhosted.org/packages/bf/19/411a64f01ee971bed3231111b69eb56f9331a769072de479eae7de52296d/charset_normalizer-3.4.0-cp311-cp311-macosx_11_0_arm64.whl", hash = "sha256:6dba5d19c4dfab08e58d5b36304b3f92f3bd5d42c1a3fa37b5ba5cdf6dfcbcee", size = 118874 },
    { url = "https://files.pythonhosted.org/packages/4c/92/97509850f0d00e9f14a46bc751daabd0ad7765cff29cdfb66c68b6dad57f/charset_normalizer-3.4.0-cp311-cp311-manylinux_2_17_aarch64.manylinux2014_aarch64.whl", hash = "sha256:bf4475b82be41b07cc5e5ff94810e6a01f276e37c2d55571e3fe175e467a1a1c", size = 138243 },
    { url = "https://files.pythonhosted.org/packages/e2/29/d227805bff72ed6d6cb1ce08eec707f7cfbd9868044893617eb331f16295/charset_normalizer-3.4.0-cp311-cp311-manylinux_2_17_ppc64le.manylinux2014_ppc64le.whl", hash = "sha256:ce031db0408e487fd2775d745ce30a7cd2923667cf3b69d48d219f1d8f5ddeb6", size = 148676 },
    { url = "https://files.pythonhosted.org/packages/13/bc/87c2c9f2c144bedfa62f894c3007cd4530ba4b5351acb10dc786428a50f0/charset_normalizer-3.4.0-cp311-cp311-manylinux_2_17_s390x.manylinux2014_s390x.whl", hash = "sha256:8ff4e7cdfdb1ab5698e675ca622e72d58a6fa2a8aa58195de0c0061288e6e3ea", size = 141289 },
    { url = "https://files.pythonhosted.org/packages/eb/5b/6f10bad0f6461fa272bfbbdf5d0023b5fb9bc6217c92bf068fa5a99820f5/charset_normalizer-3.4.0-cp311-cp311-manylinux_2_17_x86_64.manylinux2014_x86_64.whl", hash = "sha256:3710a9751938947e6327ea9f3ea6332a09bf0ba0c09cae9cb1f250bd1f1549bc", size = 142585 },
    { url = "https://files.pythonhosted.org/packages/3b/a0/a68980ab8a1f45a36d9745d35049c1af57d27255eff8c907e3add84cf68f/charset_normalizer-3.4.0-cp311-cp311-manylinux_2_5_i686.manylinux1_i686.manylinux_2_17_i686.manylinux2014_i686.whl", hash = "sha256:82357d85de703176b5587dbe6ade8ff67f9f69a41c0733cf2425378b49954de5", size = 144408 },
    { url = "https://files.pythonhosted.org/packages/d7/a1/493919799446464ed0299c8eef3c3fad0daf1c3cd48bff9263c731b0d9e2/charset_normalizer-3.4.0-cp311-cp311-musllinux_1_2_aarch64.whl", hash = "sha256:47334db71978b23ebcf3c0f9f5ee98b8d65992b65c9c4f2d34c2eaf5bcaf0594", size = 139076 },
    { url = "https://files.pythonhosted.org/packages/fb/9d/9c13753a5a6e0db4a0a6edb1cef7aee39859177b64e1a1e748a6e3ba62c2/charset_normalizer-3.4.0-cp311-cp311-musllinux_1_2_i686.whl", hash = "sha256:8ce7fd6767a1cc5a92a639b391891bf1c268b03ec7e021c7d6d902285259685c", size = 146874 },
    { url = "https://files.pythonhosted.org/packages/75/d2/0ab54463d3410709c09266dfb416d032a08f97fd7d60e94b8c6ef54ae14b/charset_normalizer-3.4.0-cp311-cp311-musllinux_1_2_ppc64le.whl", hash = "sha256:f1a2f519ae173b5b6a2c9d5fa3116ce16e48b3462c8b96dfdded11055e3d6365", size = 150871 },
    { url = "https://files.pythonhosted.org/packages/8d/c9/27e41d481557be53d51e60750b85aa40eaf52b841946b3cdeff363105737/charset_normalizer-3.4.0-cp311-cp311-musllinux_1_2_s390x.whl", hash = "sha256:63bc5c4ae26e4bc6be6469943b8253c0fd4e4186c43ad46e713ea61a0ba49129", size = 148546 },
    { url = "https://files.pythonhosted.org/packages/ee/44/4f62042ca8cdc0cabf87c0fc00ae27cd8b53ab68be3605ba6d071f742ad3/charset_normalizer-3.4.0-cp311-cp311-musllinux_1_2_x86_64.whl", hash = "sha256:bcb4f8ea87d03bc51ad04add8ceaf9b0f085ac045ab4d74e73bbc2dc033f0236", size = 143048 },
    { url = "https://files.pythonhosted.org/packages/01/f8/38842422988b795220eb8038745d27a675ce066e2ada79516c118f291f07/charset_normalizer-3.4.0-cp311-cp311-win32.whl", hash = "sha256:9ae4ef0b3f6b41bad6366fb0ea4fc1d7ed051528e113a60fa2a65a9abb5b1d99", size = 94389 },
    { url = "https://files.pythonhosted.org/packages/0b/6e/b13bd47fa9023b3699e94abf565b5a2f0b0be6e9ddac9812182596ee62e4/charset_normalizer-3.4.0-cp311-cp311-win_amd64.whl", hash = "sha256:cee4373f4d3ad28f1ab6290684d8e2ebdb9e7a1b74fdc39e4c211995f77bec27", size = 101752 },
    { url = "https://files.pythonhosted.org/packages/d3/0b/4b7a70987abf9b8196845806198975b6aab4ce016632f817ad758a5aa056/charset_normalizer-3.4.0-cp312-cp312-macosx_10_13_universal2.whl", hash = "sha256:0713f3adb9d03d49d365b70b84775d0a0d18e4ab08d12bc46baa6132ba78aaf6", size = 194445 },
    { url = "https://files.pythonhosted.org/packages/50/89/354cc56cf4dd2449715bc9a0f54f3aef3dc700d2d62d1fa5bbea53b13426/charset_normalizer-3.4.0-cp312-cp312-macosx_10_13_x86_64.whl", hash = "sha256:de7376c29d95d6719048c194a9cf1a1b0393fbe8488a22008610b0361d834ecf", size = 125275 },
    { url = "https://files.pythonhosted.org/packages/fa/44/b730e2a2580110ced837ac083d8ad222343c96bb6b66e9e4e706e4d0b6df/charset_normalizer-3.4.0-cp312-cp312-macosx_11_0_arm64.whl", hash = "sha256:4a51b48f42d9358460b78725283f04bddaf44a9358197b889657deba38f329db", size = 119020 },
    { url = "https://files.pythonhosted.org/packages/9d/e4/9263b8240ed9472a2ae7ddc3e516e71ef46617fe40eaa51221ccd4ad9a27/charset_normalizer-3.4.0-cp312-cp312-manylinux_2_17_aarch64.manylinux2014_aarch64.whl", hash = "sha256:b295729485b06c1a0683af02a9e42d2caa9db04a373dc38a6a58cdd1e8abddf1", size = 139128 },
    { url = "https://files.pythonhosted.org/packages/6b/e3/9f73e779315a54334240353eaea75854a9a690f3f580e4bd85d977cb2204/charset_normalizer-3.4.0-cp312-cp312-manylinux_2_17_ppc64le.manylinux2014_ppc64le.whl", hash = "sha256:ee803480535c44e7f5ad00788526da7d85525cfefaf8acf8ab9a310000be4b03", size = 149277 },
    { url = "https://files.pythonhosted.org/packages/1a/cf/f1f50c2f295312edb8a548d3fa56a5c923b146cd3f24114d5adb7e7be558/charset_normalizer-3.4.0-cp312-cp312-manylinux_2_17_s390x.manylinux2014_s390x.whl", hash = "sha256:3d59d125ffbd6d552765510e3f31ed75ebac2c7470c7274195b9161a32350284", size = 142174 },
    { url = "https://files.pythonhosted.org/packages/16/92/92a76dc2ff3a12e69ba94e7e05168d37d0345fa08c87e1fe24d0c2a42223/charset_normalizer-3.4.0-cp312-cp312-manylinux_2_17_x86_64.manylinux2014_x86_64.whl", hash = "sha256:8cda06946eac330cbe6598f77bb54e690b4ca93f593dee1568ad22b04f347c15", size = 143838 },
    { url = "https://files.pythonhosted.org/packages/a4/01/2117ff2b1dfc61695daf2babe4a874bca328489afa85952440b59819e9d7/charset_normalizer-3.4.0-cp312-cp312-manylinux_2_5_i686.manylinux1_i686.manylinux_2_17_i686.manylinux2014_i686.whl", hash = "sha256:07afec21bbbbf8a5cc3651aa96b980afe2526e7f048fdfb7f1014d84acc8b6d8", size = 146149 },
    { url = "https://files.pythonhosted.org/packages/f6/9b/93a332b8d25b347f6839ca0a61b7f0287b0930216994e8bf67a75d050255/charset_normalizer-3.4.0-cp312-cp312-musllinux_1_2_aarch64.whl", hash = "sha256:6b40e8d38afe634559e398cc32b1472f376a4099c75fe6299ae607e404c033b2", size = 140043 },
    { url = "https://files.pythonhosted.org/packages/ab/f6/7ac4a01adcdecbc7a7587767c776d53d369b8b971382b91211489535acf0/charset_normalizer-3.4.0-cp312-cp312-musllinux_1_2_i686.whl", hash = "sha256:b8dcd239c743aa2f9c22ce674a145e0a25cb1566c495928440a181ca1ccf6719", size = 148229 },
    { url = "https://files.pythonhosted.org/packages/9d/be/5708ad18161dee7dc6a0f7e6cf3a88ea6279c3e8484844c0590e50e803ef/charset_normalizer-3.4.0-cp312-cp312-musllinux_1_2_ppc64le.whl", hash = "sha256:84450ba661fb96e9fd67629b93d2941c871ca86fc38d835d19d4225ff946a631", size = 151556 },
    { url = "https://files.pythonhosted.org/packages/5a/bb/3d8bc22bacb9eb89785e83e6723f9888265f3a0de3b9ce724d66bd49884e/charset_normalizer-3.4.0-cp312-cp312-musllinux_1_2_s390x.whl", hash = "sha256:44aeb140295a2f0659e113b31cfe92c9061622cadbc9e2a2f7b8ef6b1e29ef4b", size = 149772 },
    { url = "https://files.pythonhosted.org/packages/f7/fa/d3fc622de05a86f30beea5fc4e9ac46aead4731e73fd9055496732bcc0a4/charset_normalizer-3.4.0-cp312-cp312-musllinux_1_2_x86_64.whl", hash = "sha256:1db4e7fefefd0f548d73e2e2e041f9df5c59e178b4c72fbac4cc6f535cfb1565", size = 144800 },
    { url = "https://files.pythonhosted.org/packages/9a/65/bdb9bc496d7d190d725e96816e20e2ae3a6fa42a5cac99c3c3d6ff884118/charset_normalizer-3.4.0-cp312-cp312-win32.whl", hash = "sha256:5726cf76c982532c1863fb64d8c6dd0e4c90b6ece9feb06c9f202417a31f7dd7", size = 94836 },
    { url = "https://files.pythonhosted.org/packages/3e/67/7b72b69d25b89c0b3cea583ee372c43aa24df15f0e0f8d3982c57804984b/charset_normalizer-3.4.0-cp312-cp312-win_amd64.whl", hash = "sha256:b197e7094f232959f8f20541ead1d9862ac5ebea1d58e9849c1bf979255dfac9", size = 102187 },
    { url = "https://files.pythonhosted.org/packages/f3/89/68a4c86f1a0002810a27f12e9a7b22feb198c59b2f05231349fbce5c06f4/charset_normalizer-3.4.0-cp313-cp313-macosx_10_13_universal2.whl", hash = "sha256:dd4eda173a9fcccb5f2e2bd2a9f423d180194b1bf17cf59e3269899235b2a114", size = 194617 },
    { url = "https://files.pythonhosted.org/packages/4f/cd/8947fe425e2ab0aa57aceb7807af13a0e4162cd21eee42ef5b053447edf5/charset_normalizer-3.4.0-cp313-cp313-macosx_10_13_x86_64.whl", hash = "sha256:e9e3c4c9e1ed40ea53acf11e2a386383c3304212c965773704e4603d589343ed", size = 125310 },
    { url = "https://files.pythonhosted.org/packages/5b/f0/b5263e8668a4ee9becc2b451ed909e9c27058337fda5b8c49588183c267a/charset_normalizer-3.4.0-cp313-cp313-macosx_11_0_arm64.whl", hash = "sha256:92a7e36b000bf022ef3dbb9c46bfe2d52c047d5e3f3343f43204263c5addc250", size = 119126 },
    { url = "https://files.pythonhosted.org/packages/ff/6e/e445afe4f7fda27a533f3234b627b3e515a1b9429bc981c9a5e2aa5d97b6/charset_normalizer-3.4.0-cp313-cp313-manylinux_2_17_aarch64.manylinux2014_aarch64.whl", hash = "sha256:54b6a92d009cbe2fb11054ba694bc9e284dad30a26757b1e372a1fdddaf21920", size = 139342 },
    { url = "https://files.pythonhosted.org/packages/a1/b2/4af9993b532d93270538ad4926c8e37dc29f2111c36f9c629840c57cd9b3/charset_normalizer-3.4.0-cp313-cp313-manylinux_2_17_ppc64le.manylinux2014_ppc64le.whl", hash = "sha256:1ffd9493de4c922f2a38c2bf62b831dcec90ac673ed1ca182fe11b4d8e9f2a64", size = 149383 },
    { url = "https://files.pythonhosted.org/packages/fb/6f/4e78c3b97686b871db9be6f31d64e9264e889f8c9d7ab33c771f847f79b7/charset_normalizer-3.4.0-cp313-cp313-manylinux_2_17_s390x.manylinux2014_s390x.whl", hash = "sha256:35c404d74c2926d0287fbd63ed5d27eb911eb9e4a3bb2c6d294f3cfd4a9e0c23", size = 142214 },
    { url = "https://files.pythonhosted.org/packages/2b/c9/1c8fe3ce05d30c87eff498592c89015b19fade13df42850aafae09e94f35/charset_normalizer-3.4.0-cp313-cp313-manylinux_2_17_x86_64.manylinux2014_x86_64.whl", hash = "sha256:4796efc4faf6b53a18e3d46343535caed491776a22af773f366534056c4e1fbc", size = 144104 },
    { url = "https://files.pythonhosted.org/packages/ee/68/efad5dcb306bf37db7db338338e7bb8ebd8cf38ee5bbd5ceaaaa46f257e6/charset_normalizer-3.4.0-cp313-cp313-manylinux_2_5_i686.manylinux1_i686.manylinux_2_17_i686.manylinux2014_i686.whl", hash = "sha256:e7fdd52961feb4c96507aa649550ec2a0d527c086d284749b2f582f2d40a2e0d", size = 146255 },
    { url = "https://files.pythonhosted.org/packages/0c/75/1ed813c3ffd200b1f3e71121c95da3f79e6d2a96120163443b3ad1057505/charset_normalizer-3.4.0-cp313-cp313-musllinux_1_2_aarch64.whl", hash = "sha256:92db3c28b5b2a273346bebb24857fda45601aef6ae1c011c0a997106581e8a88", size = 140251 },
    { url = "https://files.pythonhosted.org/packages/7d/0d/6f32255c1979653b448d3c709583557a4d24ff97ac4f3a5be156b2e6a210/charset_normalizer-3.4.0-cp313-cp313-musllinux_1_2_i686.whl", hash = "sha256:ab973df98fc99ab39080bfb0eb3a925181454d7c3ac8a1e695fddfae696d9e90", size = 148474 },
    { url = "https://files.pythonhosted.org/packages/ac/a0/c1b5298de4670d997101fef95b97ac440e8c8d8b4efa5a4d1ef44af82f0d/charset_normalizer-3.4.0-cp313-cp313-musllinux_1_2_ppc64le.whl", hash = "sha256:4b67fdab07fdd3c10bb21edab3cbfe8cf5696f453afce75d815d9d7223fbe88b", size = 151849 },
    { url = "https://files.pythonhosted.org/packages/04/4f/b3961ba0c664989ba63e30595a3ed0875d6790ff26671e2aae2fdc28a399/charset_normalizer-3.4.0-cp313-cp313-musllinux_1_2_s390x.whl", hash = "sha256:aa41e526a5d4a9dfcfbab0716c7e8a1b215abd3f3df5a45cf18a12721d31cb5d", size = 149781 },
    { url = "https://files.pythonhosted.org/packages/d8/90/6af4cd042066a4adad58ae25648a12c09c879efa4849c705719ba1b23d8c/charset_normalizer-3.4.0-cp313-cp313-musllinux_1_2_x86_64.whl", hash = "sha256:ffc519621dce0c767e96b9c53f09c5d215578e10b02c285809f76509a3931482", size = 144970 },
    { url = "https://files.pythonhosted.org/packages/cc/67/e5e7e0cbfefc4ca79025238b43cdf8a2037854195b37d6417f3d0895c4c2/charset_normalizer-3.4.0-cp313-cp313-win32.whl", hash = "sha256:f19c1585933c82098c2a520f8ec1227f20e339e33aca8fa6f956f6691b784e67", size = 94973 },
    { url = "https://files.pythonhosted.org/packages/65/97/fc9bbc54ee13d33dc54a7fcf17b26368b18505500fc01e228c27b5222d80/charset_normalizer-3.4.0-cp313-cp313-win_amd64.whl", hash = "sha256:707b82d19e65c9bd28b81dde95249b07bf9f5b90ebe1ef17d9b57473f8a64b7b", size = 102308 },
    { url = "https://files.pythonhosted.org/packages/54/2f/28659eee7f5d003e0f5a3b572765bf76d6e0fe6601ab1f1b1dd4cba7e4f1/charset_normalizer-3.4.0-cp39-cp39-macosx_10_9_universal2.whl", hash = "sha256:980b4f289d1d90ca5efcf07958d3eb38ed9c0b7676bf2831a54d4f66f9c27dfa", size = 196326 },
    { url = "https://files.pythonhosted.org/packages/d1/18/92869d5c0057baa973a3ee2af71573be7b084b3c3d428fe6463ce71167f8/charset_normalizer-3.4.0-cp39-cp39-macosx_10_9_x86_64.whl", hash = "sha256:f28f891ccd15c514a0981f3b9db9aa23d62fe1a99997512b0491d2ed323d229a", size = 125614 },
    { url = "https://files.pythonhosted.org/packages/d6/27/327904c5a54a7796bb9f36810ec4173d2df5d88b401d2b95ef53111d214e/charset_normalizer-3.4.0-cp39-cp39-macosx_11_0_arm64.whl", hash = "sha256:a8aacce6e2e1edcb6ac625fb0f8c3a9570ccc7bfba1f63419b3769ccf6a00ed0", size = 120450 },
    { url = "https://files.pythonhosted.org/packages/a4/23/65af317914a0308495133b2d654cf67b11bbd6ca16637c4e8a38f80a5a69/charset_normalizer-3.4.0-cp39-cp39-manylinux_2_17_aarch64.manylinux2014_aarch64.whl", hash = "sha256:bd7af3717683bea4c87acd8c0d3d5b44d56120b26fd3f8a692bdd2d5260c620a", size = 140135 },
    { url = "https://files.pythonhosted.org/packages/f2/41/6190102ad521a8aa888519bb014a74251ac4586cde9b38e790901684f9ab/charset_normalizer-3.4.0-cp39-cp39-manylinux_2_17_ppc64le.manylinux2014_ppc64le.whl", hash = "sha256:5ff2ed8194587faf56555927b3aa10e6fb69d931e33953943bc4f837dfee2242", size = 150413 },
    { url = "https://files.pythonhosted.org/packages/7b/ab/f47b0159a69eab9bd915591106859f49670c75f9a19082505ff16f50efc0/charset_normalizer-3.4.0-cp39-cp39-manylinux_2_17_s390x.manylinux2014_s390x.whl", hash = "sha256:e91f541a85298cf35433bf66f3fab2a4a2cff05c127eeca4af174f6d497f0d4b", size = 142992 },
    { url = "https://files.pythonhosted.org/packages/28/89/60f51ad71f63aaaa7e51a2a2ad37919985a341a1d267070f212cdf6c2d22/charset_normalizer-3.4.0-cp39-cp39-manylinux_2_17_x86_64.manylinux2014_x86_64.whl", hash = "sha256:309a7de0a0ff3040acaebb35ec45d18db4b28232f21998851cfa709eeff49d62", size = 144871 },
    { url = "https://files.pythonhosted.org/packages/0c/48/0050550275fea585a6e24460b42465020b53375017d8596c96be57bfabca/charset_normalizer-3.4.0-cp39-cp39-manylinux_2_5_i686.manylinux1_i686.manylinux_2_17_i686.manylinux2014_i686.whl", hash = "sha256:285e96d9d53422efc0d7a17c60e59f37fbf3dfa942073f666db4ac71e8d726d0", size = 146756 },
    { url = "https://files.pythonhosted.org/packages/dc/b5/47f8ee91455946f745e6c9ddbb0f8f50314d2416dd922b213e7d5551ad09/charset_normalizer-3.4.0-cp39-cp39-musllinux_1_2_aarch64.whl", hash = "sha256:5d447056e2ca60382d460a604b6302d8db69476fd2015c81e7c35417cfabe4cd", size = 141034 },
    { url = "https://files.pythonhosted.org/packages/84/79/5c731059ebab43e80bf61fa51666b9b18167974b82004f18c76378ed31a3/charset_normalizer-3.4.0-cp39-cp39-musllinux_1_2_i686.whl", hash = "sha256:20587d20f557fe189b7947d8e7ec5afa110ccf72a3128d61a2a387c3313f46be", size = 149434 },
    { url = "https://files.pythonhosted.org/packages/ca/f3/0719cd09fc4dc42066f239cb3c48ced17fc3316afca3e2a30a4756fe49ab/charset_normalizer-3.4.0-cp39-cp39-musllinux_1_2_ppc64le.whl", hash = "sha256:130272c698667a982a5d0e626851ceff662565379baf0ff2cc58067b81d4f11d", size = 152443 },
    { url = "https://files.pythonhosted.org/packages/f7/0e/c6357297f1157c8e8227ff337e93fd0a90e498e3d6ab96b2782204ecae48/charset_normalizer-3.4.0-cp39-cp39-musllinux_1_2_s390x.whl", hash = "sha256:ab22fbd9765e6954bc0bcff24c25ff71dcbfdb185fcdaca49e81bac68fe724d3", size = 150294 },
    { url = "https://files.pythonhosted.org/packages/54/9a/acfa96dc4ea8c928040b15822b59d0863d6e1757fba8bd7de3dc4f761c13/charset_normalizer-3.4.0-cp39-cp39-musllinux_1_2_x86_64.whl", hash = "sha256:7782afc9b6b42200f7362858f9e73b1f8316afb276d316336c0ec3bd73312742", size = 145314 },
    { url = "https://files.pythonhosted.org/packages/73/1c/b10a63032eaebb8d7bcb8544f12f063f41f5f463778ac61da15d9985e8b6/charset_normalizer-3.4.0-cp39-cp39-win32.whl", hash = "sha256:2de62e8801ddfff069cd5c504ce3bc9672b23266597d4e4f50eda28846c322f2", size = 94724 },
    { url = "https://files.pythonhosted.org/packages/c5/77/3a78bf28bfaa0863f9cfef278dbeadf55efe064eafff8c7c424ae3c4c1bf/charset_normalizer-3.4.0-cp39-cp39-win_amd64.whl", hash = "sha256:95c3c157765b031331dd4db3c775e58deaee050a3042fcad72cbc4189d7c8dca", size = 102159 },
    { url = "https://files.pythonhosted.org/packages/bf/9b/08c0432272d77b04803958a4598a51e2a4b51c06640af8b8f0f908c18bf2/charset_normalizer-3.4.0-py3-none-any.whl", hash = "sha256:fe9f97feb71aa9896b81973a7bbada8c49501dc73e58a10fcef6663af95e5079", size = 49446 },
]

[[package]]
name = "click"
version = "8.1.7"
source = { registry = "https://pypi.org/simple" }
dependencies = [
    { name = "colorama", marker = "platform_system == 'Windows'" },
]
sdist = { url = "https://files.pythonhosted.org/packages/96/d3/f04c7bfcf5c1862a2a5b845c6b2b360488cf47af55dfa79c98f6a6bf98b5/click-8.1.7.tar.gz", hash = "sha256:ca9853ad459e787e2192211578cc907e7594e294c7ccc834310722b41b9ca6de", size = 336121 }
wheels = [
    { url = "https://files.pythonhosted.org/packages/00/2e/d53fa4befbf2cfa713304affc7ca780ce4fc1fd8710527771b58311a3229/click-8.1.7-py3-none-any.whl", hash = "sha256:ae74fb96c20a0277a1d615f1e4d73c8414f5a98db8b799a7931d1582f3390c28", size = 97941 },
]

[[package]]
name = "colorama"
version = "0.4.6"
source = { registry = "https://pypi.org/simple" }
sdist = { url = "https://files.pythonhosted.org/packages/d8/53/6f443c9a4a8358a93a6792e2acffb9d9d5cb0a5cfd8802644b7b1c9a02e4/colorama-0.4.6.tar.gz", hash = "sha256:08695f5cb7ed6e0531a20572697297273c47b8cae5a63ffc6d6ed5c201be6e44", size = 27697 }
wheels = [
    { url = "https://files.pythonhosted.org/packages/d1/d6/3965ed04c63042e047cb6a3e6ed1a63a35087b6a609aa3a15ed8ac56c221/colorama-0.4.6-py2.py3-none-any.whl", hash = "sha256:4f1d9991f5acc0ca119f9d443620b77f9d6b33703e51011c16baf57afb285fc6", size = 25335 },
]

[[package]]
name = "comm"
version = "0.2.2"
source = { registry = "https://pypi.org/simple" }
dependencies = [
    { name = "traitlets" },
]
sdist = { url = "https://files.pythonhosted.org/packages/e9/a8/fb783cb0abe2b5fded9f55e5703015cdf1c9c85b3669087c538dd15a6a86/comm-0.2.2.tar.gz", hash = "sha256:3fd7a84065306e07bea1773df6eb8282de51ba82f77c72f9c85716ab11fe980e", size = 6210 }
wheels = [
    { url = "https://files.pythonhosted.org/packages/e6/75/49e5bfe642f71f272236b5b2d2691cf915a7283cc0ceda56357b61daa538/comm-0.2.2-py3-none-any.whl", hash = "sha256:e6fb86cb70ff661ee8c9c14e7d36d6de3b4066f1441be4063df9c5009f0a64d3", size = 7180 },
]

[[package]]
name = "configargparse"
version = "1.7"
source = { registry = "https://pypi.org/simple" }
sdist = { url = "https://files.pythonhosted.org/packages/70/8a/73f1008adfad01cb923255b924b1528727b8270e67cb4ef41eabdc7d783e/ConfigArgParse-1.7.tar.gz", hash = "sha256:e7067471884de5478c58a511e529f0f9bd1c66bfef1dea90935438d6c23306d1", size = 43817 }
wheels = [
    { url = "https://files.pythonhosted.org/packages/6f/b3/b4ac838711fd74a2b4e6f746703cf9dd2cf5462d17dac07e349234e21b97/ConfigArgParse-1.7-py3-none-any.whl", hash = "sha256:d249da6591465c6c26df64a9f73d2536e743be2f244eb3ebe61114af2f94f86b", size = 25489 },
]

[[package]]
name = "coverage"
version = "7.6.9"
source = { registry = "https://pypi.org/simple" }
sdist = { url = "https://files.pythonhosted.org/packages/5b/d2/c25011f4d036cf7e8acbbee07a8e09e9018390aee25ba085596c4b83d510/coverage-7.6.9.tar.gz", hash = "sha256:4a8d8977b0c6ef5aeadcb644da9e69ae0dcfe66ec7f368c89c72e058bd71164d", size = 801710 }
wheels = [
    { url = "https://files.pythonhosted.org/packages/49/f3/f830fb53bf7e4f1d5542756f61d9b740352a188f43854aab9409c8cdeb18/coverage-7.6.9-cp310-cp310-macosx_10_9_x86_64.whl", hash = "sha256:85d9636f72e8991a1706b2b55b06c27545448baf9f6dbf51c4004609aacd7dcb", size = 207024 },
    { url = "https://files.pythonhosted.org/packages/4e/e3/ea5632a3a6efd00ab0a791adc0f3e48512097a757ee7dcbee5505f57bafa/coverage-7.6.9-cp310-cp310-macosx_11_0_arm64.whl", hash = "sha256:608a7fd78c67bee8936378299a6cb9f5149bb80238c7a566fc3e6717a4e68710", size = 207463 },
    { url = "https://files.pythonhosted.org/packages/e4/ae/18ff8b5580e27e62ebcc888082aa47694c2772782ea7011ddf58e377e98f/coverage-7.6.9-cp310-cp310-manylinux_2_17_aarch64.manylinux2014_aarch64.whl", hash = "sha256:96d636c77af18b5cb664ddf12dab9b15a0cfe9c0bde715da38698c8cea748bfa", size = 235902 },
    { url = "https://files.pythonhosted.org/packages/6a/52/57030a8d15ab935624d298360f0a6704885578e39f7b4f68569e59f5902d/coverage-7.6.9-cp310-cp310-manylinux_2_5_i686.manylinux1_i686.manylinux_2_17_i686.manylinux2014_i686.whl", hash = "sha256:d75cded8a3cff93da9edc31446872d2997e327921d8eed86641efafd350e1df1", size = 233806 },
    { url = "https://files.pythonhosted.org/packages/d0/c5/4466602195ecaced298d55af1e29abceb812addabefd5bd9116a204f7bab/coverage-7.6.9-cp310-cp310-manylinux_2_5_x86_64.manylinux1_x86_64.manylinux_2_17_x86_64.manylinux2014_x86_64.whl", hash = "sha256:f7b15f589593110ae767ce997775d645b47e5cbbf54fd322f8ebea6277466cec", size = 234966 },
    { url = "https://files.pythonhosted.org/packages/b0/1c/55552c3009b7bf96732e36548596ade771c87f89cf1f5a8e3975b33539b5/coverage-7.6.9-cp310-cp310-musllinux_1_2_aarch64.whl", hash = "sha256:44349150f6811b44b25574839b39ae35291f6496eb795b7366fef3bd3cf112d3", size = 234029 },
    { url = "https://files.pythonhosted.org/packages/bb/7d/da3dca6878701182ea42c51df47a47c80eaef2a76f5aa3e891dc2a8cce3f/coverage-7.6.9-cp310-cp310-musllinux_1_2_i686.whl", hash = "sha256:d891c136b5b310d0e702e186d70cd16d1119ea8927347045124cb286b29297e5", size = 232494 },
    { url = "https://files.pythonhosted.org/packages/28/cc/39de85ac1d5652bc34ff2bee39ae251b1fdcaae53fab4b44cab75a432bc0/coverage-7.6.9-cp310-cp310-musllinux_1_2_x86_64.whl", hash = "sha256:db1dab894cc139f67822a92910466531de5ea6034ddfd2b11c0d4c6257168073", size = 233611 },
    { url = "https://files.pythonhosted.org/packages/d1/2b/7eb011a9378911088708f121825a71134d0c15fac96972a0ae7a8f5a4049/coverage-7.6.9-cp310-cp310-win32.whl", hash = "sha256:41ff7b0da5af71a51b53f501a3bac65fb0ec311ebed1632e58fc6107f03b9198", size = 209712 },
    { url = "https://files.pythonhosted.org/packages/5b/35/c3f40a2269b416db34ce1dedf682a7132c26f857e33596830fa4deebabf9/coverage-7.6.9-cp310-cp310-win_amd64.whl", hash = "sha256:35371f8438028fdccfaf3570b31d98e8d9eda8bb1d6ab9473f5a390969e98717", size = 210553 },
    { url = "https://files.pythonhosted.org/packages/b1/91/b3dc2f7f38b5cca1236ab6bbb03e84046dd887707b4ec1db2baa47493b3b/coverage-7.6.9-cp311-cp311-macosx_10_9_x86_64.whl", hash = "sha256:932fc826442132dde42ee52cf66d941f581c685a6313feebed358411238f60f9", size = 207133 },
    { url = "https://files.pythonhosted.org/packages/0d/2b/53fd6cb34d443429a92b3ec737f4953627e38b3bee2a67a3c03425ba8573/coverage-7.6.9-cp311-cp311-macosx_11_0_arm64.whl", hash = "sha256:085161be5f3b30fd9b3e7b9a8c301f935c8313dcf928a07b116324abea2c1c2c", size = 207577 },
    { url = "https://files.pythonhosted.org/packages/74/f2/68edb1e6826f980a124f21ea5be0d324180bf11de6fd1defcf9604f76df0/coverage-7.6.9-cp311-cp311-manylinux_2_17_aarch64.manylinux2014_aarch64.whl", hash = "sha256:ccc660a77e1c2bf24ddbce969af9447a9474790160cfb23de6be4fa88e3951c7", size = 239524 },
    { url = "https://files.pythonhosted.org/packages/d3/83/8fec0ee68c2c4a5ab5f0f8527277f84ed6f2bd1310ae8a19d0c5532253ab/coverage-7.6.9-cp311-cp311-manylinux_2_5_i686.manylinux1_i686.manylinux_2_17_i686.manylinux2014_i686.whl", hash = "sha256:c69e42c892c018cd3c8d90da61d845f50a8243062b19d228189b0224150018a9", size = 236925 },
    { url = "https://files.pythonhosted.org/packages/8b/20/8f50e7c7ad271144afbc2c1c6ec5541a8c81773f59352f8db544cad1a0ec/coverage-7.6.9-cp311-cp311-manylinux_2_5_x86_64.manylinux1_x86_64.manylinux_2_17_x86_64.manylinux2014_x86_64.whl", hash = "sha256:0824a28ec542a0be22f60c6ac36d679e0e262e5353203bea81d44ee81fe9c6d4", size = 238792 },
    { url = "https://files.pythonhosted.org/packages/6f/62/4ac2e5ad9e7a5c9ec351f38947528e11541f1f00e8a0cdce56f1ba7ae301/coverage-7.6.9-cp311-cp311-musllinux_1_2_aarch64.whl", hash = "sha256:4401ae5fc52ad8d26d2a5d8a7428b0f0c72431683f8e63e42e70606374c311a1", size = 237682 },
    { url = "https://files.pythonhosted.org/packages/58/2f/9d2203f012f3b0533c73336c74134b608742be1ce475a5c72012573cfbb4/coverage-7.6.9-cp311-cp311-musllinux_1_2_i686.whl", hash = "sha256:98caba4476a6c8d59ec1eb00c7dd862ba9beca34085642d46ed503cc2d440d4b", size = 236310 },
    { url = "https://files.pythonhosted.org/packages/33/6d/31f6ab0b4f0f781636075f757eb02141ea1b34466d9d1526dbc586ed7078/coverage-7.6.9-cp311-cp311-musllinux_1_2_x86_64.whl", hash = "sha256:ee5defd1733fd6ec08b168bd4f5387d5b322f45ca9e0e6c817ea6c4cd36313e3", size = 237096 },
    { url = "https://files.pythonhosted.org/packages/7d/fb/e14c38adebbda9ed8b5f7f8e03340ac05d68d27b24397f8d47478927a333/coverage-7.6.9-cp311-cp311-win32.whl", hash = "sha256:f2d1ec60d6d256bdf298cb86b78dd715980828f50c46701abc3b0a2b3f8a0dc0", size = 209682 },
    { url = "https://files.pythonhosted.org/packages/a4/11/a782af39b019066af83fdc0e8825faaccbe9d7b19a803ddb753114b429cc/coverage-7.6.9-cp311-cp311-win_amd64.whl", hash = "sha256:0d59fd927b1f04de57a2ba0137166d31c1a6dd9e764ad4af552912d70428c92b", size = 210542 },
    { url = "https://files.pythonhosted.org/packages/60/52/b16af8989a2daf0f80a88522bd8e8eed90b5fcbdecf02a6888f3e80f6ba7/coverage-7.6.9-cp312-cp312-macosx_10_13_x86_64.whl", hash = "sha256:99e266ae0b5d15f1ca8d278a668df6f51cc4b854513daab5cae695ed7b721cf8", size = 207325 },
    { url = "https://files.pythonhosted.org/packages/0f/79/6b7826fca8846c1216a113227b9f114ac3e6eacf168b4adcad0cb974aaca/coverage-7.6.9-cp312-cp312-macosx_11_0_arm64.whl", hash = "sha256:9901d36492009a0a9b94b20e52ebfc8453bf49bb2b27bca2c9706f8b4f5a554a", size = 207563 },
    { url = "https://files.pythonhosted.org/packages/a7/07/0bc73da0ccaf45d0d64ef86d33b7d7fdeef84b4c44bf6b85fb12c215c5a6/coverage-7.6.9-cp312-cp312-manylinux_2_17_aarch64.manylinux2014_aarch64.whl", hash = "sha256:abd3e72dd5b97e3af4246cdada7738ef0e608168de952b837b8dd7e90341f015", size = 240580 },
    { url = "https://files.pythonhosted.org/packages/71/8a/9761f409910961647d892454687cedbaccb99aae828f49486734a82ede6e/coverage-7.6.9-cp312-cp312-manylinux_2_5_i686.manylinux1_i686.manylinux_2_17_i686.manylinux2014_i686.whl", hash = "sha256:ff74026a461eb0660366fb01c650c1d00f833a086b336bdad7ab00cc952072b3", size = 237613 },
    { url = "https://files.pythonhosted.org/packages/8b/10/ee7d696a17ac94f32f2dbda1e17e730bf798ae9931aec1fc01c1944cd4de/coverage-7.6.9-cp312-cp312-manylinux_2_5_x86_64.manylinux1_x86_64.manylinux_2_17_x86_64.manylinux2014_x86_64.whl", hash = "sha256:65dad5a248823a4996724a88eb51d4b31587aa7aa428562dbe459c684e5787ae", size = 239684 },
    { url = "https://files.pythonhosted.org/packages/16/60/aa1066040d3c52fff051243c2d6ccda264da72dc6d199d047624d395b2b2/coverage-7.6.9-cp312-cp312-musllinux_1_2_aarch64.whl", hash = "sha256:22be16571504c9ccea919fcedb459d5ab20d41172056206eb2994e2ff06118a4", size = 239112 },
    { url = "https://files.pythonhosted.org/packages/4e/e5/69f35344c6f932ba9028bf168d14a79fedb0dd4849b796d43c81ce75a3c9/coverage-7.6.9-cp312-cp312-musllinux_1_2_i686.whl", hash = "sha256:0f957943bc718b87144ecaee70762bc2bc3f1a7a53c7b861103546d3a403f0a6", size = 237428 },
    { url = "https://files.pythonhosted.org/packages/32/20/adc895523c4a28f63441b8ac645abd74f9bdd499d2d175bef5b41fc7f92d/coverage-7.6.9-cp312-cp312-musllinux_1_2_x86_64.whl", hash = "sha256:0ae1387db4aecb1f485fb70a6c0148c6cdaebb6038f1d40089b1fc84a5db556f", size = 239098 },
    { url = "https://files.pythonhosted.org/packages/a9/a6/e0e74230c9bb3549ec8ffc137cfd16ea5d56e993d6bffed2218bff6187e3/coverage-7.6.9-cp312-cp312-win32.whl", hash = "sha256:1a330812d9cc7ac2182586f6d41b4d0fadf9be9049f350e0efb275c8ee8eb692", size = 209940 },
    { url = "https://files.pythonhosted.org/packages/3e/18/cb5b88349d4aa2f41ec78d65f92ea32572b30b3f55bc2b70e87578b8f434/coverage-7.6.9-cp312-cp312-win_amd64.whl", hash = "sha256:b12c6b18269ca471eedd41c1b6a1065b2f7827508edb9a7ed5555e9a56dcfc97", size = 210726 },
    { url = "https://files.pythonhosted.org/packages/35/26/9abab6539d2191dbda2ce8c97b67d74cbfc966cc5b25abb880ffc7c459bc/coverage-7.6.9-cp313-cp313-macosx_10_13_x86_64.whl", hash = "sha256:899b8cd4781c400454f2f64f7776a5d87bbd7b3e7f7bda0cb18f857bb1334664", size = 207356 },
    { url = "https://files.pythonhosted.org/packages/44/da/d49f19402240c93453f606e660a6676a2a1fbbaa6870cc23207790aa9697/coverage-7.6.9-cp313-cp313-macosx_11_0_arm64.whl", hash = "sha256:61f70dc68bd36810972e55bbbe83674ea073dd1dcc121040a08cdf3416c5349c", size = 207614 },
    { url = "https://files.pythonhosted.org/packages/da/e6/93bb9bf85497816082ec8da6124c25efa2052bd4c887dd3b317b91990c9e/coverage-7.6.9-cp313-cp313-manylinux_2_17_aarch64.manylinux2014_aarch64.whl", hash = "sha256:8a289d23d4c46f1a82d5db4abeb40b9b5be91731ee19a379d15790e53031c014", size = 240129 },
    { url = "https://files.pythonhosted.org/packages/df/65/6a824b9406fe066835c1274a9949e06f084d3e605eb1a602727a27ec2fe3/coverage-7.6.9-cp313-cp313-manylinux_2_5_i686.manylinux1_i686.manylinux_2_17_i686.manylinux2014_i686.whl", hash = "sha256:7e216d8044a356fc0337c7a2a0536d6de07888d7bcda76febcb8adc50bdbbd00", size = 237276 },
    { url = "https://files.pythonhosted.org/packages/9f/79/6c7a800913a9dd23ac8c8da133ebb556771a5a3d4df36b46767b1baffd35/coverage-7.6.9-cp313-cp313-manylinux_2_5_x86_64.manylinux1_x86_64.manylinux_2_17_x86_64.manylinux2014_x86_64.whl", hash = "sha256:3c026eb44f744acaa2bda7493dad903aa5bf5fc4f2554293a798d5606710055d", size = 239267 },
    { url = "https://files.pythonhosted.org/packages/57/e7/834d530293fdc8a63ba8ff70033d5182022e569eceb9aec7fc716b678a39/coverage-7.6.9-cp313-cp313-musllinux_1_2_aarch64.whl", hash = "sha256:e77363e8425325384f9d49272c54045bbed2f478e9dd698dbc65dbc37860eb0a", size = 238887 },
    { url = "https://files.pythonhosted.org/packages/15/05/ec9d6080852984f7163c96984444e7cd98b338fd045b191064f943ee1c08/coverage-7.6.9-cp313-cp313-musllinux_1_2_i686.whl", hash = "sha256:777abfab476cf83b5177b84d7486497e034eb9eaea0d746ce0c1268c71652077", size = 236970 },
    { url = "https://files.pythonhosted.org/packages/0a/d8/775937670b93156aec29f694ce37f56214ed7597e1a75b4083ee4c32121c/coverage-7.6.9-cp313-cp313-musllinux_1_2_x86_64.whl", hash = "sha256:447af20e25fdbe16f26e84eb714ba21d98868705cb138252d28bc400381f6ffb", size = 238831 },
    { url = "https://files.pythonhosted.org/packages/f4/58/88551cb7fdd5ec98cb6044e8814e38583436b14040a5ece15349c44c8f7c/coverage-7.6.9-cp313-cp313-win32.whl", hash = "sha256:d872ec5aeb086cbea771c573600d47944eea2dcba8be5f3ee649bfe3cb8dc9ba", size = 210000 },
    { url = "https://files.pythonhosted.org/packages/b7/12/cfbf49b95120872785ff8d56ab1c7fe3970a65e35010c311d7dd35c5fd00/coverage-7.6.9-cp313-cp313-win_amd64.whl", hash = "sha256:fd1213c86e48dfdc5a0cc676551db467495a95a662d2396ecd58e719191446e1", size = 210753 },
    { url = "https://files.pythonhosted.org/packages/7c/68/c1cb31445599b04bde21cbbaa6d21b47c5823cdfef99eae470dfce49c35a/coverage-7.6.9-cp313-cp313t-macosx_10_13_x86_64.whl", hash = "sha256:ba9e7484d286cd5a43744e5f47b0b3fb457865baf07bafc6bee91896364e1419", size = 208091 },
    { url = "https://files.pythonhosted.org/packages/11/73/84b02c6b19c4a11eb2d5b5eabe926fb26c21c080e0852f5e5a4f01165f9e/coverage-7.6.9-cp313-cp313t-macosx_11_0_arm64.whl", hash = "sha256:e5ea1cf0872ee455c03e5674b5bca5e3e68e159379c1af0903e89f5eba9ccc3a", size = 208369 },
    { url = "https://files.pythonhosted.org/packages/de/e0/ae5d878b72ff26df2e994a5c5b1c1f6a7507d976b23beecb1ed4c85411ef/coverage-7.6.9-cp313-cp313t-manylinux_2_17_aarch64.manylinux2014_aarch64.whl", hash = "sha256:2d10e07aa2b91835d6abec555ec8b2733347956991901eea6ffac295f83a30e4", size = 251089 },
    { url = "https://files.pythonhosted.org/packages/ab/9c/0aaac011aef95a93ef3cb2fba3fde30bc7e68a6635199ed469b1f5ea355a/coverage-7.6.9-cp313-cp313t-manylinux_2_5_i686.manylinux1_i686.manylinux_2_17_i686.manylinux2014_i686.whl", hash = "sha256:13a9e2d3ee855db3dd6ea1ba5203316a1b1fd8eaeffc37c5b54987e61e4194ae", size = 246806 },
    { url = "https://files.pythonhosted.org/packages/f8/19/4d5d3ae66938a7dcb2f58cef3fa5386f838f469575b0bb568c8cc9e3a33d/coverage-7.6.9-cp313-cp313t-manylinux_2_5_x86_64.manylinux1_x86_64.manylinux_2_17_x86_64.manylinux2014_x86_64.whl", hash = "sha256:9c38bf15a40ccf5619fa2fe8f26106c7e8e080d7760aeccb3722664c8656b030", size = 249164 },
    { url = "https://files.pythonhosted.org/packages/b3/0b/4ee8a7821f682af9ad440ae3c1e379da89a998883271f088102d7ca2473d/coverage-7.6.9-cp313-cp313t-musllinux_1_2_aarch64.whl", hash = "sha256:d5275455b3e4627c8e7154feaf7ee0743c2e7af82f6e3b561967b1cca755a0be", size = 248642 },
    { url = "https://files.pythonhosted.org/packages/8a/12/36ff1d52be18a16b4700f561852e7afd8df56363a5edcfb04cf26a0e19e0/coverage-7.6.9-cp313-cp313t-musllinux_1_2_i686.whl", hash = "sha256:8f8770dfc6e2c6a2d4569f411015c8d751c980d17a14b0530da2d7f27ffdd88e", size = 246516 },
    { url = "https://files.pythonhosted.org/packages/43/d0/8e258f6c3a527c1655602f4f576215e055ac704de2d101710a71a2affac2/coverage-7.6.9-cp313-cp313t-musllinux_1_2_x86_64.whl", hash = "sha256:8d2dfa71665a29b153a9681edb1c8d9c1ea50dfc2375fb4dac99ea7e21a0bcd9", size = 247783 },
    { url = "https://files.pythonhosted.org/packages/a9/0d/1e4a48d289429d38aae3babdfcadbf35ca36bdcf3efc8f09b550a845bdb5/coverage-7.6.9-cp313-cp313t-win32.whl", hash = "sha256:5e6b86b5847a016d0fbd31ffe1001b63355ed309651851295315031ea7eb5a9b", size = 210646 },
    { url = "https://files.pythonhosted.org/packages/26/74/b0729f196f328ac55e42b1e22ec2f16d8bcafe4b8158a26ec9f1cdd1d93e/coverage-7.6.9-cp313-cp313t-win_amd64.whl", hash = "sha256:97ddc94d46088304772d21b060041c97fc16bdda13c6c7f9d8fcd8d5ae0d8611", size = 211815 },
    { url = "https://files.pythonhosted.org/packages/93/fe/8873d88999b8e4b0d8150df554d72d6943b3938bba328fcb5422572cfd84/coverage-7.6.9-cp39-cp39-macosx_10_9_x86_64.whl", hash = "sha256:adb697c0bd35100dc690de83154627fbab1f4f3c0386df266dded865fc50a902", size = 207022 },
    { url = "https://files.pythonhosted.org/packages/23/c1/5dc48dfe3714a6ae9d2cd128a9df39570e46d3831f19a9be84011e767209/coverage-7.6.9-cp39-cp39-macosx_11_0_arm64.whl", hash = "sha256:be57b6d56e49c2739cdf776839a92330e933dd5e5d929966fbbd380c77f060be", size = 207458 },
    { url = "https://files.pythonhosted.org/packages/e8/08/5644e101c823f0b18aa5c408037c2438fad05e6eb9f9e6581459aa0bfb92/coverage-7.6.9-cp39-cp39-manylinux_2_17_aarch64.manylinux2014_aarch64.whl", hash = "sha256:f1592791f8204ae9166de22ba7e6705fa4ebd02936c09436a1bb85aabca3e599", size = 235494 },
    { url = "https://files.pythonhosted.org/packages/b2/02/995c019c0a2d70188d4d8184a0376eb28fcfb759981bb0e9961b463344fd/coverage-7.6.9-cp39-cp39-manylinux_2_5_i686.manylinux1_i686.manylinux_2_17_i686.manylinux2014_i686.whl", hash = "sha256:4e12ae8cc979cf83d258acb5e1f1cf2f3f83524d1564a49d20b8bec14b637f08", size = 233416 },
    { url = "https://files.pythonhosted.org/packages/eb/d3/48ce8c9a89c7013f89ec7e01402e7a136a2e849c8f8664ea7f17b225295c/coverage-7.6.9-cp39-cp39-manylinux_2_5_x86_64.manylinux1_x86_64.manylinux_2_17_x86_64.manylinux2014_x86_64.whl", hash = "sha256:bb5555cff66c4d3d6213a296b360f9e1a8e323e74e0426b6c10ed7f4d021e464", size = 234546 },
    { url = "https://files.pythonhosted.org/packages/20/d2/11ac147bd76cc5d8a6254c9a9b6beaab51c3532ba0abdfaf669bf48d2c67/coverage-7.6.9-cp39-cp39-musllinux_1_2_aarch64.whl", hash = "sha256:b9389a429e0e5142e69d5bf4a435dd688c14478a19bb901735cdf75e57b13845", size = 233655 },
    { url = "https://files.pythonhosted.org/packages/18/cb/6e35c5766041737f14c31ad02b5404ae6ec05d4e17ccffd69f6d99431e0a/coverage-7.6.9-cp39-cp39-musllinux_1_2_i686.whl", hash = "sha256:592ac539812e9b46046620341498caf09ca21023c41c893e1eb9dbda00a70cbf", size = 232145 },
    { url = "https://files.pythonhosted.org/packages/ff/62/5de767f225e09ce959b71d1f3efc9e86e1c3de1fded85886bf705248905d/coverage-7.6.9-cp39-cp39-musllinux_1_2_x86_64.whl", hash = "sha256:a27801adef24cc30871da98a105f77995e13a25a505a0161911f6aafbd66e678", size = 233131 },
    { url = "https://files.pythonhosted.org/packages/65/72/bacb4b4c9da226e2343aa4bfebcb2bc008eda2f28aa913474aef27bfc397/coverage-7.6.9-cp39-cp39-win32.whl", hash = "sha256:8e3c3e38930cfb729cb8137d7f055e5a473ddaf1217966aa6238c88bd9fd50e6", size = 209735 },
    { url = "https://files.pythonhosted.org/packages/f4/4d/096d19dbd8998c9aaf8798078dd884f65652eb891fe7b0e657b5ac07411d/coverage-7.6.9-cp39-cp39-win_amd64.whl", hash = "sha256:e28bf44afa2b187cc9f41749138a64435bf340adfcacb5b2290c070ce99839d4", size = 210517 },
    { url = "https://files.pythonhosted.org/packages/15/0e/4ac9035ee2ee08d2b703fdad2d84283ec0bad3b46eb4ad6affb150174cb6/coverage-7.6.9-pp39.pp310-none-any.whl", hash = "sha256:f3ca78518bc6bc92828cd11867b121891d75cae4ea9e908d72030609b996db1b", size = 199270 },
]

[package.optional-dependencies]
toml = [
    { name = "tomli", marker = "python_full_version <= '3.11'" },
]

[[package]]
name = "croniter"
version = "5.0.1"
source = { registry = "https://pypi.org/simple" }
dependencies = [
    { name = "python-dateutil" },
    { name = "pytz" },
]
sdist = { url = "https://files.pythonhosted.org/packages/a7/8c/0656200bfa5c1e90b26f4bb1cc8aecb4a7722f8386ee044bdc2d4efb589e/croniter-5.0.1.tar.gz", hash = "sha256:7d9b1ef25b10eece48fdf29d8ac52f9b6252abff983ac614ade4f3276294019e", size = 57084 }
wheels = [
    { url = "https://files.pythonhosted.org/packages/3c/68/34c3d74d2af6ea98ff8a0b50d149cff26e88a3f09817121d1186e9185e97/croniter-5.0.1-py2.py3-none-any.whl", hash = "sha256:eb28439742291f6c10b181df1a5ecf421208b1fc62ef44501daec1780a0b09e9", size = 24149 },
]

[[package]]
name = "curl-cffi"
version = "0.7.4"
source = { registry = "https://pypi.org/simple" }
dependencies = [
    { name = "certifi" },
    { name = "cffi" },
    { name = "typing-extensions" },
]
sdist = { url = "https://files.pythonhosted.org/packages/d8/b6/81ea20376e1440a2bcb0f0574c158bccb0948621e437f5634b6fc210d2ba/curl_cffi-0.7.4.tar.gz", hash = "sha256:37a2c8ec77b9914b0c14c74f604991751948d9d5def58fcddcbe73e3b62111c1", size = 137276 }
wheels = [
    { url = "https://files.pythonhosted.org/packages/d1/c7/f2133c98a9956baa720dc775ba43b2cf7bf22b0feb0f921aab9bbeb2b58c/curl_cffi-0.7.4-cp38-abi3-macosx_10_9_x86_64.whl", hash = "sha256:417f5264fa746d2680ebb20fbfbcfe5d77fa11a735548d9db6734e839a238e22", size = 5106509 },
    { url = "https://files.pythonhosted.org/packages/29/e9/141ff25c5e35f4afc998cf60134df94e0a9157427da69d6ee1d2a045c554/curl_cffi-0.7.4-cp38-abi3-macosx_11_0_arm64.whl", hash = "sha256:fb76b654fcf9f3e0400cf13be949e4fc525aeb0f9e2e90e61ae48d5bd8557d25", size = 2564082 },
    { url = "https://files.pythonhosted.org/packages/66/c4/442094831e7017347e866809bfba29f116864a046478e013848f272ba7b7/curl_cffi-0.7.4-cp38-abi3-manylinux_2_17_aarch64.manylinux2014_aarch64.whl", hash = "sha256:bb9db59b164f2b6be65be62add5896a6fe125c52572aca3046caffbd7eb38f46", size = 5716431 },
    { url = "https://files.pythonhosted.org/packages/99/95/6ac63d489167f712bdc14a2cfbe5df252a2e2e95c5b376ea37bda5646fa8/curl_cffi-0.7.4-cp38-abi3-manylinux_2_17_i686.manylinux2014_i686.whl", hash = "sha256:4593b120c8101b327e4e2d2c278652c5ef58c42dd39dc4586c2789e42a8bc8b1", size = 5521870 },
    { url = "https://files.pythonhosted.org/packages/06/83/2de6b27ba8b3ac394252cadb8783f5c57219068489456d8bb58a180d4aa6/curl_cffi-0.7.4-cp38-abi3-manylinux_2_17_x86_64.manylinux2014_x86_64.whl", hash = "sha256:c4b5685fab3984aae559e6590a6434a7e34f5d615c562c29c1554a90fffbf0bd", size = 6076887 },
    { url = "https://files.pythonhosted.org/packages/86/1d/29b2cf2b7c82c61aeff0076b02531b49420beb5fa89c5a0529f5c06480fe/curl_cffi-0.7.4-cp38-abi3-musllinux_1_1_aarch64.whl", hash = "sha256:3f8c19b5ca979e806fcf4de24f606eff745c85b43e9e88956d1db3c07516cc4b", size = 6221911 },
    { url = "https://files.pythonhosted.org/packages/1b/7e/a9ba49576373e26169e163878cbb8d4e02cfabf3694c686e22243c12f0dd/curl_cffi-0.7.4-cp38-abi3-musllinux_1_1_x86_64.whl", hash = "sha256:9957464013b1f76b0e9259ab846fa60faef7ff08e96e7a1764dd63c83005b836", size = 6004845 },
    { url = "https://files.pythonhosted.org/packages/c8/d3/79175cf310f0b1c7149e5a2f25cba997aec83a2bcedc85c744a6456e33af/curl_cffi-0.7.4-cp38-abi3-win32.whl", hash = "sha256:8e9019cf6996bf508e4a51751d7217f22d5902405878679a3ac4757159251741", size = 4188474 },
    { url = "https://files.pythonhosted.org/packages/1c/86/6054fcc3fd28ec024ad36a667fa49a05b0c9caf26724186918b7c0ef8217/curl_cffi-0.7.4-cp38-abi3-win_amd64.whl", hash = "sha256:31a80d5ab1bc0f9d4bc0f98d91dc1a3ed4aa08566f21b76ecfde23ece08e0fa9", size = 3993713 },
]

[[package]]
name = "debugpy"
version = "1.8.10"
source = { registry = "https://pypi.org/simple" }
sdist = { url = "https://files.pythonhosted.org/packages/2e/3c/ef563dec9f7ea4c29bd26ed3c5eba5038f8d9d46ac41aacfc99dc77f0885/debugpy-1.8.10.tar.gz", hash = "sha256:ee4ed903cbeb14ee1839549f953af519ffa512598ec987b2051f9c868e2249a8", size = 1644028 }
wheels = [
    { url = "https://files.pythonhosted.org/packages/8d/cc/5f34d94234900a0165e0b86bc503ca97c2fdfb4a208e082fe6a1c491d6ea/debugpy-1.8.10-cp310-cp310-macosx_14_0_x86_64.whl", hash = "sha256:97aa00af95983887806e06f37e144909d35215d66db74f8b0e9799b4eef40cfd", size = 2080716 },
]

[[package]]
name = "decorator"
version = "5.1.1"
source = { registry = "https://pypi.org/simple" }
sdist = { url = "https://files.pythonhosted.org/packages/66/0c/8d907af351aa16b42caae42f9d6aa37b900c67308052d10fdce809f8d952/decorator-5.1.1.tar.gz", hash = "sha256:637996211036b6385ef91435e4fae22989472f9d571faba8927ba8253acbc330", size = 35016 }
wheels = [
    { url = "https://files.pythonhosted.org/packages/d5/50/83c593b07763e1161326b3b8c6686f0f4b0f24d5526546bee538c89837d6/decorator-5.1.1-py3-none-any.whl", hash = "sha256:b8c3f85900b9dc423225913c5aace94729fe1fa9763b38939a95226f02d37186", size = 9073 },
]

[[package]]
name = "deprecated"
version = "1.2.15"
source = { registry = "https://pypi.org/simple" }
dependencies = [
    { name = "wrapt" },
]
sdist = { url = "https://files.pythonhosted.org/packages/2e/a3/53e7d78a6850ffdd394d7048a31a6f14e44900adedf190f9a165f6b69439/deprecated-1.2.15.tar.gz", hash = "sha256:683e561a90de76239796e6b6feac66b99030d2dd3fcf61ef996330f14bbb9b0d", size = 2977612 }
wheels = [
    { url = "https://files.pythonhosted.org/packages/1d/8f/c7f227eb42cfeaddce3eb0c96c60cbca37797fa7b34f8e1aeadf6c5c0983/Deprecated-1.2.15-py2.py3-none-any.whl", hash = "sha256:353bc4a8ac4bfc96800ddab349d89c25dec1079f65fd53acdcc1e0b975b21320", size = 9941 },
]

[[package]]
name = "distlib"
version = "0.3.9"
source = { registry = "https://pypi.org/simple" }
sdist = { url = "https://files.pythonhosted.org/packages/0d/dd/1bec4c5ddb504ca60fc29472f3d27e8d4da1257a854e1d96742f15c1d02d/distlib-0.3.9.tar.gz", hash = "sha256:a60f20dea646b8a33f3e7772f74dc0b2d0772d2837ee1342a00645c81edf9403", size = 613923 }
wheels = [
    { url = "https://files.pythonhosted.org/packages/91/a1/cf2472db20f7ce4a6be1253a81cfdf85ad9c7885ffbed7047fb72c24cf87/distlib-0.3.9-py2.py3-none-any.whl", hash = "sha256:47f8c22fd27c27e25a65601af709b38e4f0a45ea4fc2e710f65755fa8caaaf87", size = 468973 },
]

[[package]]
name = "dnspython"
version = "2.7.0"
source = { registry = "https://pypi.org/simple" }
sdist = { url = "https://files.pythonhosted.org/packages/b5/4a/263763cb2ba3816dd94b08ad3a33d5fdae34ecb856678773cc40a3605829/dnspython-2.7.0.tar.gz", hash = "sha256:ce9c432eda0dc91cf618a5cedf1a4e142651196bbcd2c80e89ed5a907e5cfaf1", size = 345197 }
wheels = [
    { url = "https://files.pythonhosted.org/packages/68/1b/e0a87d256e40e8c888847551b20a017a6b98139178505dc7ffb96f04e954/dnspython-2.7.0-py3-none-any.whl", hash = "sha256:b4c34b7d10b51bcc3a5071e7b8dee77939f1e878477eeecc965e9835f63c6c86", size = 313632 },
]

[[package]]
name = "email-validator"
version = "2.2.0"
source = { registry = "https://pypi.org/simple" }
dependencies = [
    { name = "dnspython" },
    { name = "idna" },
]
sdist = { url = "https://files.pythonhosted.org/packages/48/ce/13508a1ec3f8bb981ae4ca79ea40384becc868bfae97fd1c942bb3a001b1/email_validator-2.2.0.tar.gz", hash = "sha256:cb690f344c617a714f22e66ae771445a1ceb46821152df8e165c5f9a364582b7", size = 48967 }
wheels = [
    { url = "https://files.pythonhosted.org/packages/d7/ee/bf0adb559ad3c786f12bcbc9296b3f5675f529199bef03e2df281fa1fadb/email_validator-2.2.0-py3-none-any.whl", hash = "sha256:561977c2d73ce3611850a06fa56b414621e0c8faa9d66f2611407d87465da631", size = 33521 },
]

[[package]]
name = "exceptiongroup"
version = "1.2.2"
source = { registry = "https://pypi.org/simple" }
sdist = { url = "https://files.pythonhosted.org/packages/09/35/2495c4ac46b980e4ca1f6ad6db102322ef3ad2410b79fdde159a4b0f3b92/exceptiongroup-1.2.2.tar.gz", hash = "sha256:47c2edf7c6738fafb49fd34290706d1a1a2f4d1c6df275526b62cbb4aa5393cc", size = 28883 }
wheels = [
    { url = "https://files.pythonhosted.org/packages/02/cc/b7e31358aac6ed1ef2bb790a9746ac2c69bcb3c8588b41616914eb106eaf/exceptiongroup-1.2.2-py3-none-any.whl", hash = "sha256:3111b9d131c238bec2f8f516e123e14ba243563fb135d3fe885990585aa7795b", size = 16453 },
]

[[package]]
name = "execnet"
version = "2.1.1"
source = { registry = "https://pypi.org/simple" }
sdist = { url = "https://files.pythonhosted.org/packages/bb/ff/b4c0dc78fbe20c3e59c0c7334de0c27eb4001a2b2017999af398bf730817/execnet-2.1.1.tar.gz", hash = "sha256:5189b52c6121c24feae288166ab41b32549c7e2348652736540b9e6e7d4e72e3", size = 166524 }
wheels = [
    { url = "https://files.pythonhosted.org/packages/43/09/2aea36ff60d16dd8879bdb2f5b3ee0ba8d08cbbdcdfe870e695ce3784385/execnet-2.1.1-py3-none-any.whl", hash = "sha256:26dee51f1b80cebd6d0ca8e74dd8745419761d3bef34163928cbebbdc4749fdc", size = 40612 },
]

[[package]]
name = "executing"
version = "2.1.0"
source = { registry = "https://pypi.org/simple" }
sdist = { url = "https://files.pythonhosted.org/packages/8c/e3/7d45f492c2c4a0e8e0fad57d081a7c8a0286cdd86372b070cca1ec0caa1e/executing-2.1.0.tar.gz", hash = "sha256:8ea27ddd260da8150fa5a708269c4a10e76161e2496ec3e587da9e3c0fe4b9ab", size = 977485 }
wheels = [
    { url = "https://files.pythonhosted.org/packages/b5/fd/afcd0496feca3276f509df3dbd5dae726fcc756f1a08d9e25abe1733f962/executing-2.1.0-py2.py3-none-any.whl", hash = "sha256:8d63781349375b5ebccc3142f4b30350c0cd9c79f921cde38be2be4637e98eaf", size = 25805 },
]

[[package]]
name = "faker"
version = "33.1.0"
source = { registry = "https://pypi.org/simple" }
dependencies = [
    { name = "python-dateutil" },
    { name = "typing-extensions" },
]
sdist = { url = "https://files.pythonhosted.org/packages/1e/9f/012fd6049fc86029951cba5112d32c7ba076c4290d7e8873b0413655b808/faker-33.1.0.tar.gz", hash = "sha256:1c925fc0e86a51fc46648b504078c88d0cd48da1da2595c4e712841cab43a1e4", size = 1850515 }
wheels = [
    { url = "https://files.pythonhosted.org/packages/08/9c/2bba87fbfa42503ddd9653e3546ffc4ed18b14ecab7a07ee86491b886486/Faker-33.1.0-py3-none-any.whl", hash = "sha256:d30c5f0e2796b8970de68978365247657486eb0311c5abe88d0b895b68dff05d", size = 1889127 },
]

[[package]]
name = "fastapi"
version = "0.115.6"
source = { registry = "https://pypi.org/simple" }
dependencies = [
    { name = "pydantic" },
    { name = "starlette" },
    { name = "typing-extensions" },
]
sdist = { url = "https://files.pythonhosted.org/packages/93/72/d83b98cd106541e8f5e5bfab8ef2974ab45a62e8a6c5b5e6940f26d2ed4b/fastapi-0.115.6.tar.gz", hash = "sha256:9ec46f7addc14ea472958a96aae5b5de65f39721a46aaf5705c480d9a8b76654", size = 301336 }
wheels = [
    { url = "https://files.pythonhosted.org/packages/52/b3/7e4df40e585df024fac2f80d1a2d579c854ac37109675db2b0cc22c0bb9e/fastapi-0.115.6-py3-none-any.whl", hash = "sha256:e9240b29e36fa8f4bb7290316988e90c381e5092e0cbe84e7818cc3713bcf305", size = 94843 },
]

[[package]]
name = "filelock"
version = "3.16.1"
source = { registry = "https://pypi.org/simple" }
sdist = { url = "https://files.pythonhosted.org/packages/9d/db/3ef5bb276dae18d6ec2124224403d1d67bccdbefc17af4cc8f553e341ab1/filelock-3.16.1.tar.gz", hash = "sha256:c249fbfcd5db47e5e2d6d62198e565475ee65e4831e2561c8e313fa7eb961435", size = 18037 }
wheels = [
    { url = "https://files.pythonhosted.org/packages/b9/f8/feced7779d755758a52d1f6635d990b8d98dc0a29fa568bbe0625f18fdf3/filelock-3.16.1-py3-none-any.whl", hash = "sha256:2082e5703d51fbf98ea75855d9d5527e33d8ff23099bec374a134febee6946b0", size = 16163 },
]

[[package]]
name = "flask"
version = "3.1.0"
source = { registry = "https://pypi.org/simple" }
dependencies = [
    { name = "blinker" },
    { name = "click" },
    { name = "importlib-metadata", marker = "python_full_version < '3.10'" },
    { name = "itsdangerous" },
    { name = "jinja2" },
    { name = "werkzeug" },
]
sdist = { url = "https://files.pythonhosted.org/packages/89/50/dff6380f1c7f84135484e176e0cac8690af72fa90e932ad2a0a60e28c69b/flask-3.1.0.tar.gz", hash = "sha256:5f873c5184c897c8d9d1b05df1e3d01b14910ce69607a117bd3277098a5836ac", size = 680824 }
wheels = [
    { url = "https://files.pythonhosted.org/packages/af/47/93213ee66ef8fae3b93b3e29206f6b251e65c97bd91d8e1c5596ef15af0a/flask-3.1.0-py3-none-any.whl", hash = "sha256:d667207822eb83f1c4b50949b1623c8fc8d51f2341d65f72e1a1815397551136", size = 102979 },
]

[[package]]
name = "flask-cors"
version = "5.0.0"
source = { registry = "https://pypi.org/simple" }
dependencies = [
    { name = "flask" },
]
sdist = { url = "https://files.pythonhosted.org/packages/4f/d0/d9e52b154e603b0faccc0b7c2ad36a764d8755ef4036acbf1582a67fb86b/flask_cors-5.0.0.tar.gz", hash = "sha256:5aadb4b950c4e93745034594d9f3ea6591f734bb3662e16e255ffbf5e89c88ef", size = 30954 }
wheels = [
    { url = "https://files.pythonhosted.org/packages/56/07/1afa0514c876282bebc1c9aee83c6bb98fe6415cf57b88d9b06e7e29bf9c/Flask_Cors-5.0.0-py2.py3-none-any.whl", hash = "sha256:b9e307d082a9261c100d8fb0ba909eec6a228ed1b60a8315fd85f783d61910bc", size = 14463 },
]

[[package]]
name = "flask-login"
version = "0.6.3"
source = { registry = "https://pypi.org/simple" }
dependencies = [
    { name = "flask" },
    { name = "werkzeug" },
]
sdist = { url = "https://files.pythonhosted.org/packages/c3/6e/2f4e13e373bb49e68c02c51ceadd22d172715a06716f9299d9df01b6ddb2/Flask-Login-0.6.3.tar.gz", hash = "sha256:5e23d14a607ef12806c699590b89d0f0e0d67baeec599d75947bf9c147330333", size = 48834 }
wheels = [
    { url = "https://files.pythonhosted.org/packages/59/f5/67e9cc5c2036f58115f9fe0f00d203cf6780c3ff8ae0e705e7a9d9e8ff9e/Flask_Login-0.6.3-py3-none-any.whl", hash = "sha256:849b25b82a436bf830a054e74214074af59097171562ab10bfa999e6b78aae5d", size = 17303 },
]

[[package]]
name = "gevent"
version = "24.11.1"
source = { registry = "https://pypi.org/simple" }
dependencies = [
    { name = "cffi", marker = "platform_python_implementation == 'CPython' and sys_platform == 'win32'" },
    { name = "greenlet", marker = "platform_python_implementation == 'CPython'" },
    { name = "zope-event" },
    { name = "zope-interface" },
]
sdist = { url = "https://files.pythonhosted.org/packages/ab/75/a53f1cb732420f5e5d79b2563fc3504d22115e7ecfe7966e5cf9b3582ae7/gevent-24.11.1.tar.gz", hash = "sha256:8bd1419114e9e4a3ed33a5bad766afff9a3cf765cb440a582a1b3a9bc80c1aca", size = 5976624 }
wheels = [
    { url = "https://files.pythonhosted.org/packages/36/7d/27ed3603f4bf96b36fb2746e923e033bc600c6684de8fe164d64eb8c4dcc/gevent-24.11.1-cp310-cp310-macosx_11_0_universal2.whl", hash = "sha256:92fe5dfee4e671c74ffaa431fd7ffd0ebb4b339363d24d0d944de532409b935e", size = 2998254 },
    { url = "https://files.pythonhosted.org/packages/a8/03/a8f6c70f50a644a79e75d9f15e6f1813115d34c3c55528e4669a9316534d/gevent-24.11.1-cp310-cp310-manylinux_2_17_aarch64.manylinux2014_aarch64.whl", hash = "sha256:b7bfcfe08d038e1fa6de458891bca65c1ada6d145474274285822896a858c870", size = 4817711 },
    { url = "https://files.pythonhosted.org/packages/f0/05/4f9bc565520a18f107464d40ac15a91708431362c797e77fbb5e7ff26e64/gevent-24.11.1-cp310-cp310-manylinux_2_17_ppc64le.manylinux2014_ppc64le.whl", hash = "sha256:7398c629d43b1b6fd785db8ebd46c0a353880a6fab03d1cf9b6788e7240ee32e", size = 4934468 },
    { url = "https://files.pythonhosted.org/packages/4a/7d/f15561eeebecbebc0296dd7bebea10ac4af0065d98249e3d8c4998e68edd/gevent-24.11.1-cp310-cp310-manylinux_2_17_s390x.manylinux2014_s390x.whl", hash = "sha256:d7886b63ebfb865178ab28784accd32f287d5349b3ed71094c86e4d3ca738af5", size = 5014067 },
    { url = "https://files.pythonhosted.org/packages/67/c1/07eff117a600fc3c9bd4e3a1ff3b726f146ee23ce55981156547ccae0c85/gevent-24.11.1-cp310-cp310-manylinux_2_17_x86_64.manylinux2014_x86_64.whl", hash = "sha256:d9ca80711e6553880974898d99357fb649e062f9058418a92120ca06c18c3c59", size = 6625531 },
    { url = "https://files.pythonhosted.org/packages/4b/72/43f76ab6b18e5e56b1003c844829971f3044af08b39b3c9040559be00a2b/gevent-24.11.1-cp310-cp310-musllinux_1_1_aarch64.whl", hash = "sha256:e24181d172f50097ac8fc272c8c5b030149b630df02d1c639ee9f878a470ba2b", size = 5249671 },
    { url = "https://files.pythonhosted.org/packages/6b/fc/1a847ada0757cc7690f83959227514b1a52ff6de504619501c81805fa1da/gevent-24.11.1-cp310-cp310-musllinux_1_1_x86_64.whl", hash = "sha256:1d4fadc319b13ef0a3c44d2792f7918cf1bca27cacd4d41431c22e6b46668026", size = 6773903 },
    { url = "https://files.pythonhosted.org/packages/3b/9d/254dcf455f6659ab7e36bec0bc11f51b18ea25eac2de69185e858ccf3c30/gevent-24.11.1-cp310-cp310-win_amd64.whl", hash = "sha256:3d882faa24f347f761f934786dde6c73aa6c9187ee710189f12dcc3a63ed4a50", size = 1560443 },
    { url = "https://files.pythonhosted.org/packages/ea/fd/86a170f77ef51a15297573c50dbec4cc67ddc98b677cc2d03cc7f2927f4c/gevent-24.11.1-cp311-cp311-macosx_11_0_universal2.whl", hash = "sha256:351d1c0e4ef2b618ace74c91b9b28b3eaa0dd45141878a964e03c7873af09f62", size = 2951424 },
    { url = "https://files.pythonhosted.org/packages/7f/0a/987268c9d446f61883bc627c77c5ed4a97869c0f541f76661a62b2c411f6/gevent-24.11.1-cp311-cp311-manylinux_2_17_aarch64.manylinux2014_aarch64.whl", hash = "sha256:b5efe72e99b7243e222ba0c2c2ce9618d7d36644c166d63373af239da1036bab", size = 4878504 },
    { url = "https://files.pythonhosted.org/packages/dc/d4/2f77ddd837c0e21b4a4460bcb79318b6754d95ef138b7a29f3221c7e9993/gevent-24.11.1-cp311-cp311-manylinux_2_17_ppc64le.manylinux2014_ppc64le.whl", hash = "sha256:9d3b249e4e1f40c598ab8393fc01ae6a3b4d51fc1adae56d9ba5b315f6b2d758", size = 5007668 },
    { url = "https://files.pythonhosted.org/packages/80/a0/829e0399a1f9b84c344b72d2be9aa60fe2a64e993cac221edcc14f069679/gevent-24.11.1-cp311-cp311-manylinux_2_17_s390x.manylinux2014_s390x.whl", hash = "sha256:81d918e952954675f93fb39001da02113ec4d5f4921bf5a0cc29719af6824e5d", size = 5067055 },
    { url = "https://files.pythonhosted.org/packages/1e/67/0e693f9ddb7909c2414f8fcfc2409aa4157884c147bc83dab979e9cf717c/gevent-24.11.1-cp311-cp311-manylinux_2_17_x86_64.manylinux2014_x86_64.whl", hash = "sha256:c9c935b83d40c748b6421625465b7308d87c7b3717275acd587eef2bd1c39546", size = 6761883 },
    { url = "https://files.pythonhosted.org/packages/fa/b6/b69883fc069d7148dd23c5dda20826044e54e7197f3c8e72b8cc2cd4035a/gevent-24.11.1-cp311-cp311-musllinux_1_1_aarch64.whl", hash = "sha256:ff96c5739834c9a594db0e12bf59cb3fa0e5102fc7b893972118a3166733d61c", size = 5440802 },
    { url = "https://files.pythonhosted.org/packages/32/4e/b00094d995ff01fd88b3cf6b9d1d794f935c31c645c431e65cd82d808c9c/gevent-24.11.1-cp311-cp311-musllinux_1_1_x86_64.whl", hash = "sha256:d6c0a065e31ef04658f799215dddae8752d636de2bed61365c358f9c91e7af61", size = 6866992 },
    { url = "https://files.pythonhosted.org/packages/37/ed/58dbe9fb09d36f6477ff8db0459ebd3be9a77dc05ae5d96dc91ad657610d/gevent-24.11.1-cp311-cp311-win_amd64.whl", hash = "sha256:97e2f3999a5c0656f42065d02939d64fffaf55861f7d62b0107a08f52c984897", size = 1543736 },
    { url = "https://files.pythonhosted.org/packages/dd/32/301676f67ffa996ff1c4175092fb0c48c83271cc95e5c67650b87156b6cf/gevent-24.11.1-cp312-cp312-macosx_11_0_universal2.whl", hash = "sha256:a3d75fa387b69c751a3d7c5c3ce7092a171555126e136c1d21ecd8b50c7a6e46", size = 2956467 },
    { url = "https://files.pythonhosted.org/packages/6b/84/aef1a598123cef2375b6e2bf9d17606b961040f8a10e3dcc3c3dd2a99f05/gevent-24.11.1-cp312-cp312-manylinux_2_17_aarch64.manylinux2014_aarch64.whl", hash = "sha256:beede1d1cff0c6fafae3ab58a0c470d7526196ef4cd6cc18e7769f207f2ea4eb", size = 5136486 },
    { url = "https://files.pythonhosted.org/packages/92/7b/04f61187ee1df7a913b3fca63b0a1206c29141ab4d2a57e7645237b6feb5/gevent-24.11.1-cp312-cp312-manylinux_2_17_ppc64le.manylinux2014_ppc64le.whl", hash = "sha256:85329d556aaedced90a993226d7d1186a539c843100d393f2349b28c55131c85", size = 5299718 },
    { url = "https://files.pythonhosted.org/packages/36/2a/ebd12183ac25eece91d084be2111e582b061f4d15ead32239b43ed47e9ba/gevent-24.11.1-cp312-cp312-manylinux_2_17_s390x.manylinux2014_s390x.whl", hash = "sha256:816b3883fa6842c1cf9d2786722014a0fd31b6312cca1f749890b9803000bad6", size = 5400118 },
    { url = "https://files.pythonhosted.org/packages/ec/c9/f006c0cd59f0720fbb62ee11da0ad4c4c0fd12799afd957dd491137e80d9/gevent-24.11.1-cp312-cp312-manylinux_2_17_x86_64.manylinux2014_x86_64.whl", hash = "sha256:b24d800328c39456534e3bc3e1684a28747729082684634789c2f5a8febe7671", size = 6775163 },
    { url = "https://files.pythonhosted.org/packages/49/f1/5edf00b674b10d67e3b967c2d46b8a124c2bc8cfd59d4722704392206444/gevent-24.11.1-cp312-cp312-musllinux_1_1_aarch64.whl", hash = "sha256:a5f1701ce0f7832f333dd2faf624484cbac99e60656bfbb72504decd42970f0f", size = 5479886 },
    { url = "https://files.pythonhosted.org/packages/22/11/c48e62744a32c0d48984268ae62b99edb81eaf0e03b42de52e2f09855509/gevent-24.11.1-cp312-cp312-musllinux_1_1_x86_64.whl", hash = "sha256:d740206e69dfdfdcd34510c20adcb9777ce2cc18973b3441ab9767cd8948ca8a", size = 6891452 },
    { url = "https://files.pythonhosted.org/packages/11/b2/5d20664ef6a077bec9f27f7a7ee761edc64946d0b1e293726a3d074a9a18/gevent-24.11.1-cp312-cp312-win_amd64.whl", hash = "sha256:68bee86b6e1c041a187347ef84cf03a792f0b6c7238378bf6ba4118af11feaae", size = 1541631 },
    { url = "https://files.pythonhosted.org/packages/a4/8f/4958e70caeaf469c576ecc5b5f2cb49ddaad74336fa82363d89cddb3c284/gevent-24.11.1-cp313-cp313-macosx_11_0_universal2.whl", hash = "sha256:d618e118fdb7af1d6c1a96597a5cd6ac84a9f3732b5be8515c6a66e098d498b6", size = 2949601 },
    { url = "https://files.pythonhosted.org/packages/3b/64/79892d250b7b2aa810688dfebe783aec02568e5cecacb1e100acbb9d95c6/gevent-24.11.1-cp313-cp313-manylinux_2_17_aarch64.manylinux2014_aarch64.whl", hash = "sha256:2142704c2adce9cd92f6600f371afb2860a446bfd0be5bd86cca5b3e12130766", size = 5107052 },
    { url = "https://files.pythonhosted.org/packages/66/44/9ee0ed1909b4f41375e32bf10036d5d8624962afcbd901573afdecd2e36a/gevent-24.11.1-cp313-cp313-manylinux_2_17_ppc64le.manylinux2014_ppc64le.whl", hash = "sha256:92e0d7759de2450a501effd99374256b26359e801b2d8bf3eedd3751973e87f5", size = 5271736 },
    { url = "https://files.pythonhosted.org/packages/e3/48/0184b2622a388a256199c5fadcad6b52b6455019c2a4b19edd6de58e30ba/gevent-24.11.1-cp313-cp313-manylinux_2_17_s390x.manylinux2014_s390x.whl", hash = "sha256:ca845138965c8c56d1550499d6b923eb1a2331acfa9e13b817ad8305dde83d11", size = 5367782 },
    { url = "https://files.pythonhosted.org/packages/9a/b1/1a2704c346234d889d2e0042efb182534f7d294115f0e9f99d8079fa17eb/gevent-24.11.1-cp313-cp313-manylinux_2_17_x86_64.manylinux2014_x86_64.whl", hash = "sha256:356b73d52a227d3313f8f828025b665deada57a43d02b1cf54e5d39028dbcf8d", size = 6757533 },
    { url = "https://files.pythonhosted.org/packages/ed/6e/b2eed8dec617264f0046d50a13a42d3f0a06c50071b9fc1eae00285a03f1/gevent-24.11.1-cp313-cp313-musllinux_1_1_aarch64.whl", hash = "sha256:58851f23c4bdb70390f10fc020c973ffcf409eb1664086792c8b1e20f25eef43", size = 5449436 },
    { url = "https://files.pythonhosted.org/packages/63/c2/eca6b95fbf9af287fa91c327494e4b74a8d5bfa0156cd87b233f63f118dc/gevent-24.11.1-cp313-cp313-musllinux_1_1_x86_64.whl", hash = "sha256:1ea50009ecb7f1327347c37e9eb6561bdbc7de290769ee1404107b9a9cba7cf1", size = 6866470 },
    { url = "https://files.pythonhosted.org/packages/b7/e6/51824bd1f2c1ce70aa01495aa6ffe04ab789fa819fa7e6f0ad2388fb03c6/gevent-24.11.1-cp313-cp313-win_amd64.whl", hash = "sha256:ec68e270543ecd532c4c1d70fca020f90aa5486ad49c4f3b8b2e64a66f5c9274", size = 1540088 },
    { url = "https://files.pythonhosted.org/packages/a0/73/263d0f63186d27d205b3dc157efe838afe3aba10a3baca15d85e97b90eae/gevent-24.11.1-cp39-cp39-manylinux_2_17_x86_64.manylinux2014_x86_64.whl", hash = "sha256:d9347690f4e53de2c4af74e62d6fabc940b6d4a6cad555b5a379f61e7d3f2a8e", size = 6658480 },
    { url = "https://files.pythonhosted.org/packages/8a/fd/ec7b5c764a3d1340160b82f7394fdc1220d18e11ae089c472cf7bcc2fe6a/gevent-24.11.1-cp39-cp39-musllinux_1_1_x86_64.whl", hash = "sha256:8619d5c888cb7aebf9aec6703e410620ef5ad48cdc2d813dd606f8aa7ace675f", size = 6808247 },
    { url = "https://files.pythonhosted.org/packages/95/82/2ce68dc8dbc2c3ed3f4e73f21e1b7a45d80b5225670225a48e695f248850/gevent-24.11.1-cp39-cp39-win32.whl", hash = "sha256:c6b775381f805ff5faf250e3a07c0819529571d19bb2a9d474bee8c3f90d66af", size = 1483133 },
    { url = "https://files.pythonhosted.org/packages/76/96/aa4cbcf1807187b65a9c9ff15b32b08c2014968be852dda34d212cf8cc58/gevent-24.11.1-cp39-cp39-win_amd64.whl", hash = "sha256:1c3443b0ed23dcb7c36a748d42587168672953d368f2956b17fad36d43b58836", size = 1566354 },
    { url = "https://files.pythonhosted.org/packages/86/63/197aa67250943b508b34995c2aa6b46402e7e6f11785487740c2057bfb20/gevent-24.11.1-pp310-pypy310_pp73-macosx_11_0_universal2.whl", hash = "sha256:f43f47e702d0c8e1b8b997c00f1601486f9f976f84ab704f8f11536e3fa144c9", size = 1271676 },
]

[[package]]
name = "geventhttpclient"
version = "2.3.3"
source = { registry = "https://pypi.org/simple" }
dependencies = [
    { name = "brotli" },
    { name = "certifi" },
    { name = "gevent" },
    { name = "urllib3" },
]
sdist = { url = "https://files.pythonhosted.org/packages/29/26/018524ea81b2021dc2fe60e1a9c3f5eb347e09a5364cdcb7b92d7e7d3c28/geventhttpclient-2.3.3.tar.gz", hash = "sha256:3e74c1570d01dd09cabdfe2667fbf072520ec9bb3a31a0fd1eae3d0f43847f9b", size = 83625 }
wheels = [
    { url = "https://files.pythonhosted.org/packages/d1/71/6343c63d1f7d868711e6103a53ed1ae6d93b0b2c03d0f87e3a1eb42b9762/geventhttpclient-2.3.3-cp310-cp310-macosx_10_9_universal2.whl", hash = "sha256:d61cad95f80d5bd599e28933c187b3c4eeb0b2f6306e06fa0edcac5c9c4bac0a", size = 71588 },
    { url = "https://files.pythonhosted.org/packages/e3/b6/c3a413514e597dea887a8000ff6b0bdb2173f695d17b94ce29fc80a67391/geventhttpclient-2.3.3-cp310-cp310-macosx_10_9_x86_64.whl", hash = "sha256:7a00e130577c0cf9749d1143e71543c50c7103321b7f37afc42782ad1d3c0ef7", size = 52245 },
    { url = "https://files.pythonhosted.org/packages/0f/57/1188bba121f21b1fb1efcb7787a48777e32a7990ce3a3479eaa7b5ee0342/geventhttpclient-2.3.3-cp310-cp310-macosx_11_0_arm64.whl", hash = "sha256:14664f4a2d0296d6be5b65b6e57627987e0c2ecffd0ae6d7f9160bf119e8d728", size = 51647 },
    { url = "https://files.pythonhosted.org/packages/32/3a/04a5d0efa7901f0a31e9dbcaf4ab4f6d3e0de9cf63bff9708fa65347e3ae/geventhttpclient-2.3.3-cp310-cp310-manylinux_2_17_aarch64.manylinux2014_aarch64.whl", hash = "sha256:8fdfcf45166cecdade78d3dcb9c7615793269fa3d2d7fea328fe007bd87d84c6", size = 118023 },
    { url = "https://files.pythonhosted.org/packages/51/07/2ed84e6863a0b5fb0e0933ac5023399b83000961849eb4cdf88916b5cb58/geventhttpclient-2.3.3-cp310-cp310-manylinux_2_17_ppc64le.manylinux2014_ppc64le.whl", hash = "sha256:35a6de7088ad69ba1561deaf854bf34c78a0eee33027b24aa7c44cdbe840b1d8", size = 123458 },
    { url = "https://files.pythonhosted.org/packages/9a/65/a7a04b10092713bacb20bcd68353accd8ee1a1064ab5417e663997c583a3/geventhttpclient-2.3.3-cp310-cp310-manylinux_2_5_i686.manylinux1_i686.manylinux_2_17_i686.manylinux2014_i686.whl", hash = "sha256:61b34527938e3ab477ecc90ec6bcde9780468722abececf548cbae89e4cd9d0b", size = 114506 },
    { url = "https://files.pythonhosted.org/packages/5b/c7/5841b3d2dd61c82ce6ecee4bc7342f432208da26abdba0ed7809f797a508/geventhttpclient-2.3.3-cp310-cp310-manylinux_2_5_x86_64.manylinux1_x86_64.manylinux_2_17_x86_64.manylinux2014_x86_64.whl", hash = "sha256:b366bf38dd5335868a2ea077091af707c1111f70ee4cc8aa60dc14f56928158e", size = 112889 },
    { url = "https://files.pythonhosted.org/packages/a3/4e/aab0bb6c63bb447736dee1444d5367a94532d0e0003e43d3f075ceaccf51/geventhttpclient-2.3.3-cp310-cp310-musllinux_1_2_aarch64.whl", hash = "sha256:1fbfeea0242f30b9bfd2e982fc82aa2977eeef17e2526a681f7e8e1e37b2569a", size = 110829 },
    { url = "https://files.pythonhosted.org/packages/4f/c2/fb328a778381117322eda014c357336c315686c4937b8bda198cc7ef7c75/geventhttpclient-2.3.3-cp310-cp310-musllinux_1_2_i686.whl", hash = "sha256:f584fa36981b8a93799c63226a3deb385d1cc4f19eacd5dd6c696da0ecb4cca6", size = 112527 },
    { url = "https://files.pythonhosted.org/packages/53/05/d877878a855c320dab5d90bb83c5d9cad387361159a8510f273cb3efead0/geventhttpclient-2.3.3-cp310-cp310-musllinux_1_2_ppc64le.whl", hash = "sha256:b29e1383725d99e583e8ad125cfa820b8368ae7cfad642167bca869f55c4b000", size = 117627 },
    { url = "https://files.pythonhosted.org/packages/e4/dd/db8060f94d09abe1b653338fda923ed20ffd0bbce11049b6d4e3b82d9693/geventhttpclient-2.3.3-cp310-cp310-musllinux_1_2_x86_64.whl", hash = "sha256:c02e50baf4589c7b35db0f96fae7f3bd7e2dfbed2e1a2c1a0aa5696b91dff889", size = 110993 },
    { url = "https://files.pythonhosted.org/packages/4c/5c/68756fc1ba44247b3e3328d540ed0f01cea84ab578b54ecafa06437b447f/geventhttpclient-2.3.3-cp310-cp310-win32.whl", hash = "sha256:5865be94cf03aa219ff4d6fe3a01be798f1205d7d9611e51e75f2606c7c9ae35", size = 48165 },
    { url = "https://files.pythonhosted.org/packages/89/7f/363815faa5f4bc27cef72dac0f7d03c19b8de45ff034975eb117bf182ffb/geventhttpclient-2.3.3-cp310-cp310-win_amd64.whl", hash = "sha256:53033fc1aac51b7513858662d8e17f44aa05207c3772d69fb1a07e2c5a2e45e4", size = 48793 },
    { url = "https://files.pythonhosted.org/packages/de/f0/689ada546c12ebdde04baade49ce2e5d00eec36a2486293fe8ea893f22cc/geventhttpclient-2.3.3-cp311-cp311-macosx_10_9_universal2.whl", hash = "sha256:0b1a60f810896a3e59a0e1036aa8fc31478e1ec0dd3faac7a771dd3d956580ce", size = 71589 },
    { url = "https://files.pythonhosted.org/packages/d5/8e/8bd0d39d18583410cb3cf4172e00b865e1ac77e9a08bdb52194e256cb466/geventhttpclient-2.3.3-cp311-cp311-macosx_10_9_x86_64.whl", hash = "sha256:452c3c2c15830fc0be7ea76c6d98f49df0a94327fbdd63822a840ad3125796dc", size = 52241 },
    { url = "https://files.pythonhosted.org/packages/b9/61/ecde771d686a64aab12d3ec8829fe41dd856f0c041fb8556b932a2a6731f/geventhttpclient-2.3.3-cp311-cp311-macosx_11_0_arm64.whl", hash = "sha256:947e4f511e45abcc24fc982cee6042d14dc765d1a9ebd3c660cb93714002f950", size = 51650 },
    { url = "https://files.pythonhosted.org/packages/8a/21/73a1f040aaccddae69fa2ca44fd2490647c658efb8d7353ff1adba675077/geventhttpclient-2.3.3-cp311-cp311-manylinux_2_17_aarch64.manylinux2014_aarch64.whl", hash = "sha256:a6dea544c829894366cfaa4d36a2014557a99f8769c9dd7b8fbf9b607126e04a", size = 118173 },
    { url = "https://files.pythonhosted.org/packages/4b/e5/e7e69c898a6341df846b24cb5ebf14fcb4e9fde8a0a16d9f4ec791d5ae2e/geventhttpclient-2.3.3-cp311-cp311-manylinux_2_17_ppc64le.manylinux2014_ppc64le.whl", hash = "sha256:3b5eba36ea0ad819386e3850a71a42af53e6b9be86d4605d6ded061503573928", size = 123536 },
    { url = "https://files.pythonhosted.org/packages/a6/77/c0d6784c5a99b4ff6f3d885b4a0703e97d4ed1e4d84038ed1f855d1528a0/geventhttpclient-2.3.3-cp311-cp311-manylinux_2_5_i686.manylinux1_i686.manylinux_2_17_i686.manylinux2014_i686.whl", hash = "sha256:a96e96b63ddcea3d25f62b204aafb523782ff0fcf45b38eb596f8ae4a0f17326", size = 114646 },
    { url = "https://files.pythonhosted.org/packages/04/e0/458a6c2bf281dc8390029fe34d0c8aabcdc9a9df32e122313ca8f2eaa434/geventhttpclient-2.3.3-cp311-cp311-manylinux_2_5_x86_64.manylinux1_x86_64.manylinux_2_17_x86_64.manylinux2014_x86_64.whl", hash = "sha256:386f0c9215958b9c974031fdbaa84002b4291b67bfe6dc5833cfb6e28083bb95", size = 112985 },
    { url = "https://files.pythonhosted.org/packages/b7/c1/f45a9c931230a2e18eec007aab33b349739b3c9303e331ba63e0144e2446/geventhttpclient-2.3.3-cp311-cp311-musllinux_1_2_aarch64.whl", hash = "sha256:2209e77a101ae67d3355d506f65257908f1eb41db74f765b01cb191e4a5160d5", size = 110943 },
    { url = "https://files.pythonhosted.org/packages/fc/e4/d96a551d5e0ad89ef0deeb332cc75e3691d3f4b44d926cbb8a594b258169/geventhttpclient-2.3.3-cp311-cp311-musllinux_1_2_i686.whl", hash = "sha256:6552c4d91c38007824f43a13fbbf4c615b7c6abe94fc2d482752ea91d976e140", size = 112194 },
    { url = "https://files.pythonhosted.org/packages/11/0d/3cbe9af29b4aecd8983a556249c2ebceeb4d3f41d953c6b380663cfaad8b/geventhttpclient-2.3.3-cp311-cp311-musllinux_1_2_ppc64le.whl", hash = "sha256:e4b503183be80a1fb027eb5582413ca2be60356a7cf8eb9d49b913703f4ecd93", size = 117768 },
    { url = "https://files.pythonhosted.org/packages/e4/6b/91b834caeeb9e442e4d4016b0b85bf7babbeb83b46698496fb1f093c378e/geventhttpclient-2.3.3-cp311-cp311-musllinux_1_2_x86_64.whl", hash = "sha256:c8831f3ff03c11f64ad3b306883a8b064ef75f16a9f6a85cd105286023fba030", size = 111082 },
    { url = "https://files.pythonhosted.org/packages/c1/cc/fa518eceadbdfc2edea68e6bfaaeefe9eff904c891fbb4996d401d75aba5/geventhttpclient-2.3.3-cp311-cp311-win32.whl", hash = "sha256:aa56b2b0477b4b9c325251c1672d29762d08c5d2ad8d9e5db0b8279872e0030d", size = 48165 },
    { url = "https://files.pythonhosted.org/packages/e5/61/add6ac2956fca1f6b244725b4db4d97b269a4fcd691c197f543e1121d674/geventhttpclient-2.3.3-cp311-cp311-win_amd64.whl", hash = "sha256:566d7fb431d416bfb0cc431ec74062858133ee94b5001e32f9607a9433cc1e4f", size = 48795 },
    { url = "https://files.pythonhosted.org/packages/85/dc/08138345692c38debeb822199be5daa32f2dc8e19615e2c511d423b3263b/geventhttpclient-2.3.3-cp312-cp312-macosx_10_13_universal2.whl", hash = "sha256:1ad896af16ffa276620f4f555ef057fe11a2aa6af21dc0136600d0b7738e67ae", size = 71649 },
    { url = "https://files.pythonhosted.org/packages/87/ae/f849381e097a409994ea0708bc7e06cbf1804a44bb8bf6542d76b015fce7/geventhttpclient-2.3.3-cp312-cp312-macosx_10_13_x86_64.whl", hash = "sha256:caf12944df25318a8c5b4deebc35ac94951562da154f039712ae3cde40ec5d95", size = 52301 },
    { url = "https://files.pythonhosted.org/packages/73/42/3e3c4f49918bae791633f5359f59758cd606aaa6e9bff74bc36424d42337/geventhttpclient-2.3.3-cp312-cp312-macosx_11_0_arm64.whl", hash = "sha256:c2586f3c2602cde0c3e5345813c0ab461142d1522667436b04d8a7dd7e7576c8", size = 51655 },
    { url = "https://files.pythonhosted.org/packages/b9/35/f5c33df76998b684db2e59205a58ef6480578bc5000a73c8fe795bd56331/geventhttpclient-2.3.3-cp312-cp312-manylinux_2_17_aarch64.manylinux2014_aarch64.whl", hash = "sha256:d0248bbc2ff430dc2bec89e44715e4a38c7f2097ad2a133ca190f74fee51e5ef", size = 118690 },
    { url = "https://files.pythonhosted.org/packages/d6/7f/ffc7a26454e249877b7b45ca1312323432c3da9acc444226f2cc06228bba/geventhttpclient-2.3.3-cp312-cp312-manylinux_2_17_ppc64le.manylinux2014_ppc64le.whl", hash = "sha256:493d5deb230e28fdd8d0d0f8e7addb4e7b9761e6a1115ea72f22b231835e546b", size = 124250 },
    { url = "https://files.pythonhosted.org/packages/e4/6c/25d5a1424dd12b3188fc23611d535b1beead11e14eef24a8aacbd2d1a90c/geventhttpclient-2.3.3-cp312-cp312-manylinux_2_5_i686.manylinux1_i686.manylinux_2_17_i686.manylinux2014_i686.whl", hash = "sha256:acccefebf3b1cc81f90d384dd17c1b3b58deee5ea1891025ef409307a22036b6", size = 115258 },
    { url = "https://files.pythonhosted.org/packages/28/71/cac8789a71359b5b90d1c83326633b693cd7e64108de2c24e85101ca683a/geventhttpclient-2.3.3-cp312-cp312-manylinux_2_5_x86_64.manylinux1_x86_64.manylinux_2_17_x86_64.manylinux2014_x86_64.whl", hash = "sha256:aadaabe9267aacec88912ae5ac84b232e16a0ed12c5256559637f4b74aa510e8", size = 113940 },
    { url = "https://files.pythonhosted.org/packages/57/44/77989104142992e93853880432db4f3c568648bcbfa86f8bdc7376764f21/geventhttpclient-2.3.3-cp312-cp312-musllinux_1_2_aarch64.whl", hash = "sha256:c16830c9cad42c50f87e939f8065dc922010bbcbfb801fa12fd74d091dae7bef", size = 111474 },
    { url = "https://files.pythonhosted.org/packages/0e/ea/fb5bb3de208c2a7622d990f0552dcd3dbe1e40e7f4afbc13ff58c19dc5ad/geventhttpclient-2.3.3-cp312-cp312-musllinux_1_2_i686.whl", hash = "sha256:d686ce9ad28ddcb36b7748a59e64e2d8acfaa0145f0817becace36b1cfa4e5c6", size = 112895 },
    { url = "https://files.pythonhosted.org/packages/90/98/7f6785810199f502f0f9b34491b47bcea80826501550439124ea420fd741/geventhttpclient-2.3.3-cp312-cp312-musllinux_1_2_ppc64le.whl", hash = "sha256:98bfa7cf5b6246b28e05a72505211b60a6ecb63c934dd70b806e662869b009f6", size = 118432 },
    { url = "https://files.pythonhosted.org/packages/06/20/3a1226ef5e97a2cda0b94721fc687314e6fc470ba0612ff98a82728078b8/geventhttpclient-2.3.3-cp312-cp312-musllinux_1_2_x86_64.whl", hash = "sha256:dc77b39246ba5d2484567100377f100e4aa50b6b8849d3e547d68dc0138087dd", size = 111888 },
    { url = "https://files.pythonhosted.org/packages/68/d2/220c9b0c27b2481d2037f2a7446efbd7979741dd606f3ed39ea0f3af6456/geventhttpclient-2.3.3-cp312-cp312-win32.whl", hash = "sha256:032b4c519b5e7022c9563dbc7d1fac21ededb49f9e46ff2a9c44d1095747d2ea", size = 48201 },
    { url = "https://files.pythonhosted.org/packages/b9/07/04f0ff60f94e1e4fc83d617ffb46fac1fd3a6c36ef73f42f8fe3adadb02f/geventhttpclient-2.3.3-cp312-cp312-win_amd64.whl", hash = "sha256:cf1051cc18521cd0819d3d69d930a4de916fb6f62be829b675481ca47e960765", size = 48780 },
    { url = "https://files.pythonhosted.org/packages/15/8a/1229ae5766cadee4517f9fe441abda0aedec06015912c56d312377e03843/geventhttpclient-2.3.3-cp313-cp313-macosx_10_13_universal2.whl", hash = "sha256:e5a14dd4e3504f05fc9febaedcb7cc91222da7176a6a9a2e703ab0cd85444016", size = 71640 },
    { url = "https://files.pythonhosted.org/packages/41/bd/58f5822779f05cb4410ab294adf9a7ef9b8822e2a8f091a72daebb391ddf/geventhttpclient-2.3.3-cp313-cp313-macosx_10_13_x86_64.whl", hash = "sha256:4d6ae4ce130bf91cbdbab951b39a5faeb82b50f37a027afaac1cc956b344cc5d", size = 52298 },
    { url = "https://files.pythonhosted.org/packages/0d/25/5a1a0d6e5ae5bcc0d6273bcab0d2a15d1c7768ef28ac057c5b721efb54a1/geventhttpclient-2.3.3-cp313-cp313-macosx_11_0_arm64.whl", hash = "sha256:82f16cf2fd71e6b77e6153a66aae282da00958b43345879e222605a3a7556e3a", size = 51646 },
    { url = "https://files.pythonhosted.org/packages/c1/7c/ed0a81d9a0f5d1a2ef7b4a17b5c56890cc918d9edbffd58c6f5a0c5b92f1/geventhttpclient-2.3.3-cp313-cp313-manylinux_2_17_aarch64.manylinux2014_aarch64.whl", hash = "sha256:50c62dbe5f43c9e0ee43f872de44aebf4968695d90804d71fc1bf32b827fae16", size = 118671 },
    { url = "https://files.pythonhosted.org/packages/5e/8b/5e5547d7804fde227a481c6cdfc166221362a04a473b07ae637787af6ff5/geventhttpclient-2.3.3-cp313-cp313-manylinux_2_17_ppc64le.manylinux2014_ppc64le.whl", hash = "sha256:d3a52ee992488ff087a3ec99d0076541ba1b07464c8eac22ad1a7778860bc345", size = 124205 },
    { url = "https://files.pythonhosted.org/packages/ac/9c/feac189cfc81bbd3dabf6cd42bfaf5142158bfce7ea1b1f26f599748f305/geventhttpclient-2.3.3-cp313-cp313-manylinux_2_5_i686.manylinux1_i686.manylinux_2_17_i686.manylinux2014_i686.whl", hash = "sha256:52450392f3b9d32563c685013ba30b028f948612ebb9b1bfd6ba4ae113d985dc", size = 115255 },
    { url = "https://files.pythonhosted.org/packages/eb/8f/8059a0dd967679c11fd65b0d0b4bb3f9a03c0a8aaa8496518ac09584d515/geventhttpclient-2.3.3-cp313-cp313-manylinux_2_5_x86_64.manylinux1_x86_64.manylinux_2_17_x86_64.manylinux2014_x86_64.whl", hash = "sha256:d1642c8b3042b675a5b7ad67bce9611415d7bce0cf0380c0be52b7e5f55bc3e8", size = 113899 },
    { url = "https://files.pythonhosted.org/packages/ef/94/5ac03198fd67de43f2f99ced69a669c80c7ffe789fe2ac6d4b93f90ade04/geventhttpclient-2.3.3-cp313-cp313-musllinux_1_2_aarch64.whl", hash = "sha256:a36145c0b34d3c0e8c0c4a9d2e6d6f2b9f382c12e698fadb6a646a9b320a6c69", size = 111544 },
    { url = "https://files.pythonhosted.org/packages/df/b8/22d5df0ea2e38a63c8ba6df4dd5d98c328301da8960e52955007fe82b4b1/geventhttpclient-2.3.3-cp313-cp313-musllinux_1_2_i686.whl", hash = "sha256:49512144af09fb2438a3e14e14863e7556434be3676efdaa0379198ce38bf1e2", size = 112922 },
    { url = "https://files.pythonhosted.org/packages/40/e6/579e43b837fc638a841063fce0d725958054c031338b1540d6bffcf780b7/geventhttpclient-2.3.3-cp313-cp313-musllinux_1_2_ppc64le.whl", hash = "sha256:8b78a8e5ff3c06dfee63b8457740c1d7d2f0687f85ded76dfca2b25f52200a1c", size = 118438 },
    { url = "https://files.pythonhosted.org/packages/56/88/caf0921b6629996041ef0cad3e3161af88368ea90189f5e809a41cd800b5/geventhttpclient-2.3.3-cp313-cp313-musllinux_1_2_x86_64.whl", hash = "sha256:8bba80efc5c95e94641dc3e9864ab37829111a4e90bdf2ef08b1206c7a89dd94", size = 111900 },
    { url = "https://files.pythonhosted.org/packages/2b/e9/9c03a604c4adec315f680c7bcf33a52f15c7090635ad4e80d0da98c03f86/geventhttpclient-2.3.3-cp313-cp313-win32.whl", hash = "sha256:4a942448e77c01286edc4c29c22575d701d0639d42d0061b37025e118129372a", size = 48195 },
    { url = "https://files.pythonhosted.org/packages/4e/63/7a75399172fbc0aaa7189d9d8c162297acadfe242eb958186bf31fcdfd4e/geventhttpclient-2.3.3-cp313-cp313-win_amd64.whl", hash = "sha256:b1ee31fed440029e20c99c89e49a0f983b771e7529db81fab33d942193036c41", size = 48778 },
    { url = "https://files.pythonhosted.org/packages/10/9c/8f285560739bd262b03e43111e1ee6f855b40c3daaeba8de93b0f9f2a776/geventhttpclient-2.3.3-cp39-cp39-macosx_10_9_universal2.whl", hash = "sha256:0e30bb1f0e754720ecbacf353db054ba1c3fa01d6016d00978eeed60b066703b", size = 71583 },
    { url = "https://files.pythonhosted.org/packages/81/d9/c49a051a34a2ca28ebecad8332cc23fc0277f71c564c8ca618eae7dd3c18/geventhttpclient-2.3.3-cp39-cp39-macosx_10_9_x86_64.whl", hash = "sha256:72011601bcd0952a8f4188893307dc0263f96e967126bc4df2e15d2f74fa4622", size = 52239 },
    { url = "https://files.pythonhosted.org/packages/61/5f/65c5f5625125c39d79d85cc9c9734a02a9e41d7cbe935cd9e48989a66cef/geventhttpclient-2.3.3-cp39-cp39-macosx_11_0_arm64.whl", hash = "sha256:12354718a63e2314c6dd1a6cd4d65cb0db7423062fb0aaaf1dee258cfa51e795", size = 51645 },
    { url = "https://files.pythonhosted.org/packages/b0/fe/900f983a3fbee5ac88fe5acf6cdecb9b3be4802723355ddfdd04bca21841/geventhttpclient-2.3.3-cp39-cp39-manylinux_2_17_aarch64.manylinux2014_aarch64.whl", hash = "sha256:6bbab6fef671cc7268cd54f9d018a703542ec767998da0164bb61eb789f8d069", size = 117772 },
    { url = "https://files.pythonhosted.org/packages/3b/a4/b8a5fa00c012bd6ab408499f83f452df43af64c3754f932837294fc34c0a/geventhttpclient-2.3.3-cp39-cp39-manylinux_2_17_ppc64le.manylinux2014_ppc64le.whl", hash = "sha256:34622d675af26d9289d6bd5f03721cedc01db3ed99e1244360b48c73228d113c", size = 123237 },
    { url = "https://files.pythonhosted.org/packages/45/85/f4b1fed7fded36fe1389d67b3df9bda6562f3e450c578e4c56196fa6cd5b/geventhttpclient-2.3.3-cp39-cp39-manylinux_2_5_i686.manylinux1_i686.manylinux_2_17_i686.manylinux2014_i686.whl", hash = "sha256:795ad495865fc535ceb19908c5b0b468d6ccf94b44c3c3229cae85616da400ab", size = 114281 },
    { url = "https://files.pythonhosted.org/packages/d1/9a/c709f2c980361c4ba69e72532e6ad4db4dc592837f402f727cf85612b424/geventhttpclient-2.3.3-cp39-cp39-manylinux_2_5_x86_64.manylinux1_x86_64.manylinux_2_17_x86_64.manylinux2014_x86_64.whl", hash = "sha256:0fbaedf4227f3691bc9e1080f42ebdf1b4131fc5aa09b00ed3934626197a9fbe", size = 112663 },
    { url = "https://files.pythonhosted.org/packages/bc/07/229f2b4fa25e183d98e9b30eb4613f77833f101ba1110c46a432bd9a718b/geventhttpclient-2.3.3-cp39-cp39-musllinux_1_2_aarch64.whl", hash = "sha256:f062f4120661c25cc87b7cbec1c4b27e83f618604d1403e950191835b999a61a", size = 110607 },
    { url = "https://files.pythonhosted.org/packages/9b/a8/d390f45b63de3f15ef8d797238dc68d89e845ce2bb0d7dba55b68e1efc64/geventhttpclient-2.3.3-cp39-cp39-musllinux_1_2_i686.whl", hash = "sha256:0d99d09fc20e91902a7b81000d4b819c4da1d5911b2452e948bffd00dbd3722e", size = 112287 },
    { url = "https://files.pythonhosted.org/packages/e3/14/de5e996b4f84e42d4567af68b6829d7463718f7eae5b74c29bf7b1159be0/geventhttpclient-2.3.3-cp39-cp39-musllinux_1_2_ppc64le.whl", hash = "sha256:aafdd67e7c4163f0245e1785c1dc42b2f4fdaacae1f28c68758f06010335f93c", size = 117389 },
    { url = "https://files.pythonhosted.org/packages/95/db/0db19ec48fcad94c9f91afdcdb67a1a106ffb83707aa7e3761dac7a4db4f/geventhttpclient-2.3.3-cp39-cp39-musllinux_1_2_x86_64.whl", hash = "sha256:36f9a4c93eb8927376c995cc91857a1e94dd4a68a0c459870adb11799ceea75d", size = 110782 },
    { url = "https://files.pythonhosted.org/packages/73/bc/969364874f4017196742c3e63fa4228b6523183508d1d615578f8ad1e85e/geventhttpclient-2.3.3-cp39-cp39-win32.whl", hash = "sha256:a4d4f777a9b55d6babbf5525623ad74e543e6fbb86bc3305bf24d80fcc0190dc", size = 48170 },
    { url = "https://files.pythonhosted.org/packages/e7/f2/b4880ab65918b03165cedc90bd1da3405b47f7054cbad4d628fba6dcea6f/geventhttpclient-2.3.3-cp39-cp39-win_amd64.whl", hash = "sha256:f5724370d95ce9753846ff90d7805a11f7981d9dc579e3a229fa594cb401da98", size = 48797 },
    { url = "https://files.pythonhosted.org/packages/80/4d/5f6ef87025c55cc2db4566fe98aae8e07f8cb535e51ef7cdf4aa0fb6f0ca/geventhttpclient-2.3.3-pp310-pypy310_pp73-macosx_10_15_x86_64.whl", hash = "sha256:a8519b9aacad25696a220c1217047d5277403df96cb8aa8e9a5ec5271798cb87", size = 50497 },
    { url = "https://files.pythonhosted.org/packages/20/f6/c493e853ec3cecbd8ddb34e3433e39b826568a4e7b8f114ad8570491bb7e/geventhttpclient-2.3.3-pp310-pypy310_pp73-macosx_11_0_arm64.whl", hash = "sha256:cbfcb54ee015aa38c8e9eb3bb4be68f88fbce6cbf90f716fc3ffc5f49892f721", size = 49752 },
    { url = "https://files.pythonhosted.org/packages/5e/7d/a063d668d92893274f1d9e36c7b0fe079e55650cc2934b50441c52274538/geventhttpclient-2.3.3-pp310-pypy310_pp73-manylinux_2_17_aarch64.manylinux2014_aarch64.whl", hash = "sha256:93e9c4f27d48ce4da6dde530aea00e8d427965ace0801fe3d7c4739e167c10de", size = 54202 },
    { url = "https://files.pythonhosted.org/packages/92/ce/6cc6e30b66c147128d7662cf4909fe038b81792d2617a748dfe4ee0ae98a/geventhttpclient-2.3.3-pp310-pypy310_pp73-manylinux_2_5_i686.manylinux1_i686.manylinux_2_17_i686.manylinux2014_i686.whl", hash = "sha256:447fc2d49a41449684154c12c03ab80176a413e9810d974363a061b71bdbf5a0", size = 58540 },
    { url = "https://files.pythonhosted.org/packages/7e/f4/5214ea44055c82d92adaaaddb19d2791addd3ce60af863aec03384e7c88a/geventhttpclient-2.3.3-pp310-pypy310_pp73-manylinux_2_5_x86_64.manylinux1_x86_64.manylinux_2_17_x86_64.manylinux2014_x86_64.whl", hash = "sha256:4598c2aa14c866a10a07a2944e2c212f53d0c337ce211336ad68ae8243646216", size = 54445 },
    { url = "https://files.pythonhosted.org/packages/06/1d/f65b4ac42cce6cef707ace606bbdc1142aa0f3863ad16fa615004b9461d7/geventhttpclient-2.3.3-pp310-pypy310_pp73-win_amd64.whl", hash = "sha256:69d2bd7ab7f94a6c73325f4b88fd07b0d5f4865672ed7a519f2d896949353761", size = 48838 },
    { url = "https://files.pythonhosted.org/packages/34/e4/ab4966fb1dcfc855a40d80f7493f597a43ce9c24311ba4f9664da8f7cb1a/geventhttpclient-2.3.3-pp39-pypy39_pp73-macosx_10_15_x86_64.whl", hash = "sha256:7a3182f1457599c2901c48a1def37a5bc4762f696077e186e2050fcc60b2fbdf", size = 50495 },
    { url = "https://files.pythonhosted.org/packages/db/00/6798f14669b27dcfdbbabe98180d7ee578aa410d43c1946f2af88cd50bc6/geventhttpclient-2.3.3-pp39-pypy39_pp73-macosx_11_0_arm64.whl", hash = "sha256:86b489238dc2cbfa53cdd5621e888786a53031d327e0a8509529c7568292b0ce", size = 49739 },
    { url = "https://files.pythonhosted.org/packages/da/e2/ff407218bc6222ea448008a92bf6152565a342136dc6db5ab5244827f8b3/geventhttpclient-2.3.3-pp39-pypy39_pp73-manylinux_2_17_aarch64.manylinux2014_aarch64.whl", hash = "sha256:c4c8aca6ab5da4211870c1d8410c699a9d543e86304aac47e1558ec94d0da97a", size = 54201 },
    { url = "https://files.pythonhosted.org/packages/50/42/775e66f52059dbe213dbef16657dee456f1e1a602260514de629879f6463/geventhttpclient-2.3.3-pp39-pypy39_pp73-manylinux_2_5_i686.manylinux1_i686.manylinux_2_17_i686.manylinux2014_i686.whl", hash = "sha256:29fe3b6523efa8cdcb5e9bad379f9055e4f0ebb914e4dcd8a0ca33b003b402f5", size = 58541 },
    { url = "https://files.pythonhosted.org/packages/fb/50/7dbe5b3693936e561768e1e41e5e7ed139031c656c62c13a398f36f9ca74/geventhttpclient-2.3.3-pp39-pypy39_pp73-manylinux_2_5_x86_64.manylinux1_x86_64.manylinux_2_17_x86_64.manylinux2014_x86_64.whl", hash = "sha256:e32313c833dfbe27d3f66feacac667ae937859dbbd58e25d1172329c8b368426", size = 54443 },
    { url = "https://files.pythonhosted.org/packages/44/4a/8df48837b520782fb158ec946329bd24a6286d3be801552ebcafee258968/geventhttpclient-2.3.3-pp39-pypy39_pp73-win_amd64.whl", hash = "sha256:4fc1d824602d9590a2b88ac14cfe6d2ecc357e91472ecfe719973c40aab25f4e", size = 48827 },
]

[[package]]
name = "googleapis-common-protos"
version = "1.66.0"
source = { registry = "https://pypi.org/simple" }
dependencies = [
    { name = "protobuf" },
]
sdist = { url = "https://files.pythonhosted.org/packages/ff/a7/8e9cccdb1c49870de6faea2a2764fa23f627dd290633103540209f03524c/googleapis_common_protos-1.66.0.tar.gz", hash = "sha256:c3e7b33d15fdca5374cc0a7346dd92ffa847425cc4ea941d970f13680052ec8c", size = 114376 }
wheels = [
    { url = "https://files.pythonhosted.org/packages/a0/0f/c0713fb2b3d28af4b2fded3291df1c4d4f79a00d15c2374a9e010870016c/googleapis_common_protos-1.66.0-py2.py3-none-any.whl", hash = "sha256:d7abcd75fabb2e0ec9f74466401f6c119a0b498e27370e9be4c94cb7e382b8ed", size = 221682 },
]

[[package]]
name = "greenlet"
version = "3.1.1"
source = { registry = "https://pypi.org/simple" }
sdist = { url = "https://files.pythonhosted.org/packages/2f/ff/df5fede753cc10f6a5be0931204ea30c35fa2f2ea7a35b25bdaf4fe40e46/greenlet-3.1.1.tar.gz", hash = "sha256:4ce3ac6cdb6adf7946475d7ef31777c26d94bccc377e070a7986bd2d5c515467", size = 186022 }
wheels = [
    { url = "https://files.pythonhosted.org/packages/25/90/5234a78dc0ef6496a6eb97b67a42a8e96742a56f7dc808cb954a85390448/greenlet-3.1.1-cp310-cp310-macosx_11_0_universal2.whl", hash = "sha256:0bbae94a29c9e5c7e4a2b7f0aae5c17e8e90acbfd3bf6270eeba60c39fce3563", size = 271235 },
    { url = "https://files.pythonhosted.org/packages/7c/16/cd631fa0ab7d06ef06387135b7549fdcc77d8d859ed770a0d28e47b20972/greenlet-3.1.1-cp310-cp310-manylinux_2_17_aarch64.manylinux2014_aarch64.whl", hash = "sha256:0fde093fb93f35ca72a556cf72c92ea3ebfda3d79fc35bb19fbe685853869a83", size = 637168 },
    { url = "https://files.pythonhosted.org/packages/2f/b1/aed39043a6fec33c284a2c9abd63ce191f4f1a07319340ffc04d2ed3256f/greenlet-3.1.1-cp310-cp310-manylinux_2_17_ppc64le.manylinux2014_ppc64le.whl", hash = "sha256:36b89d13c49216cadb828db8dfa6ce86bbbc476a82d3a6c397f0efae0525bdd0", size = 648826 },
    { url = "https://files.pythonhosted.org/packages/76/25/40e0112f7f3ebe54e8e8ed91b2b9f970805143efef16d043dfc15e70f44b/greenlet-3.1.1-cp310-cp310-manylinux_2_17_s390x.manylinux2014_s390x.whl", hash = "sha256:94b6150a85e1b33b40b1464a3f9988dcc5251d6ed06842abff82e42632fac120", size = 644443 },
    { url = "https://files.pythonhosted.org/packages/fb/2f/3850b867a9af519794784a7eeed1dd5bc68ffbcc5b28cef703711025fd0a/greenlet-3.1.1-cp310-cp310-manylinux_2_17_x86_64.manylinux2014_x86_64.whl", hash = "sha256:93147c513fac16385d1036b7e5b102c7fbbdb163d556b791f0f11eada7ba65dc", size = 643295 },
    { url = "https://files.pythonhosted.org/packages/cf/69/79e4d63b9387b48939096e25115b8af7cd8a90397a304f92436bcb21f5b2/greenlet-3.1.1-cp310-cp310-manylinux_2_24_x86_64.manylinux_2_28_x86_64.whl", hash = "sha256:da7a9bff22ce038e19bf62c4dd1ec8391062878710ded0a845bcf47cc0200617", size = 599544 },
    { url = "https://files.pythonhosted.org/packages/46/1d/44dbcb0e6c323bd6f71b8c2f4233766a5faf4b8948873225d34a0b7efa71/greenlet-3.1.1-cp310-cp310-musllinux_1_1_aarch64.whl", hash = "sha256:b2795058c23988728eec1f36a4e5e4ebad22f8320c85f3587b539b9ac84128d7", size = 1125456 },
    { url = "https://files.pythonhosted.org/packages/e0/1d/a305dce121838d0278cee39d5bb268c657f10a5363ae4b726848f833f1bb/greenlet-3.1.1-cp310-cp310-musllinux_1_1_x86_64.whl", hash = "sha256:ed10eac5830befbdd0c32f83e8aa6288361597550ba669b04c48f0f9a2c843c6", size = 1149111 },
    { url = "https://files.pythonhosted.org/packages/96/28/d62835fb33fb5652f2e98d34c44ad1a0feacc8b1d3f1aecab035f51f267d/greenlet-3.1.1-cp310-cp310-win_amd64.whl", hash = "sha256:77c386de38a60d1dfb8e55b8c1101d68c79dfdd25c7095d51fec2dd800892b80", size = 298392 },
    { url = "https://files.pythonhosted.org/packages/28/62/1c2665558618553c42922ed47a4e6d6527e2fa3516a8256c2f431c5d0441/greenlet-3.1.1-cp311-cp311-macosx_11_0_universal2.whl", hash = "sha256:e4d333e558953648ca09d64f13e6d8f0523fa705f51cae3f03b5983489958c70", size = 272479 },
    { url = "https://files.pythonhosted.org/packages/76/9d/421e2d5f07285b6e4e3a676b016ca781f63cfe4a0cd8eaecf3fd6f7a71ae/greenlet-3.1.1-cp311-cp311-manylinux_2_17_aarch64.manylinux2014_aarch64.whl", hash = "sha256:09fc016b73c94e98e29af67ab7b9a879c307c6731a2c9da0db5a7d9b7edd1159", size = 640404 },
    { url = "https://files.pythonhosted.org/packages/e5/de/6e05f5c59262a584e502dd3d261bbdd2c97ab5416cc9c0b91ea38932a901/greenlet-3.1.1-cp311-cp311-manylinux_2_17_ppc64le.manylinux2014_ppc64le.whl", hash = "sha256:d5e975ca70269d66d17dd995dafc06f1b06e8cb1ec1e9ed54c1d1e4a7c4cf26e", size = 652813 },
    { url = "https://files.pythonhosted.org/packages/49/93/d5f93c84241acdea15a8fd329362c2c71c79e1a507c3f142a5d67ea435ae/greenlet-3.1.1-cp311-cp311-manylinux_2_17_s390x.manylinux2014_s390x.whl", hash = "sha256:3b2813dc3de8c1ee3f924e4d4227999285fd335d1bcc0d2be6dc3f1f6a318ec1", size = 648517 },
    { url = "https://files.pythonhosted.org/packages/15/85/72f77fc02d00470c86a5c982b8daafdf65d38aefbbe441cebff3bf7037fc/greenlet-3.1.1-cp311-cp311-manylinux_2_17_x86_64.manylinux2014_x86_64.whl", hash = "sha256:e347b3bfcf985a05e8c0b7d462ba6f15b1ee1c909e2dcad795e49e91b152c383", size = 647831 },
    { url = "https://files.pythonhosted.org/packages/f7/4b/1c9695aa24f808e156c8f4813f685d975ca73c000c2a5056c514c64980f6/greenlet-3.1.1-cp311-cp311-manylinux_2_24_x86_64.manylinux_2_28_x86_64.whl", hash = "sha256:9e8f8c9cb53cdac7ba9793c276acd90168f416b9ce36799b9b885790f8ad6c0a", size = 602413 },
    { url = "https://files.pythonhosted.org/packages/76/70/ad6e5b31ef330f03b12559d19fda2606a522d3849cde46b24f223d6d1619/greenlet-3.1.1-cp311-cp311-musllinux_1_1_aarch64.whl", hash = "sha256:62ee94988d6b4722ce0028644418d93a52429e977d742ca2ccbe1c4f4a792511", size = 1129619 },
    { url = "https://files.pythonhosted.org/packages/f4/fb/201e1b932e584066e0f0658b538e73c459b34d44b4bd4034f682423bc801/greenlet-3.1.1-cp311-cp311-musllinux_1_1_x86_64.whl", hash = "sha256:1776fd7f989fc6b8d8c8cb8da1f6b82c5814957264d1f6cf818d475ec2bf6395", size = 1155198 },
    { url = "https://files.pythonhosted.org/packages/12/da/b9ed5e310bb8b89661b80cbcd4db5a067903bbcd7fc854923f5ebb4144f0/greenlet-3.1.1-cp311-cp311-win_amd64.whl", hash = "sha256:48ca08c771c268a768087b408658e216133aecd835c0ded47ce955381105ba39", size = 298930 },
    { url = "https://files.pythonhosted.org/packages/7d/ec/bad1ac26764d26aa1353216fcbfa4670050f66d445448aafa227f8b16e80/greenlet-3.1.1-cp312-cp312-macosx_11_0_universal2.whl", hash = "sha256:4afe7ea89de619adc868e087b4d2359282058479d7cfb94970adf4b55284574d", size = 274260 },
    { url = "https://files.pythonhosted.org/packages/66/d4/c8c04958870f482459ab5956c2942c4ec35cac7fe245527f1039837c17a9/greenlet-3.1.1-cp312-cp312-manylinux_2_17_aarch64.manylinux2014_aarch64.whl", hash = "sha256:f406b22b7c9a9b4f8aa9d2ab13d6ae0ac3e85c9a809bd590ad53fed2bf70dc79", size = 649064 },
    { url = "https://files.pythonhosted.org/packages/51/41/467b12a8c7c1303d20abcca145db2be4e6cd50a951fa30af48b6ec607581/greenlet-3.1.1-cp312-cp312-manylinux_2_17_ppc64le.manylinux2014_ppc64le.whl", hash = "sha256:c3a701fe5a9695b238503ce5bbe8218e03c3bcccf7e204e455e7462d770268aa", size = 663420 },
    { url = "https://files.pythonhosted.org/packages/27/8f/2a93cd9b1e7107d5c7b3b7816eeadcac2ebcaf6d6513df9abaf0334777f6/greenlet-3.1.1-cp312-cp312-manylinux_2_17_s390x.manylinux2014_s390x.whl", hash = "sha256:2846930c65b47d70b9d178e89c7e1a69c95c1f68ea5aa0a58646b7a96df12441", size = 658035 },
    { url = "https://files.pythonhosted.org/packages/57/5c/7c6f50cb12be092e1dccb2599be5a942c3416dbcfb76efcf54b3f8be4d8d/greenlet-3.1.1-cp312-cp312-manylinux_2_17_x86_64.manylinux2014_x86_64.whl", hash = "sha256:99cfaa2110534e2cf3ba31a7abcac9d328d1d9f1b95beede58294a60348fba36", size = 660105 },
    { url = "https://files.pythonhosted.org/packages/f1/66/033e58a50fd9ec9df00a8671c74f1f3a320564c6415a4ed82a1c651654ba/greenlet-3.1.1-cp312-cp312-manylinux_2_24_x86_64.manylinux_2_28_x86_64.whl", hash = "sha256:1443279c19fca463fc33e65ef2a935a5b09bb90f978beab37729e1c3c6c25fe9", size = 613077 },
    { url = "https://files.pythonhosted.org/packages/19/c5/36384a06f748044d06bdd8776e231fadf92fc896bd12cb1c9f5a1bda9578/greenlet-3.1.1-cp312-cp312-musllinux_1_1_aarch64.whl", hash = "sha256:b7cede291382a78f7bb5f04a529cb18e068dd29e0fb27376074b6d0317bf4dd0", size = 1135975 },
    { url = "https://files.pythonhosted.org/packages/38/f9/c0a0eb61bdf808d23266ecf1d63309f0e1471f284300ce6dac0ae1231881/greenlet-3.1.1-cp312-cp312-musllinux_1_1_x86_64.whl", hash = "sha256:23f20bb60ae298d7d8656c6ec6db134bca379ecefadb0b19ce6f19d1f232a942", size = 1163955 },
    { url = "https://files.pythonhosted.org/packages/43/21/a5d9df1d21514883333fc86584c07c2b49ba7c602e670b174bd73cfc9c7f/greenlet-3.1.1-cp312-cp312-win_amd64.whl", hash = "sha256:7124e16b4c55d417577c2077be379514321916d5790fa287c9ed6f23bd2ffd01", size = 299655 },
    { url = "https://files.pythonhosted.org/packages/f3/57/0db4940cd7bb461365ca8d6fd53e68254c9dbbcc2b452e69d0d41f10a85e/greenlet-3.1.1-cp313-cp313-macosx_11_0_universal2.whl", hash = "sha256:05175c27cb459dcfc05d026c4232f9de8913ed006d42713cb8a5137bd49375f1", size = 272990 },
    { url = "https://files.pythonhosted.org/packages/1c/ec/423d113c9f74e5e402e175b157203e9102feeb7088cee844d735b28ef963/greenlet-3.1.1-cp313-cp313-manylinux_2_17_aarch64.manylinux2014_aarch64.whl", hash = "sha256:935e943ec47c4afab8965954bf49bfa639c05d4ccf9ef6e924188f762145c0ff", size = 649175 },
    { url = "https://files.pythonhosted.org/packages/a9/46/ddbd2db9ff209186b7b7c621d1432e2f21714adc988703dbdd0e65155c77/greenlet-3.1.1-cp313-cp313-manylinux_2_17_ppc64le.manylinux2014_ppc64le.whl", hash = "sha256:667a9706c970cb552ede35aee17339a18e8f2a87a51fba2ed39ceeeb1004798a", size = 663425 },
    { url = "https://files.pythonhosted.org/packages/bc/f9/9c82d6b2b04aa37e38e74f0c429aece5eeb02bab6e3b98e7db89b23d94c6/greenlet-3.1.1-cp313-cp313-manylinux_2_17_s390x.manylinux2014_s390x.whl", hash = "sha256:b8a678974d1f3aa55f6cc34dc480169d58f2e6d8958895d68845fa4ab566509e", size = 657736 },
    { url = "https://files.pythonhosted.org/packages/d9/42/b87bc2a81e3a62c3de2b0d550bf91a86939442b7ff85abb94eec3fc0e6aa/greenlet-3.1.1-cp313-cp313-manylinux_2_17_x86_64.manylinux2014_x86_64.whl", hash = "sha256:efc0f674aa41b92da8c49e0346318c6075d734994c3c4e4430b1c3f853e498e4", size = 660347 },
    { url = "https://files.pythonhosted.org/packages/37/fa/71599c3fd06336cdc3eac52e6871cfebab4d9d70674a9a9e7a482c318e99/greenlet-3.1.1-cp313-cp313-manylinux_2_24_x86_64.manylinux_2_28_x86_64.whl", hash = "sha256:0153404a4bb921f0ff1abeb5ce8a5131da56b953eda6e14b88dc6bbc04d2049e", size = 615583 },
    { url = "https://files.pythonhosted.org/packages/4e/96/e9ef85de031703ee7a4483489b40cf307f93c1824a02e903106f2ea315fe/greenlet-3.1.1-cp313-cp313-musllinux_1_1_aarch64.whl", hash = "sha256:275f72decf9932639c1c6dd1013a1bc266438eb32710016a1c742df5da6e60a1", size = 1133039 },
    { url = "https://files.pythonhosted.org/packages/87/76/b2b6362accd69f2d1889db61a18c94bc743e961e3cab344c2effaa4b4a25/greenlet-3.1.1-cp313-cp313-musllinux_1_1_x86_64.whl", hash = "sha256:c4aab7f6381f38a4b42f269057aee279ab0fc7bf2e929e3d4abfae97b682a12c", size = 1160716 },
    { url = "https://files.pythonhosted.org/packages/1f/1b/54336d876186920e185066d8c3024ad55f21d7cc3683c856127ddb7b13ce/greenlet-3.1.1-cp313-cp313-win_amd64.whl", hash = "sha256:b42703b1cf69f2aa1df7d1030b9d77d3e584a70755674d60e710f0af570f3761", size = 299490 },
    { url = "https://files.pythonhosted.org/packages/5f/17/bea55bf36990e1638a2af5ba10c1640273ef20f627962cf97107f1e5d637/greenlet-3.1.1-cp313-cp313t-manylinux_2_17_aarch64.manylinux2014_aarch64.whl", hash = "sha256:f1695e76146579f8c06c1509c7ce4dfe0706f49c6831a817ac04eebb2fd02011", size = 643731 },
    { url = "https://files.pythonhosted.org/packages/78/d2/aa3d2157f9ab742a08e0fd8f77d4699f37c22adfbfeb0c610a186b5f75e0/greenlet-3.1.1-cp313-cp313t-manylinux_2_17_ppc64le.manylinux2014_ppc64le.whl", hash = "sha256:7876452af029456b3f3549b696bb36a06db7c90747740c5302f74a9e9fa14b13", size = 649304 },
    { url = "https://files.pythonhosted.org/packages/f1/8e/d0aeffe69e53ccff5a28fa86f07ad1d2d2d6537a9506229431a2a02e2f15/greenlet-3.1.1-cp313-cp313t-manylinux_2_17_s390x.manylinux2014_s390x.whl", hash = "sha256:4ead44c85f8ab905852d3de8d86f6f8baf77109f9da589cb4fa142bd3b57b475", size = 646537 },
    { url = "https://files.pythonhosted.org/packages/05/79/e15408220bbb989469c8871062c97c6c9136770657ba779711b90870d867/greenlet-3.1.1-cp313-cp313t-manylinux_2_17_x86_64.manylinux2014_x86_64.whl", hash = "sha256:8320f64b777d00dd7ccdade271eaf0cad6636343293a25074cc5566160e4de7b", size = 642506 },
    { url = "https://files.pythonhosted.org/packages/18/87/470e01a940307796f1d25f8167b551a968540fbe0551c0ebb853cb527dd6/greenlet-3.1.1-cp313-cp313t-manylinux_2_24_x86_64.manylinux_2_28_x86_64.whl", hash = "sha256:6510bf84a6b643dabba74d3049ead221257603a253d0a9873f55f6a59a65f822", size = 602753 },
    { url = "https://files.pythonhosted.org/packages/e2/72/576815ba674eddc3c25028238f74d7b8068902b3968cbe456771b166455e/greenlet-3.1.1-cp313-cp313t-musllinux_1_1_aarch64.whl", hash = "sha256:04b013dc07c96f83134b1e99888e7a79979f1a247e2a9f59697fa14b5862ed01", size = 1122731 },
    { url = "https://files.pythonhosted.org/packages/ac/38/08cc303ddddc4b3d7c628c3039a61a3aae36c241ed01393d00c2fd663473/greenlet-3.1.1-cp313-cp313t-musllinux_1_1_x86_64.whl", hash = "sha256:411f015496fec93c1c8cd4e5238da364e1da7a124bcb293f085bf2860c32c6f6", size = 1142112 },
    { url = "https://files.pythonhosted.org/packages/8c/82/8051e82af6d6b5150aacb6789a657a8afd48f0a44d8e91cb72aaaf28553a/greenlet-3.1.1-cp39-cp39-macosx_11_0_universal2.whl", hash = "sha256:396979749bd95f018296af156201d6211240e7a23090f50a8d5d18c370084dc3", size = 270027 },
    { url = "https://files.pythonhosted.org/packages/f9/74/f66de2785880293780eebd18a2958aeea7cbe7814af1ccef634f4701f846/greenlet-3.1.1-cp39-cp39-manylinux_2_17_aarch64.manylinux2014_aarch64.whl", hash = "sha256:ca9d0ff5ad43e785350894d97e13633a66e2b50000e8a183a50a88d834752d42", size = 634822 },
    { url = "https://files.pythonhosted.org/packages/68/23/acd9ca6bc412b02b8aa755e47b16aafbe642dde0ad2f929f836e57a7949c/greenlet-3.1.1-cp39-cp39-manylinux_2_17_ppc64le.manylinux2014_ppc64le.whl", hash = "sha256:f6ff3b14f2df4c41660a7dec01045a045653998784bf8cfcb5a525bdffffbc8f", size = 646866 },
    { url = "https://files.pythonhosted.org/packages/a9/ab/562beaf8a53dc9f6b2459f200e7bc226bb07e51862a66351d8b7817e3efd/greenlet-3.1.1-cp39-cp39-manylinux_2_17_s390x.manylinux2014_s390x.whl", hash = "sha256:94ebba31df2aa506d7b14866fed00ac141a867e63143fe5bca82a8e503b36437", size = 641985 },
    { url = "https://files.pythonhosted.org/packages/03/d3/1006543621f16689f6dc75f6bcf06e3c23e044c26fe391c16c253623313e/greenlet-3.1.1-cp39-cp39-manylinux_2_17_x86_64.manylinux2014_x86_64.whl", hash = "sha256:73aaad12ac0ff500f62cebed98d8789198ea0e6f233421059fa68a5aa7220145", size = 641268 },
    { url = "https://files.pythonhosted.org/packages/2f/c1/ad71ce1b5f61f900593377b3f77b39408bce5dc96754790311b49869e146/greenlet-3.1.1-cp39-cp39-manylinux_2_24_x86_64.manylinux_2_28_x86_64.whl", hash = "sha256:63e4844797b975b9af3a3fb8f7866ff08775f5426925e1e0bbcfe7932059a12c", size = 597376 },
    { url = "https://files.pythonhosted.org/packages/f7/ff/183226685b478544d61d74804445589e069d00deb8ddef042699733950c7/greenlet-3.1.1-cp39-cp39-musllinux_1_1_aarch64.whl", hash = "sha256:7939aa3ca7d2a1593596e7ac6d59391ff30281ef280d8632fa03d81f7c5f955e", size = 1123359 },
    { url = "https://files.pythonhosted.org/packages/c0/8b/9b3b85a89c22f55f315908b94cd75ab5fed5973f7393bbef000ca8b2c5c1/greenlet-3.1.1-cp39-cp39-musllinux_1_1_x86_64.whl", hash = "sha256:d0028e725ee18175c6e422797c407874da24381ce0690d6b9396c204c7f7276e", size = 1147458 },
    { url = "https://files.pythonhosted.org/packages/b8/1c/248fadcecd1790b0ba793ff81fa2375c9ad6442f4c748bf2cc2e6563346a/greenlet-3.1.1-cp39-cp39-win32.whl", hash = "sha256:5e06afd14cbaf9e00899fae69b24a32f2196c19de08fcb9f4779dd4f004e5e7c", size = 281131 },
    { url = "https://files.pythonhosted.org/packages/ae/02/e7d0aef2354a38709b764df50b2b83608f0621493e47f47694eb80922822/greenlet-3.1.1-cp39-cp39-win_amd64.whl", hash = "sha256:3319aa75e0e0639bc15ff54ca327e8dc7a6fe404003496e3c6925cd3142e0e22", size = 298306 },
]

[[package]]
name = "grpcio"
version = "1.68.1"
source = { registry = "https://pypi.org/simple" }
sdist = { url = "https://files.pythonhosted.org/packages/91/ec/b76ff6d86bdfd1737a5ec889394b54c18b1ec3832d91041e25023fbcb67d/grpcio-1.68.1.tar.gz", hash = "sha256:44a8502dd5de653ae6a73e2de50a401d84184f0331d0ac3daeb044e66d5c5054", size = 12694654 }
wheels = [
    { url = "https://files.pythonhosted.org/packages/f5/88/d1ac9676a0809e3efec154d45246474ec12a4941686da71ffb3d34190294/grpcio-1.68.1-cp310-cp310-linux_armv7l.whl", hash = "sha256:d35740e3f45f60f3c37b1e6f2f4702c23867b9ce21c6410254c9c682237da68d", size = 5171054 },
    { url = "https://files.pythonhosted.org/packages/ec/cb/94ca41e100201fee8876a4b44d64e43ac7405929909afe1fa943d65b25ef/grpcio-1.68.1-cp310-cp310-macosx_12_0_universal2.whl", hash = "sha256:d99abcd61760ebb34bdff37e5a3ba333c5cc09feda8c1ad42547bea0416ada78", size = 11078566 },
    { url = "https://files.pythonhosted.org/packages/d5/b0/ad4c66f2e3181b4eab99885686c960c403ae2300bacfe427526282facc07/grpcio-1.68.1-cp310-cp310-manylinux_2_17_aarch64.whl", hash = "sha256:f8261fa2a5f679abeb2a0a93ad056d765cdca1c47745eda3f2d87f874ff4b8c9", size = 5690039 },
    { url = "https://files.pythonhosted.org/packages/67/1e/f5d3410674d021831c9fef2d1d7ca2357b08d09c840ad4e054ea8ffc302e/grpcio-1.68.1-cp310-cp310-manylinux_2_17_i686.manylinux2014_i686.whl", hash = "sha256:0feb02205a27caca128627bd1df4ee7212db051019a9afa76f4bb6a1a80ca95e", size = 6317470 },
    { url = "https://files.pythonhosted.org/packages/91/93/701d5f33b163a621c8f2d4453f9e22f6c14e996baed54118d0dea93fc8c7/grpcio-1.68.1-cp310-cp310-manylinux_2_17_x86_64.manylinux2014_x86_64.whl", hash = "sha256:919d7f18f63bcad3a0f81146188e90274fde800a94e35d42ffe9eadf6a9a6330", size = 5941884 },
    { url = "https://files.pythonhosted.org/packages/67/44/06917ffaa35ca463b93dde60f324015fe4192312b0f4dd0faec061e7ca7f/grpcio-1.68.1-cp310-cp310-musllinux_1_1_i686.whl", hash = "sha256:963cc8d7d79b12c56008aabd8b457f400952dbea8997dd185f155e2f228db079", size = 6646332 },
    { url = "https://files.pythonhosted.org/packages/d4/94/074db039532687ec8ef07ebbcc747c46547c94329016e22b97d97b9e5f3b/grpcio-1.68.1-cp310-cp310-musllinux_1_1_x86_64.whl", hash = "sha256:ccf2ebd2de2d6661e2520dae293298a3803a98ebfc099275f113ce1f6c2a80f1", size = 6212515 },
    { url = "https://files.pythonhosted.org/packages/c5/f2/0c939264c36c6038fae1732a2a3e01a7075ba171a2154d86842ee0ac9b0a/grpcio-1.68.1-cp310-cp310-win32.whl", hash = "sha256:2cc1fd04af8399971bcd4f43bd98c22d01029ea2e56e69c34daf2bf8470e47f5", size = 3650459 },
    { url = "https://files.pythonhosted.org/packages/b6/90/b0e9278e88f747879d13b79fb893c9acb381fb90541ad9e416c7816c5eaf/grpcio-1.68.1-cp310-cp310-win_amd64.whl", hash = "sha256:ee2e743e51cb964b4975de572aa8fb95b633f496f9fcb5e257893df3be854746", size = 4399144 },
    { url = "https://files.pythonhosted.org/packages/fe/0d/fde5a5777d65696c39bb3e622fe1239dd0a878589bf6c5066980e7d19154/grpcio-1.68.1-cp311-cp311-linux_armv7l.whl", hash = "sha256:55857c71641064f01ff0541a1776bfe04a59db5558e82897d35a7793e525774c", size = 5180919 },
    { url = "https://files.pythonhosted.org/packages/07/fd/e5fa75b5ddf5d9f16606196973f9c2b4b1adf5a1735117eb7129fc33d2ec/grpcio-1.68.1-cp311-cp311-macosx_10_9_universal2.whl", hash = "sha256:4b177f5547f1b995826ef529d2eef89cca2f830dd8b2c99ffd5fde4da734ba73", size = 11150922 },
    { url = "https://files.pythonhosted.org/packages/86/1e/aaf5a1dae87fe47f277c5a1be72b31d2c209d095bebb0ce1d2df5cb8779c/grpcio-1.68.1-cp311-cp311-manylinux_2_17_aarch64.whl", hash = "sha256:3522c77d7e6606d6665ec8d50e867f13f946a4e00c7df46768f1c85089eae515", size = 5685685 },
    { url = "https://files.pythonhosted.org/packages/a9/69/c4fdf87d5c5696207e2ed232e4bdde656d8c99ba91f361927f3f06aa41ca/grpcio-1.68.1-cp311-cp311-manylinux_2_17_i686.manylinux2014_i686.whl", hash = "sha256:9d1fae6bbf0816415b81db1e82fb3bf56f7857273c84dcbe68cbe046e58e1ccd", size = 6316535 },
    { url = "https://files.pythonhosted.org/packages/6f/c6/539660516ea7db7bc3d39e07154512ae807961b14ec6b5b0c58d15657ff1/grpcio-1.68.1-cp311-cp311-manylinux_2_17_x86_64.manylinux2014_x86_64.whl", hash = "sha256:298ee7f80e26f9483f0b6f94cc0a046caf54400a11b644713bb5b3d8eb387600", size = 5939920 },
    { url = "https://files.pythonhosted.org/packages/38/f3/97a74dc4dd95bf195168d6da2ca4731ab7d3d0b03078f2833b4ff9c4f48f/grpcio-1.68.1-cp311-cp311-musllinux_1_1_i686.whl", hash = "sha256:cbb5780e2e740b6b4f2d208e90453591036ff80c02cc605fea1af8e6fc6b1bbe", size = 6644770 },
    { url = "https://files.pythonhosted.org/packages/cb/36/79a5e04073e58106aff442509a0c459151fa4f43202395db3eb8f77b78e9/grpcio-1.68.1-cp311-cp311-musllinux_1_1_x86_64.whl", hash = "sha256:ddda1aa22495d8acd9dfbafff2866438d12faec4d024ebc2e656784d96328ad0", size = 6211743 },
    { url = "https://files.pythonhosted.org/packages/73/0f/2250f4a0de1a0bec0726c47a021cbf71af6105f512ecaf67703e2eb1ad2f/grpcio-1.68.1-cp311-cp311-win32.whl", hash = "sha256:b33bd114fa5a83f03ec6b7b262ef9f5cac549d4126f1dc702078767b10c46ed9", size = 3650734 },
    { url = "https://files.pythonhosted.org/packages/4b/29/061c93a35f498238dc35eb8fb039ce168aa99cac2f0f1ce0c8a0a4bdb274/grpcio-1.68.1-cp311-cp311-win_amd64.whl", hash = "sha256:7f20ebec257af55694d8f993e162ddf0d36bd82d4e57f74b31c67b3c6d63d8b2", size = 4400816 },
    { url = "https://files.pythonhosted.org/packages/f5/15/674a1468fef234fa996989509bbdfc0d695878cbb385b9271f5d690d5cd3/grpcio-1.68.1-cp312-cp312-linux_armv7l.whl", hash = "sha256:8829924fffb25386995a31998ccbbeaa7367223e647e0122043dfc485a87c666", size = 5148351 },
    { url = "https://files.pythonhosted.org/packages/62/f5/edce368682d6d0b3573b883b134df022a44b1c888ea416dd7d78d480ab24/grpcio-1.68.1-cp312-cp312-macosx_10_9_universal2.whl", hash = "sha256:3aed6544e4d523cd6b3119b0916cef3d15ef2da51e088211e4d1eb91a6c7f4f1", size = 11127559 },
    { url = "https://files.pythonhosted.org/packages/ce/14/a6fde3114eafd9e4e345d1ebd0291c544d83b22f0554b1678a2968ae39e1/grpcio-1.68.1-cp312-cp312-manylinux_2_17_aarch64.whl", hash = "sha256:4efac5481c696d5cb124ff1c119a78bddbfdd13fc499e3bc0ca81e95fc573684", size = 5645221 },
    { url = "https://files.pythonhosted.org/packages/21/21/d1865bd6a22f9a26217e4e1b35f9105f7a0cdfb7a5fffe8be48e1a1afafc/grpcio-1.68.1-cp312-cp312-manylinux_2_17_i686.manylinux2014_i686.whl", hash = "sha256:6ab2d912ca39c51f46baf2a0d92aa265aa96b2443266fc50d234fa88bf877d8e", size = 6292270 },
    { url = "https://files.pythonhosted.org/packages/3a/f6/19798be6c3515a7b1fb9570198c91710472e2eb21f1900109a76834829e3/grpcio-1.68.1-cp312-cp312-manylinux_2_17_x86_64.manylinux2014_x86_64.whl", hash = "sha256:95c87ce2a97434dffe7327a4071839ab8e8bffd0054cc74cbe971fba98aedd60", size = 5905978 },
    { url = "https://files.pythonhosted.org/packages/9b/43/c3670a657445cd55be1246f64dbc3a6a33cab0f0141c5836df2e04f794c8/grpcio-1.68.1-cp312-cp312-musllinux_1_1_i686.whl", hash = "sha256:e4842e4872ae4ae0f5497bf60a0498fa778c192cc7a9e87877abd2814aca9475", size = 6630444 },
    { url = "https://files.pythonhosted.org/packages/80/69/fbbebccffd266bea4268b685f3e8e03613405caba69e93125dc783036465/grpcio-1.68.1-cp312-cp312-musllinux_1_1_x86_64.whl", hash = "sha256:255b1635b0ed81e9f91da4fcc8d43b7ea5520090b9a9ad9340d147066d1d3613", size = 6200324 },
    { url = "https://files.pythonhosted.org/packages/65/5c/27a26c21916f94f0c1585111974a5d5a41d8420dcb42c2717ee514c97a97/grpcio-1.68.1-cp312-cp312-win32.whl", hash = "sha256:7dfc914cc31c906297b30463dde0b9be48e36939575eaf2a0a22a8096e69afe5", size = 3638381 },
    { url = "https://files.pythonhosted.org/packages/a3/ba/ba6b65ccc93c7df1031c6b41e45b79a5a37e46b81d816bb3ea68ba476d77/grpcio-1.68.1-cp312-cp312-win_amd64.whl", hash = "sha256:a0c8ddabef9c8f41617f213e527254c41e8b96ea9d387c632af878d05db9229c", size = 4389959 },
    { url = "https://files.pythonhosted.org/packages/37/1a/15ccc08da339a5536690e6f877963422a5abf3f6dfeed96b3175f5c816b9/grpcio-1.68.1-cp313-cp313-linux_armv7l.whl", hash = "sha256:a47faedc9ea2e7a3b6569795c040aae5895a19dde0c728a48d3c5d7995fda385", size = 5149822 },
    { url = "https://files.pythonhosted.org/packages/bc/fe/91bb4b160cd251d5b5ee722e6342355f76d1ffe176c50a6ef0e8256fbb47/grpcio-1.68.1-cp313-cp313-macosx_10_13_universal2.whl", hash = "sha256:390eee4225a661c5cd133c09f5da1ee3c84498dc265fd292a6912b65c421c78c", size = 11085016 },
    { url = "https://files.pythonhosted.org/packages/55/2d/0bb2478410f5896da1090b9f43c2979dd72e7e97d10bc223bfbdddcf8eca/grpcio-1.68.1-cp313-cp313-manylinux_2_17_aarch64.whl", hash = "sha256:66a24f3d45c33550703f0abb8b656515b0ab777970fa275693a2f6dc8e35f1c1", size = 5645634 },
    { url = "https://files.pythonhosted.org/packages/f5/6c/e2d22d963b695f87a09965246beb1c3224b09ffc666fc0b285820926499a/grpcio-1.68.1-cp313-cp313-manylinux_2_17_i686.manylinux2014_i686.whl", hash = "sha256:c08079b4934b0bf0a8847f42c197b1d12cba6495a3d43febd7e99ecd1cdc8d54", size = 6291096 },
    { url = "https://files.pythonhosted.org/packages/6f/f6/21d9204e2c4c0804ad72be8c830c44f0e1355e649c173f87508b7f0e5488/grpcio-1.68.1-cp313-cp313-manylinux_2_17_x86_64.manylinux2014_x86_64.whl", hash = "sha256:8720c25cd9ac25dd04ee02b69256d0ce35bf8a0f29e20577427355272230965a", size = 5906528 },
    { url = "https://files.pythonhosted.org/packages/39/2a/bf6ae4fef13755ca236d587d630b82207cfad43cf956870adead97fd1ef1/grpcio-1.68.1-cp313-cp313-musllinux_1_1_i686.whl", hash = "sha256:04cfd68bf4f38f5bb959ee2361a7546916bd9a50f78617a346b3aeb2b42e2161", size = 6634215 },
    { url = "https://files.pythonhosted.org/packages/5b/83/9c96a6adfbea5e8a9ed408410c0259942713be64173b8816c7bf6ac2d830/grpcio-1.68.1-cp313-cp313-musllinux_1_1_x86_64.whl", hash = "sha256:c28848761a6520c5c6071d2904a18d339a796ebe6b800adc8b3f474c5ce3c3ad", size = 6200750 },
    { url = "https://files.pythonhosted.org/packages/b4/3e/af42f87759c6301c4fed894b3dd801b13162ba1d8e2942412e788ac749eb/grpcio-1.68.1-cp313-cp313-win32.whl", hash = "sha256:77d65165fc35cff6e954e7fd4229e05ec76102d4406d4576528d3a3635fc6172", size = 3637594 },
    { url = "https://files.pythonhosted.org/packages/7e/d1/3bef33a3d5d26d4ea9284e1b464f481d6d21ed8ae1c3da381b05f62c701d/grpcio-1.68.1-cp313-cp313-win_amd64.whl", hash = "sha256:a8040f85dcb9830d8bbb033ae66d272614cec6faceee88d37a88a9bd1a7a704e", size = 4391184 },
    { url = "https://files.pythonhosted.org/packages/c7/44/8ad69230a2ecb248d0cb1e46c7b14a9e5625e61961f5118127e726c6dfa3/grpcio-1.68.1-cp39-cp39-linux_armv7l.whl", hash = "sha256:cb400138e73969eb5e0535d1d06cae6a6f7a15f2cc74add320e2130b8179211a", size = 5171490 },
    { url = "https://files.pythonhosted.org/packages/28/a8/21f4a3d13c4a940442aaa691dd4883768f2d8f5733ed52ac335b05b80a6a/grpcio-1.68.1-cp39-cp39-macosx_10_9_universal2.whl", hash = "sha256:a1b988b40f2fd9de5c820f3a701a43339d8dcf2cb2f1ca137e2c02671cc83ac1", size = 11144164 },
    { url = "https://files.pythonhosted.org/packages/20/e9/ad4a4ebbee59994717a8cd0d43810d7838e48ff879680cb512054464a731/grpcio-1.68.1-cp39-cp39-manylinux_2_17_aarch64.whl", hash = "sha256:96f473cdacfdd506008a5d7579c9f6a7ff245a9ade92c3c0265eb76cc591914f", size = 5688618 },
    { url = "https://files.pythonhosted.org/packages/63/a6/e9eea6ea8d51e9bcb3a1ceadf696d099ff9f822d92a4b872f4c7f42dc3f8/grpcio-1.68.1-cp39-cp39-manylinux_2_17_i686.manylinux2014_i686.whl", hash = "sha256:37ea3be171f3cf3e7b7e412a98b77685eba9d4fd67421f4a34686a63a65d99f9", size = 6317135 },
    { url = "https://files.pythonhosted.org/packages/f7/2f/44e2f3199565da84d58df5e26ec68577ba8c1f8a19b1c8413919f75df845/grpcio-1.68.1-cp39-cp39-manylinux_2_17_x86_64.manylinux2014_x86_64.whl", hash = "sha256:3ceb56c4285754e33bb3c2fa777d055e96e6932351a3082ce3559be47f8024f0", size = 5941760 },
    { url = "https://files.pythonhosted.org/packages/51/cf/f00e13b50db135dace2351fbdcefef74eeb847cdf1eef85ac0a8c06044f5/grpcio-1.68.1-cp39-cp39-musllinux_1_1_i686.whl", hash = "sha256:dffd29a2961f3263a16d73945b57cd44a8fd0b235740cb14056f0612329b345e", size = 6647728 },
    { url = "https://files.pythonhosted.org/packages/ee/a3/35d5b641d80696feee278166c5fea013fad65673dca6abf2245174beb179/grpcio-1.68.1-cp39-cp39-musllinux_1_1_x86_64.whl", hash = "sha256:025f790c056815b3bf53da850dd70ebb849fd755a4b1ac822cb65cd631e37d43", size = 6212372 },
    { url = "https://files.pythonhosted.org/packages/28/38/ec2c6dde7274fca6ecfc39cde8ae8b437871c9a90679f72704d7e4fae33f/grpcio-1.68.1-cp39-cp39-win32.whl", hash = "sha256:1098f03dedc3b9810810568060dea4ac0822b4062f537b0f53aa015269be0a76", size = 3649692 },
    { url = "https://files.pythonhosted.org/packages/58/fb/73d7686fd51955de6fe0d635404eca5a9efbee415f04c1c572b5becd010b/grpcio-1.68.1-cp39-cp39-win_amd64.whl", hash = "sha256:334ab917792904245a028f10e803fcd5b6f36a7b2173a820c0b5b076555825e1", size = 4398968 },
]

[[package]]
name = "gunicorn"
version = "23.0.0"
source = { registry = "https://pypi.org/simple" }
dependencies = [
    { name = "packaging" },
]
sdist = { url = "https://files.pythonhosted.org/packages/34/72/9614c465dc206155d93eff0ca20d42e1e35afc533971379482de953521a4/gunicorn-23.0.0.tar.gz", hash = "sha256:f014447a0101dc57e294f6c18ca6b40227a4c90e9bdb586042628030cba004ec", size = 375031 }
wheels = [
    { url = "https://files.pythonhosted.org/packages/cb/7d/6dac2a6e1eba33ee43f318edbed4ff29151a49b5d37f080aad1e6469bca4/gunicorn-23.0.0-py3-none-any.whl", hash = "sha256:ec400d38950de4dfd418cff8328b2c8faed0edb0d517d3394e457c317908ca4d", size = 85029 },
]

[[package]]
name = "h11"
version = "0.14.0"
source = { registry = "https://pypi.org/simple" }
sdist = { url = "https://files.pythonhosted.org/packages/f5/38/3af3d3633a34a3316095b39c8e8fb4853a28a536e55d347bd8d8e9a14b03/h11-0.14.0.tar.gz", hash = "sha256:8f19fbbe99e72420ff35c00b27a34cb9937e902a8b810e2c88300c6f0a3b699d", size = 100418 }
wheels = [
    { url = "https://files.pythonhosted.org/packages/95/04/ff642e65ad6b90db43e668d70ffb6736436c7ce41fcc549f4e9472234127/h11-0.14.0-py3-none-any.whl", hash = "sha256:e3fe4ac4b851c468cc8363d500db52c2ead036020723024a109d37346efaa761", size = 58259 },
]

[[package]]
name = "httpcore"
version = "1.0.7"
source = { registry = "https://pypi.org/simple" }
dependencies = [
    { name = "certifi" },
    { name = "h11" },
]
sdist = { url = "https://files.pythonhosted.org/packages/6a/41/d7d0a89eb493922c37d343b607bc1b5da7f5be7e383740b4753ad8943e90/httpcore-1.0.7.tar.gz", hash = "sha256:8551cb62a169ec7162ac7be8d4817d561f60e08eaa485234898414bb5a8a0b4c", size = 85196 }
wheels = [
    { url = "https://files.pythonhosted.org/packages/87/f5/72347bc88306acb359581ac4d52f23c0ef445b57157adedb9aee0cd689d2/httpcore-1.0.7-py3-none-any.whl", hash = "sha256:a3fff8f43dc260d5bd363d9f9cf1830fa3a458b332856f34282de498ed420edd", size = 78551 },
]

[[package]]
name = "httpx"
version = "0.28.1"
source = { registry = "https://pypi.org/simple" }
dependencies = [
    { name = "anyio" },
    { name = "certifi" },
    { name = "httpcore" },
    { name = "idna" },
]
sdist = { url = "https://files.pythonhosted.org/packages/b1/df/48c586a5fe32a0f01324ee087459e112ebb7224f646c0b5023f5e79e9956/httpx-0.28.1.tar.gz", hash = "sha256:75e98c5f16b0f35b567856f597f06ff2270a374470a5c2392242528e3e3e42fc", size = 141406 }
wheels = [
    { url = "https://files.pythonhosted.org/packages/2a/39/e50c7c3a983047577ee07d2a9e53faf5a69493943ec3f6a384bdc792deb2/httpx-0.28.1-py3-none-any.whl", hash = "sha256:d909fcccc110f8c7faf814ca82a9a4d816bc5a6dbfea25d6591d6985b8ba59ad", size = 73517 },
]

[[package]]
name = "identify"
version = "2.6.3"
source = { registry = "https://pypi.org/simple" }
sdist = { url = "https://files.pythonhosted.org/packages/1a/5f/05f0d167be94585d502b4adf8c7af31f1dc0b1c7e14f9938a88fdbbcf4a7/identify-2.6.3.tar.gz", hash = "sha256:62f5dae9b5fef52c84cc188514e9ea4f3f636b1d8799ab5ebc475471f9e47a02", size = 99179 }
wheels = [
    { url = "https://files.pythonhosted.org/packages/c9/f5/09644a3ad803fae9eca8efa17e1f2aef380c7f0b02f7ec4e8d446e51d64a/identify-2.6.3-py2.py3-none-any.whl", hash = "sha256:9edba65473324c2ea9684b1f944fe3191db3345e50b6d04571d10ed164f8d7bd", size = 99049 },
]

[[package]]
name = "idna"
version = "3.10"
source = { registry = "https://pypi.org/simple" }
sdist = { url = "https://files.pythonhosted.org/packages/f1/70/7703c29685631f5a7590aa73f1f1d3fa9a380e654b86af429e0934a32f7d/idna-3.10.tar.gz", hash = "sha256:12f65c9b470abda6dc35cf8e63cc574b1c52b11df2c86030af0ac09b01b13ea9", size = 190490 }
wheels = [
    { url = "https://files.pythonhosted.org/packages/76/c6/c88e154df9c4e1a2a66ccf0005a88dfb2650c1dffb6f5ce603dfbd452ce3/idna-3.10-py3-none-any.whl", hash = "sha256:946d195a0d259cbba61165e88e65941f16e9b36ea6ddb97f00452bae8b1287d3", size = 70442 },
]

[[package]]
name = "importlib-metadata"
version = "8.5.0"
source = { registry = "https://pypi.org/simple" }
dependencies = [
<<<<<<< HEAD
    { name = "zipp", marker = "python_full_version <= '3.11'" },
=======
    { name = "zipp" },
>>>>>>> 7a220464
]
sdist = { url = "https://files.pythonhosted.org/packages/cd/12/33e59336dca5be0c398a7482335911a33aa0e20776128f038019f1a95f1b/importlib_metadata-8.5.0.tar.gz", hash = "sha256:71522656f0abace1d072b9e5481a48f07c138e00f079c38c8f883823f9c26bd7", size = 55304 }
wheels = [
    { url = "https://files.pythonhosted.org/packages/a0/d9/a1e041c5e7caa9a05c925f4bdbdfb7f006d1f74996af53467bc394c97be7/importlib_metadata-8.5.0-py3-none-any.whl", hash = "sha256:45e54197d28b7a7f1559e60b95e7c567032b602131fbd588f1497f47880aa68b", size = 26514 },
]

[[package]]
name = "iniconfig"
version = "2.0.0"
source = { registry = "https://pypi.org/simple" }
sdist = { url = "https://files.pythonhosted.org/packages/d7/4b/cbd8e699e64a6f16ca3a8220661b5f83792b3017d0f79807cb8708d33913/iniconfig-2.0.0.tar.gz", hash = "sha256:2d91e135bf72d31a410b17c16da610a82cb55f6b0477d1a902134b24a455b8b3", size = 4646 }
wheels = [
    { url = "https://files.pythonhosted.org/packages/ef/a6/62565a6e1cf69e10f5727360368e451d4b7f58beeac6173dc9db836a5b46/iniconfig-2.0.0-py3-none-any.whl", hash = "sha256:b6a85871a79d2e3b22d2d1b94ac2824226a63c6b741c88f7ae975f18b6778374", size = 5892 },
]

[[package]]
name = "ipykernel"
version = "6.29.5"
source = { registry = "https://pypi.org/simple" }
dependencies = [
    { name = "appnope", marker = "platform_system == 'Darwin'" },
    { name = "comm" },
    { name = "debugpy" },
    { name = "ipython" },
    { name = "jupyter-client" },
    { name = "jupyter-core" },
    { name = "matplotlib-inline" },
    { name = "nest-asyncio" },
    { name = "packaging" },
    { name = "psutil" },
    { name = "pyzmq" },
    { name = "tornado" },
    { name = "traitlets" },
]
sdist = { url = "https://files.pythonhosted.org/packages/e9/5c/67594cb0c7055dc50814b21731c22a601101ea3b1b50a9a1b090e11f5d0f/ipykernel-6.29.5.tar.gz", hash = "sha256:f093a22c4a40f8828f8e330a9c297cb93dcab13bd9678ded6de8e5cf81c56215", size = 163367 }
wheels = [
    { url = "https://files.pythonhosted.org/packages/94/5c/368ae6c01c7628438358e6d337c19b05425727fbb221d2a3c4303c372f42/ipykernel-6.29.5-py3-none-any.whl", hash = "sha256:afdb66ba5aa354b09b91379bac28ae4afebbb30e8b39510c9690afb7a10421b5", size = 117173 },
]

[[package]]
name = "ipython"
version = "8.18.1"
source = { registry = "https://pypi.org/simple" }
dependencies = [
    { name = "colorama", marker = "sys_platform == 'win32'" },
    { name = "decorator" },
    { name = "exceptiongroup", marker = "python_full_version < '3.11'" },
    { name = "jedi" },
    { name = "matplotlib-inline" },
    { name = "pexpect", marker = "sys_platform != 'win32'" },
    { name = "prompt-toolkit" },
    { name = "pygments" },
    { name = "stack-data" },
    { name = "traitlets" },
    { name = "typing-extensions", marker = "python_full_version < '3.10'" },
]
sdist = { url = "https://files.pythonhosted.org/packages/b1/b9/3ba6c45a6df813c09a48bac313c22ff83efa26cbb55011218d925a46e2ad/ipython-8.18.1.tar.gz", hash = "sha256:ca6f079bb33457c66e233e4580ebfc4128855b4cf6370dddd73842a9563e8a27", size = 5486330 }
wheels = [
    { url = "https://files.pythonhosted.org/packages/47/6b/d9fdcdef2eb6a23f391251fde8781c38d42acd82abe84d054cb74f7863b0/ipython-8.18.1-py3-none-any.whl", hash = "sha256:e8267419d72d81955ec1177f8a29aaa90ac80ad647499201119e2f05e99aa397", size = 808161 },
]

[[package]]
name = "itsdangerous"
version = "2.2.0"
source = { registry = "https://pypi.org/simple" }
sdist = { url = "https://files.pythonhosted.org/packages/9c/cb/8ac0172223afbccb63986cc25049b154ecfb5e85932587206f42317be31d/itsdangerous-2.2.0.tar.gz", hash = "sha256:e0050c0b7da1eea53ffaf149c0cfbb5c6e2e2b69c4bef22c81fa6eb73e5f6173", size = 54410 }
wheels = [
    { url = "https://files.pythonhosted.org/packages/04/96/92447566d16df59b2a776c0fb82dbc4d9e07cd95062562af01e408583fc4/itsdangerous-2.2.0-py3-none-any.whl", hash = "sha256:c6242fc49e35958c8b15141343aa660db5fc54d4f13a1db01a3f5891b98700ef", size = 16234 },
]

[[package]]
name = "jedi"
version = "0.19.2"
source = { registry = "https://pypi.org/simple" }
dependencies = [
    { name = "parso" },
]
sdist = { url = "https://files.pythonhosted.org/packages/72/3a/79a912fbd4d8dd6fbb02bf69afd3bb72cf0c729bb3063c6f4498603db17a/jedi-0.19.2.tar.gz", hash = "sha256:4770dc3de41bde3966b02eb84fbcf557fb33cce26ad23da12c742fb50ecb11f0", size = 1231287 }
wheels = [
    { url = "https://files.pythonhosted.org/packages/c0/5a/9cac0c82afec3d09ccd97c8b6502d48f165f9124db81b4bcb90b4af974ee/jedi-0.19.2-py2.py3-none-any.whl", hash = "sha256:a8ef22bde8490f57fe5c7681a3c83cb58874daf72b4784de3cce5b6ef6edb5b9", size = 1572278 },
]

[[package]]
name = "jinja2"
version = "3.1.4"
source = { registry = "https://pypi.org/simple" }
dependencies = [
    { name = "markupsafe" },
]
sdist = { url = "https://files.pythonhosted.org/packages/ed/55/39036716d19cab0747a5020fc7e907f362fbf48c984b14e62127f7e68e5d/jinja2-3.1.4.tar.gz", hash = "sha256:4a3aee7acbbe7303aede8e9648d13b8bf88a429282aa6122a993f0ac800cb369", size = 240245 }
wheels = [
    { url = "https://files.pythonhosted.org/packages/31/80/3a54838c3fb461f6fec263ebf3a3a41771bd05190238de3486aae8540c36/jinja2-3.1.4-py3-none-any.whl", hash = "sha256:bc5dd2abb727a5319567b7a813e6a2e7318c39f4f487cfe6c89c6f9c7d25197d", size = 133271 },
]

[[package]]
name = "jupyter-client"
version = "8.6.3"
source = { registry = "https://pypi.org/simple" }
dependencies = [
    { name = "importlib-metadata", marker = "python_full_version < '3.10'" },
    { name = "jupyter-core" },
    { name = "python-dateutil" },
    { name = "pyzmq" },
    { name = "tornado" },
    { name = "traitlets" },
]
sdist = { url = "https://files.pythonhosted.org/packages/71/22/bf9f12fdaeae18019a468b68952a60fe6dbab5d67cd2a103cac7659b41ca/jupyter_client-8.6.3.tar.gz", hash = "sha256:35b3a0947c4a6e9d589eb97d7d4cd5e90f910ee73101611f01283732bd6d9419", size = 342019 }
wheels = [
    { url = "https://files.pythonhosted.org/packages/11/85/b0394e0b6fcccd2c1eeefc230978a6f8cb0c5df1e4cd3e7625735a0d7d1e/jupyter_client-8.6.3-py3-none-any.whl", hash = "sha256:e8a19cc986cc45905ac3362915f410f3af85424b4c0905e94fa5f2cb08e8f23f", size = 106105 },
]

[[package]]
name = "jupyter-core"
version = "5.7.2"
source = { registry = "https://pypi.org/simple" }
dependencies = [
    { name = "platformdirs" },
    { name = "pywin32", marker = "platform_python_implementation != 'PyPy' and sys_platform == 'win32'" },
    { name = "traitlets" },
]
sdist = { url = "https://files.pythonhosted.org/packages/00/11/b56381fa6c3f4cc5d2cf54a7dbf98ad9aa0b339ef7a601d6053538b079a7/jupyter_core-5.7.2.tar.gz", hash = "sha256:aa5f8d32bbf6b431ac830496da7392035d6f61b4f54872f15c4bd2a9c3f536d9", size = 87629 }
wheels = [
    { url = "https://files.pythonhosted.org/packages/c9/fb/108ecd1fe961941959ad0ee4e12ee7b8b1477247f30b1fdfd83ceaf017f0/jupyter_core-5.7.2-py3-none-any.whl", hash = "sha256:4f7315d2f6b4bcf2e3e7cb6e46772eba760ae459cd1f59d29eb57b0a01bd7409", size = 28965 },
]

[[package]]
name = "locust"
version = "2.32.4"
source = { registry = "https://pypi.org/simple" }
dependencies = [
    { name = "configargparse" },
    { name = "flask" },
    { name = "flask-cors" },
    { name = "flask-login" },
    { name = "gevent", marker = "python_full_version <= '3.12' or python_full_version > '3.13'" },
    { name = "geventhttpclient" },
    { name = "msgpack" },
    { name = "psutil" },
    { name = "pywin32", marker = "sys_platform == 'win32'" },
    { name = "pyzmq" },
    { name = "requests" },
    { name = "setuptools" },
    { name = "tomli", marker = "python_full_version < '3.11'" },
    { name = "typing-extensions", marker = "python_full_version < '3.11'" },
    { name = "werkzeug" },
]
sdist = { url = "https://files.pythonhosted.org/packages/25/2e/482d251c300ad9acb2476ab26a2d7956302e4cd58c663f91fa04a37c71f2/locust-2.32.4.tar.gz", hash = "sha256:fd650cbc40842e721668a8d0f7f8224775432b40c63d0a378546b9a9f54b7559", size = 1196827 }
wheels = [
    { url = "https://files.pythonhosted.org/packages/b2/6e/09d99fd6d153d90440f11d3bed3abd07dcfd9eed44b2aae7db355ecdd711/locust-2.32.4-py3-none-any.whl", hash = "sha256:7c5b8767c0d771b5167d5d6b82878622faead74f394eb9cafe8891d89eb36b97", size = 1214885 },
]

[[package]]
name = "loguru"
version = "0.7.3"
source = { registry = "https://pypi.org/simple" }
dependencies = [
    { name = "colorama", marker = "sys_platform == 'win32'" },
    { name = "win32-setctime", marker = "sys_platform == 'win32'" },
]
sdist = { url = "https://files.pythonhosted.org/packages/3a/05/a1dae3dffd1116099471c643b8924f5aa6524411dc6c63fdae648c4f1aca/loguru-0.7.3.tar.gz", hash = "sha256:19480589e77d47b8d85b2c827ad95d49bf31b0dcde16593892eb51dd18706eb6", size = 63559 }
wheels = [
    { url = "https://files.pythonhosted.org/packages/0c/29/0348de65b8cc732daa3e33e67806420b2ae89bdce2b04af740289c5c6c8c/loguru-0.7.3-py3-none-any.whl", hash = "sha256:31a33c10c8e1e10422bfd431aeb5d351c7cf7fa671e3c4df004162264b28220c", size = 61595 },
]

[[package]]
name = "markdown-it-py"
version = "3.0.0"
source = { registry = "https://pypi.org/simple" }
dependencies = [
    { name = "mdurl" },
]
sdist = { url = "https://files.pythonhosted.org/packages/38/71/3b932df36c1a044d397a1f92d1cf91ee0a503d91e470cbd670aa66b07ed0/markdown-it-py-3.0.0.tar.gz", hash = "sha256:e3f60a94fa066dc52ec76661e37c851cb232d92f9886b15cb560aaada2df8feb", size = 74596 }
wheels = [
    { url = "https://files.pythonhosted.org/packages/42/d7/1ec15b46af6af88f19b8e5ffea08fa375d433c998b8a7639e76935c14f1f/markdown_it_py-3.0.0-py3-none-any.whl", hash = "sha256:355216845c60bd96232cd8d8c40e8f9765cc86f46880e43a8fd22dc1a1a8cab1", size = 87528 },
]

[[package]]
name = "markupsafe"
version = "3.0.2"
source = { registry = "https://pypi.org/simple" }
sdist = { url = "https://files.pythonhosted.org/packages/b2/97/5d42485e71dfc078108a86d6de8fa46db44a1a9295e89c5d6d4a06e23a62/markupsafe-3.0.2.tar.gz", hash = "sha256:ee55d3edf80167e48ea11a923c7386f4669df67d7994554387f84e7d8b0a2bf0", size = 20537 }
wheels = [
    { url = "https://files.pythonhosted.org/packages/04/90/d08277ce111dd22f77149fd1a5d4653eeb3b3eaacbdfcbae5afb2600eebd/MarkupSafe-3.0.2-cp310-cp310-macosx_10_9_universal2.whl", hash = "sha256:7e94c425039cde14257288fd61dcfb01963e658efbc0ff54f5306b06054700f8", size = 14357 },
    { url = "https://files.pythonhosted.org/packages/04/e1/6e2194baeae0bca1fae6629dc0cbbb968d4d941469cbab11a3872edff374/MarkupSafe-3.0.2-cp310-cp310-macosx_11_0_arm64.whl", hash = "sha256:9e2d922824181480953426608b81967de705c3cef4d1af983af849d7bd619158", size = 12393 },
    { url = "https://files.pythonhosted.org/packages/1d/69/35fa85a8ece0a437493dc61ce0bb6d459dcba482c34197e3efc829aa357f/MarkupSafe-3.0.2-cp310-cp310-manylinux_2_17_aarch64.manylinux2014_aarch64.whl", hash = "sha256:38a9ef736c01fccdd6600705b09dc574584b89bea478200c5fbf112a6b0d5579", size = 21732 },
    { url = "https://files.pythonhosted.org/packages/22/35/137da042dfb4720b638d2937c38a9c2df83fe32d20e8c8f3185dbfef05f7/MarkupSafe-3.0.2-cp310-cp310-manylinux_2_17_x86_64.manylinux2014_x86_64.whl", hash = "sha256:bbcb445fa71794da8f178f0f6d66789a28d7319071af7a496d4d507ed566270d", size = 20866 },
    { url = "https://files.pythonhosted.org/packages/29/28/6d029a903727a1b62edb51863232152fd335d602def598dade38996887f0/MarkupSafe-3.0.2-cp310-cp310-manylinux_2_5_i686.manylinux1_i686.manylinux_2_17_i686.manylinux2014_i686.whl", hash = "sha256:57cb5a3cf367aeb1d316576250f65edec5bb3be939e9247ae594b4bcbc317dfb", size = 20964 },
    { url = "https://files.pythonhosted.org/packages/cc/cd/07438f95f83e8bc028279909d9c9bd39e24149b0d60053a97b2bc4f8aa51/MarkupSafe-3.0.2-cp310-cp310-musllinux_1_2_aarch64.whl", hash = "sha256:3809ede931876f5b2ec92eef964286840ed3540dadf803dd570c3b7e13141a3b", size = 21977 },
    { url = "https://files.pythonhosted.org/packages/29/01/84b57395b4cc062f9c4c55ce0df7d3108ca32397299d9df00fedd9117d3d/MarkupSafe-3.0.2-cp310-cp310-musllinux_1_2_i686.whl", hash = "sha256:e07c3764494e3776c602c1e78e298937c3315ccc9043ead7e685b7f2b8d47b3c", size = 21366 },
    { url = "https://files.pythonhosted.org/packages/bd/6e/61ebf08d8940553afff20d1fb1ba7294b6f8d279df9fd0c0db911b4bbcfd/MarkupSafe-3.0.2-cp310-cp310-musllinux_1_2_x86_64.whl", hash = "sha256:b424c77b206d63d500bcb69fa55ed8d0e6a3774056bdc4839fc9298a7edca171", size = 21091 },
    { url = "https://files.pythonhosted.org/packages/11/23/ffbf53694e8c94ebd1e7e491de185124277964344733c45481f32ede2499/MarkupSafe-3.0.2-cp310-cp310-win32.whl", hash = "sha256:fcabf5ff6eea076f859677f5f0b6b5c1a51e70a376b0579e0eadef8db48c6b50", size = 15065 },
    { url = "https://files.pythonhosted.org/packages/44/06/e7175d06dd6e9172d4a69a72592cb3f7a996a9c396eee29082826449bbc3/MarkupSafe-3.0.2-cp310-cp310-win_amd64.whl", hash = "sha256:6af100e168aa82a50e186c82875a5893c5597a0c1ccdb0d8b40240b1f28b969a", size = 15514 },
    { url = "https://files.pythonhosted.org/packages/6b/28/bbf83e3f76936960b850435576dd5e67034e200469571be53f69174a2dfd/MarkupSafe-3.0.2-cp311-cp311-macosx_10_9_universal2.whl", hash = "sha256:9025b4018f3a1314059769c7bf15441064b2207cb3f065e6ea1e7359cb46db9d", size = 14353 },
    { url = "https://files.pythonhosted.org/packages/6c/30/316d194b093cde57d448a4c3209f22e3046c5bb2fb0820b118292b334be7/MarkupSafe-3.0.2-cp311-cp311-macosx_11_0_arm64.whl", hash = "sha256:93335ca3812df2f366e80509ae119189886b0f3c2b81325d39efdb84a1e2ae93", size = 12392 },
    { url = "https://files.pythonhosted.org/packages/f2/96/9cdafba8445d3a53cae530aaf83c38ec64c4d5427d975c974084af5bc5d2/MarkupSafe-3.0.2-cp311-cp311-manylinux_2_17_aarch64.manylinux2014_aarch64.whl", hash = "sha256:2cb8438c3cbb25e220c2ab33bb226559e7afb3baec11c4f218ffa7308603c832", size = 23984 },
    { url = "https://files.pythonhosted.org/packages/f1/a4/aefb044a2cd8d7334c8a47d3fb2c9f328ac48cb349468cc31c20b539305f/MarkupSafe-3.0.2-cp311-cp311-manylinux_2_17_x86_64.manylinux2014_x86_64.whl", hash = "sha256:a123e330ef0853c6e822384873bef7507557d8e4a082961e1defa947aa59ba84", size = 23120 },
    { url = "https://files.pythonhosted.org/packages/8d/21/5e4851379f88f3fad1de30361db501300d4f07bcad047d3cb0449fc51f8c/MarkupSafe-3.0.2-cp311-cp311-manylinux_2_5_i686.manylinux1_i686.manylinux_2_17_i686.manylinux2014_i686.whl", hash = "sha256:1e084f686b92e5b83186b07e8a17fc09e38fff551f3602b249881fec658d3eca", size = 23032 },
    { url = "https://files.pythonhosted.org/packages/00/7b/e92c64e079b2d0d7ddf69899c98842f3f9a60a1ae72657c89ce2655c999d/MarkupSafe-3.0.2-cp311-cp311-musllinux_1_2_aarch64.whl", hash = "sha256:d8213e09c917a951de9d09ecee036d5c7d36cb6cb7dbaece4c71a60d79fb9798", size = 24057 },
    { url = "https://files.pythonhosted.org/packages/f9/ac/46f960ca323037caa0a10662ef97d0a4728e890334fc156b9f9e52bcc4ca/MarkupSafe-3.0.2-cp311-cp311-musllinux_1_2_i686.whl", hash = "sha256:5b02fb34468b6aaa40dfc198d813a641e3a63b98c2b05a16b9f80b7ec314185e", size = 23359 },
    { url = "https://files.pythonhosted.org/packages/69/84/83439e16197337b8b14b6a5b9c2105fff81d42c2a7c5b58ac7b62ee2c3b1/MarkupSafe-3.0.2-cp311-cp311-musllinux_1_2_x86_64.whl", hash = "sha256:0bff5e0ae4ef2e1ae4fdf2dfd5b76c75e5c2fa4132d05fc1b0dabcd20c7e28c4", size = 23306 },
    { url = "https://files.pythonhosted.org/packages/9a/34/a15aa69f01e2181ed8d2b685c0d2f6655d5cca2c4db0ddea775e631918cd/MarkupSafe-3.0.2-cp311-cp311-win32.whl", hash = "sha256:6c89876f41da747c8d3677a2b540fb32ef5715f97b66eeb0c6b66f5e3ef6f59d", size = 15094 },
    { url = "https://files.pythonhosted.org/packages/da/b8/3a3bd761922d416f3dc5d00bfbed11f66b1ab89a0c2b6e887240a30b0f6b/MarkupSafe-3.0.2-cp311-cp311-win_amd64.whl", hash = "sha256:70a87b411535ccad5ef2f1df5136506a10775d267e197e4cf531ced10537bd6b", size = 15521 },
    { url = "https://files.pythonhosted.org/packages/22/09/d1f21434c97fc42f09d290cbb6350d44eb12f09cc62c9476effdb33a18aa/MarkupSafe-3.0.2-cp312-cp312-macosx_10_13_universal2.whl", hash = "sha256:9778bd8ab0a994ebf6f84c2b949e65736d5575320a17ae8984a77fab08db94cf", size = 14274 },
    { url = "https://files.pythonhosted.org/packages/6b/b0/18f76bba336fa5aecf79d45dcd6c806c280ec44538b3c13671d49099fdd0/MarkupSafe-3.0.2-cp312-cp312-macosx_11_0_arm64.whl", hash = "sha256:846ade7b71e3536c4e56b386c2a47adf5741d2d8b94ec9dc3e92e5e1ee1e2225", size = 12348 },
    { url = "https://files.pythonhosted.org/packages/e0/25/dd5c0f6ac1311e9b40f4af06c78efde0f3b5cbf02502f8ef9501294c425b/MarkupSafe-3.0.2-cp312-cp312-manylinux_2_17_aarch64.manylinux2014_aarch64.whl", hash = "sha256:1c99d261bd2d5f6b59325c92c73df481e05e57f19837bdca8413b9eac4bd8028", size = 24149 },
    { url = "https://files.pythonhosted.org/packages/f3/f0/89e7aadfb3749d0f52234a0c8c7867877876e0a20b60e2188e9850794c17/MarkupSafe-3.0.2-cp312-cp312-manylinux_2_17_x86_64.manylinux2014_x86_64.whl", hash = "sha256:e17c96c14e19278594aa4841ec148115f9c7615a47382ecb6b82bd8fea3ab0c8", size = 23118 },
    { url = "https://files.pythonhosted.org/packages/d5/da/f2eeb64c723f5e3777bc081da884b414671982008c47dcc1873d81f625b6/MarkupSafe-3.0.2-cp312-cp312-manylinux_2_5_i686.manylinux1_i686.manylinux_2_17_i686.manylinux2014_i686.whl", hash = "sha256:88416bd1e65dcea10bc7569faacb2c20ce071dd1f87539ca2ab364bf6231393c", size = 22993 },
    { url = "https://files.pythonhosted.org/packages/da/0e/1f32af846df486dce7c227fe0f2398dc7e2e51d4a370508281f3c1c5cddc/MarkupSafe-3.0.2-cp312-cp312-musllinux_1_2_aarch64.whl", hash = "sha256:2181e67807fc2fa785d0592dc2d6206c019b9502410671cc905d132a92866557", size = 24178 },
    { url = "https://files.pythonhosted.org/packages/c4/f6/bb3ca0532de8086cbff5f06d137064c8410d10779c4c127e0e47d17c0b71/MarkupSafe-3.0.2-cp312-cp312-musllinux_1_2_i686.whl", hash = "sha256:52305740fe773d09cffb16f8ed0427942901f00adedac82ec8b67752f58a1b22", size = 23319 },
    { url = "https://files.pythonhosted.org/packages/a2/82/8be4c96ffee03c5b4a034e60a31294daf481e12c7c43ab8e34a1453ee48b/MarkupSafe-3.0.2-cp312-cp312-musllinux_1_2_x86_64.whl", hash = "sha256:ad10d3ded218f1039f11a75f8091880239651b52e9bb592ca27de44eed242a48", size = 23352 },
    { url = "https://files.pythonhosted.org/packages/51/ae/97827349d3fcffee7e184bdf7f41cd6b88d9919c80f0263ba7acd1bbcb18/MarkupSafe-3.0.2-cp312-cp312-win32.whl", hash = "sha256:0f4ca02bea9a23221c0182836703cbf8930c5e9454bacce27e767509fa286a30", size = 15097 },
    { url = "https://files.pythonhosted.org/packages/c1/80/a61f99dc3a936413c3ee4e1eecac96c0da5ed07ad56fd975f1a9da5bc630/MarkupSafe-3.0.2-cp312-cp312-win_amd64.whl", hash = "sha256:8e06879fc22a25ca47312fbe7c8264eb0b662f6db27cb2d3bbbc74b1df4b9b87", size = 15601 },
    { url = "https://files.pythonhosted.org/packages/83/0e/67eb10a7ecc77a0c2bbe2b0235765b98d164d81600746914bebada795e97/MarkupSafe-3.0.2-cp313-cp313-macosx_10_13_universal2.whl", hash = "sha256:ba9527cdd4c926ed0760bc301f6728ef34d841f405abf9d4f959c478421e4efd", size = 14274 },
    { url = "https://files.pythonhosted.org/packages/2b/6d/9409f3684d3335375d04e5f05744dfe7e9f120062c9857df4ab490a1031a/MarkupSafe-3.0.2-cp313-cp313-macosx_11_0_arm64.whl", hash = "sha256:f8b3d067f2e40fe93e1ccdd6b2e1d16c43140e76f02fb1319a05cf2b79d99430", size = 12352 },
    { url = "https://files.pythonhosted.org/packages/d2/f5/6eadfcd3885ea85fe2a7c128315cc1bb7241e1987443d78c8fe712d03091/MarkupSafe-3.0.2-cp313-cp313-manylinux_2_17_aarch64.manylinux2014_aarch64.whl", hash = "sha256:569511d3b58c8791ab4c2e1285575265991e6d8f8700c7be0e88f86cb0672094", size = 24122 },
    { url = "https://files.pythonhosted.org/packages/0c/91/96cf928db8236f1bfab6ce15ad070dfdd02ed88261c2afafd4b43575e9e9/MarkupSafe-3.0.2-cp313-cp313-manylinux_2_17_x86_64.manylinux2014_x86_64.whl", hash = "sha256:15ab75ef81add55874e7ab7055e9c397312385bd9ced94920f2802310c930396", size = 23085 },
    { url = "https://files.pythonhosted.org/packages/c2/cf/c9d56af24d56ea04daae7ac0940232d31d5a8354f2b457c6d856b2057d69/MarkupSafe-3.0.2-cp313-cp313-manylinux_2_5_i686.manylinux1_i686.manylinux_2_17_i686.manylinux2014_i686.whl", hash = "sha256:f3818cb119498c0678015754eba762e0d61e5b52d34c8b13d770f0719f7b1d79", size = 22978 },
    { url = "https://files.pythonhosted.org/packages/2a/9f/8619835cd6a711d6272d62abb78c033bda638fdc54c4e7f4272cf1c0962b/MarkupSafe-3.0.2-cp313-cp313-musllinux_1_2_aarch64.whl", hash = "sha256:cdb82a876c47801bb54a690c5ae105a46b392ac6099881cdfb9f6e95e4014c6a", size = 24208 },
    { url = "https://files.pythonhosted.org/packages/f9/bf/176950a1792b2cd2102b8ffeb5133e1ed984547b75db47c25a67d3359f77/MarkupSafe-3.0.2-cp313-cp313-musllinux_1_2_i686.whl", hash = "sha256:cabc348d87e913db6ab4aa100f01b08f481097838bdddf7c7a84b7575b7309ca", size = 23357 },
    { url = "https://files.pythonhosted.org/packages/ce/4f/9a02c1d335caabe5c4efb90e1b6e8ee944aa245c1aaaab8e8a618987d816/MarkupSafe-3.0.2-cp313-cp313-musllinux_1_2_x86_64.whl", hash = "sha256:444dcda765c8a838eaae23112db52f1efaf750daddb2d9ca300bcae1039adc5c", size = 23344 },
    { url = "https://files.pythonhosted.org/packages/ee/55/c271b57db36f748f0e04a759ace9f8f759ccf22b4960c270c78a394f58be/MarkupSafe-3.0.2-cp313-cp313-win32.whl", hash = "sha256:bcf3e58998965654fdaff38e58584d8937aa3096ab5354d493c77d1fdd66d7a1", size = 15101 },
    { url = "https://files.pythonhosted.org/packages/29/88/07df22d2dd4df40aba9f3e402e6dc1b8ee86297dddbad4872bd5e7b0094f/MarkupSafe-3.0.2-cp313-cp313-win_amd64.whl", hash = "sha256:e6a2a455bd412959b57a172ce6328d2dd1f01cb2135efda2e4576e8a23fa3b0f", size = 15603 },
    { url = "https://files.pythonhosted.org/packages/62/6a/8b89d24db2d32d433dffcd6a8779159da109842434f1dd2f6e71f32f738c/MarkupSafe-3.0.2-cp313-cp313t-macosx_10_13_universal2.whl", hash = "sha256:b5a6b3ada725cea8a5e634536b1b01c30bcdcd7f9c6fff4151548d5bf6b3a36c", size = 14510 },
    { url = "https://files.pythonhosted.org/packages/7a/06/a10f955f70a2e5a9bf78d11a161029d278eeacbd35ef806c3fd17b13060d/MarkupSafe-3.0.2-cp313-cp313t-macosx_11_0_arm64.whl", hash = "sha256:a904af0a6162c73e3edcb969eeeb53a63ceeb5d8cf642fade7d39e7963a22ddb", size = 12486 },
    { url = "https://files.pythonhosted.org/packages/34/cf/65d4a571869a1a9078198ca28f39fba5fbb910f952f9dbc5220afff9f5e6/MarkupSafe-3.0.2-cp313-cp313t-manylinux_2_17_aarch64.manylinux2014_aarch64.whl", hash = "sha256:4aa4e5faecf353ed117801a068ebab7b7e09ffb6e1d5e412dc852e0da018126c", size = 25480 },
    { url = "https://files.pythonhosted.org/packages/0c/e3/90e9651924c430b885468b56b3d597cabf6d72be4b24a0acd1fa0e12af67/MarkupSafe-3.0.2-cp313-cp313t-manylinux_2_17_x86_64.manylinux2014_x86_64.whl", hash = "sha256:c0ef13eaeee5b615fb07c9a7dadb38eac06a0608b41570d8ade51c56539e509d", size = 23914 },
    { url = "https://files.pythonhosted.org/packages/66/8c/6c7cf61f95d63bb866db39085150df1f2a5bd3335298f14a66b48e92659c/MarkupSafe-3.0.2-cp313-cp313t-manylinux_2_5_i686.manylinux1_i686.manylinux_2_17_i686.manylinux2014_i686.whl", hash = "sha256:d16a81a06776313e817c951135cf7340a3e91e8c1ff2fac444cfd75fffa04afe", size = 23796 },
    { url = "https://files.pythonhosted.org/packages/bb/35/cbe9238ec3f47ac9a7c8b3df7a808e7cb50fe149dc7039f5f454b3fba218/MarkupSafe-3.0.2-cp313-cp313t-musllinux_1_2_aarch64.whl", hash = "sha256:6381026f158fdb7c72a168278597a5e3a5222e83ea18f543112b2662a9b699c5", size = 25473 },
    { url = "https://files.pythonhosted.org/packages/e6/32/7621a4382488aa283cc05e8984a9c219abad3bca087be9ec77e89939ded9/MarkupSafe-3.0.2-cp313-cp313t-musllinux_1_2_i686.whl", hash = "sha256:3d79d162e7be8f996986c064d1c7c817f6df3a77fe3d6859f6f9e7be4b8c213a", size = 24114 },
    { url = "https://files.pythonhosted.org/packages/0d/80/0985960e4b89922cb5a0bac0ed39c5b96cbc1a536a99f30e8c220a996ed9/MarkupSafe-3.0.2-cp313-cp313t-musllinux_1_2_x86_64.whl", hash = "sha256:131a3c7689c85f5ad20f9f6fb1b866f402c445b220c19fe4308c0b147ccd2ad9", size = 24098 },
    { url = "https://files.pythonhosted.org/packages/82/78/fedb03c7d5380df2427038ec8d973587e90561b2d90cd472ce9254cf348b/MarkupSafe-3.0.2-cp313-cp313t-win32.whl", hash = "sha256:ba8062ed2cf21c07a9e295d5b8a2a5ce678b913b45fdf68c32d95d6c1291e0b6", size = 15208 },
    { url = "https://files.pythonhosted.org/packages/4f/65/6079a46068dfceaeabb5dcad6d674f5f5c61a6fa5673746f42a9f4c233b3/MarkupSafe-3.0.2-cp313-cp313t-win_amd64.whl", hash = "sha256:e444a31f8db13eb18ada366ab3cf45fd4b31e4db1236a4448f68778c1d1a5a2f", size = 15739 },
    { url = "https://files.pythonhosted.org/packages/a7/ea/9b1530c3fdeeca613faeb0fb5cbcf2389d816072fab72a71b45749ef6062/MarkupSafe-3.0.2-cp39-cp39-macosx_10_9_universal2.whl", hash = "sha256:eaa0a10b7f72326f1372a713e73c3f739b524b3af41feb43e4921cb529f5929a", size = 14344 },
    { url = "https://files.pythonhosted.org/packages/4b/c2/fbdbfe48848e7112ab05e627e718e854d20192b674952d9042ebd8c9e5de/MarkupSafe-3.0.2-cp39-cp39-macosx_11_0_arm64.whl", hash = "sha256:48032821bbdf20f5799ff537c7ac3d1fba0ba032cfc06194faffa8cda8b560ff", size = 12389 },
    { url = "https://files.pythonhosted.org/packages/f0/25/7a7c6e4dbd4f867d95d94ca15449e91e52856f6ed1905d58ef1de5e211d0/MarkupSafe-3.0.2-cp39-cp39-manylinux_2_17_aarch64.manylinux2014_aarch64.whl", hash = "sha256:1a9d3f5f0901fdec14d8d2f66ef7d035f2157240a433441719ac9a3fba440b13", size = 21607 },
    { url = "https://files.pythonhosted.org/packages/53/8f/f339c98a178f3c1e545622206b40986a4c3307fe39f70ccd3d9df9a9e425/MarkupSafe-3.0.2-cp39-cp39-manylinux_2_17_x86_64.manylinux2014_x86_64.whl", hash = "sha256:88b49a3b9ff31e19998750c38e030fc7bb937398b1f78cfa599aaef92d693144", size = 20728 },
    { url = "https://files.pythonhosted.org/packages/1a/03/8496a1a78308456dbd50b23a385c69b41f2e9661c67ea1329849a598a8f9/MarkupSafe-3.0.2-cp39-cp39-manylinux_2_5_i686.manylinux1_i686.manylinux_2_17_i686.manylinux2014_i686.whl", hash = "sha256:cfad01eed2c2e0c01fd0ecd2ef42c492f7f93902e39a42fc9ee1692961443a29", size = 20826 },
    { url = "https://files.pythonhosted.org/packages/e6/cf/0a490a4bd363048c3022f2f475c8c05582179bb179defcee4766fb3dcc18/MarkupSafe-3.0.2-cp39-cp39-musllinux_1_2_aarch64.whl", hash = "sha256:1225beacc926f536dc82e45f8a4d68502949dc67eea90eab715dea3a21c1b5f0", size = 21843 },
    { url = "https://files.pythonhosted.org/packages/19/a3/34187a78613920dfd3cdf68ef6ce5e99c4f3417f035694074beb8848cd77/MarkupSafe-3.0.2-cp39-cp39-musllinux_1_2_i686.whl", hash = "sha256:3169b1eefae027567d1ce6ee7cae382c57fe26e82775f460f0b2778beaad66c0", size = 21219 },
    { url = "https://files.pythonhosted.org/packages/17/d8/5811082f85bb88410ad7e452263af048d685669bbbfb7b595e8689152498/MarkupSafe-3.0.2-cp39-cp39-musllinux_1_2_x86_64.whl", hash = "sha256:eb7972a85c54febfb25b5c4b4f3af4dcc731994c7da0d8a0b4a6eb0640e1d178", size = 20946 },
    { url = "https://files.pythonhosted.org/packages/7c/31/bd635fb5989440d9365c5e3c47556cfea121c7803f5034ac843e8f37c2f2/MarkupSafe-3.0.2-cp39-cp39-win32.whl", hash = "sha256:8c4e8c3ce11e1f92f6536ff07154f9d49677ebaaafc32db9db4620bc11ed480f", size = 15063 },
    { url = "https://files.pythonhosted.org/packages/b3/73/085399401383ce949f727afec55ec3abd76648d04b9f22e1c0e99cb4bec3/MarkupSafe-3.0.2-cp39-cp39-win_amd64.whl", hash = "sha256:6e296a513ca3d94054c2c881cc913116e90fd030ad1c656b3869762b754f5f8a", size = 15506 },
]

[[package]]
name = "matplotlib-inline"
version = "0.1.7"
source = { registry = "https://pypi.org/simple" }
dependencies = [
    { name = "traitlets" },
]
sdist = { url = "https://files.pythonhosted.org/packages/99/5b/a36a337438a14116b16480db471ad061c36c3694df7c2084a0da7ba538b7/matplotlib_inline-0.1.7.tar.gz", hash = "sha256:8423b23ec666be3d16e16b60bdd8ac4e86e840ebd1dd11a30b9f117f2fa0ab90", size = 8159 }
wheels = [
    { url = "https://files.pythonhosted.org/packages/8f/8e/9ad090d3553c280a8060fbf6e24dc1c0c29704ee7d1c372f0c174aa59285/matplotlib_inline-0.1.7-py3-none-any.whl", hash = "sha256:df192d39a4ff8f21b1895d72e6a13f5fcc5099f00fa84384e0ea28c2cc0653ca", size = 9899 },
]

[[package]]
name = "mdurl"
version = "0.1.2"
source = { registry = "https://pypi.org/simple" }
sdist = { url = "https://files.pythonhosted.org/packages/d6/54/cfe61301667036ec958cb99bd3efefba235e65cdeb9c84d24a8293ba1d90/mdurl-0.1.2.tar.gz", hash = "sha256:bb413d29f5eea38f31dd4754dd7377d4465116fb207585f97bf925588687c1ba", size = 8729 }
wheels = [
    { url = "https://files.pythonhosted.org/packages/b3/38/89ba8ad64ae25be8de66a6d463314cf1eb366222074cfda9ee839c56a4b4/mdurl-0.1.2-py3-none-any.whl", hash = "sha256:84008a41e51615a49fc9966191ff91509e3c40b939176e643fd50a5c2196b8f8", size = 9979 },
]

[[package]]
name = "msgpack"
version = "1.1.0"
source = { registry = "https://pypi.org/simple" }
sdist = { url = "https://files.pythonhosted.org/packages/cb/d0/7555686ae7ff5731205df1012ede15dd9d927f6227ea151e901c7406af4f/msgpack-1.1.0.tar.gz", hash = "sha256:dd432ccc2c72b914e4cb77afce64aab761c1137cc698be3984eee260bcb2896e", size = 167260 }
wheels = [
    { url = "https://files.pythonhosted.org/packages/4b/f9/a892a6038c861fa849b11a2bb0502c07bc698ab6ea53359e5771397d883b/msgpack-1.1.0-cp310-cp310-macosx_10_9_universal2.whl", hash = "sha256:7ad442d527a7e358a469faf43fda45aaf4ac3249c8310a82f0ccff9164e5dccd", size = 150428 },
    { url = "https://files.pythonhosted.org/packages/df/7a/d174cc6a3b6bb85556e6a046d3193294a92f9a8e583cdbd46dc8a1d7e7f4/msgpack-1.1.0-cp310-cp310-macosx_10_9_x86_64.whl", hash = "sha256:74bed8f63f8f14d75eec75cf3d04ad581da6b914001b474a5d3cd3372c8cc27d", size = 84131 },
    { url = "https://files.pythonhosted.org/packages/08/52/bf4fbf72f897a23a56b822997a72c16de07d8d56d7bf273242f884055682/msgpack-1.1.0-cp310-cp310-macosx_11_0_arm64.whl", hash = "sha256:914571a2a5b4e7606997e169f64ce53a8b1e06f2cf2c3a7273aa106236d43dd5", size = 81215 },
    { url = "https://files.pythonhosted.org/packages/02/95/dc0044b439b518236aaf012da4677c1b8183ce388411ad1b1e63c32d8979/msgpack-1.1.0-cp310-cp310-manylinux_2_17_aarch64.manylinux2014_aarch64.whl", hash = "sha256:c921af52214dcbb75e6bdf6a661b23c3e6417f00c603dd2070bccb5c3ef499f5", size = 371229 },
    { url = "https://files.pythonhosted.org/packages/ff/75/09081792db60470bef19d9c2be89f024d366b1e1973c197bb59e6aabc647/msgpack-1.1.0-cp310-cp310-manylinux_2_17_x86_64.manylinux2014_x86_64.whl", hash = "sha256:d8ce0b22b890be5d252de90d0e0d119f363012027cf256185fc3d474c44b1b9e", size = 378034 },
    { url = "https://files.pythonhosted.org/packages/32/d3/c152e0c55fead87dd948d4b29879b0f14feeeec92ef1fd2ec21b107c3f49/msgpack-1.1.0-cp310-cp310-manylinux_2_5_i686.manylinux1_i686.manylinux_2_17_i686.manylinux2014_i686.whl", hash = "sha256:73322a6cc57fcee3c0c57c4463d828e9428275fb85a27aa2aa1a92fdc42afd7b", size = 363070 },
    { url = "https://files.pythonhosted.org/packages/d9/2c/82e73506dd55f9e43ac8aa007c9dd088c6f0de2aa19e8f7330e6a65879fc/msgpack-1.1.0-cp310-cp310-musllinux_1_2_aarch64.whl", hash = "sha256:e1f3c3d21f7cf67bcf2da8e494d30a75e4cf60041d98b3f79875afb5b96f3a3f", size = 359863 },
    { url = "https://files.pythonhosted.org/packages/cb/a0/3d093b248837094220e1edc9ec4337de3443b1cfeeb6e0896af8ccc4cc7a/msgpack-1.1.0-cp310-cp310-musllinux_1_2_i686.whl", hash = "sha256:64fc9068d701233effd61b19efb1485587560b66fe57b3e50d29c5d78e7fef68", size = 368166 },
    { url = "https://files.pythonhosted.org/packages/e4/13/7646f14f06838b406cf5a6ddbb7e8dc78b4996d891ab3b93c33d1ccc8678/msgpack-1.1.0-cp310-cp310-musllinux_1_2_x86_64.whl", hash = "sha256:42f754515e0f683f9c79210a5d1cad631ec3d06cea5172214d2176a42e67e19b", size = 370105 },
    { url = "https://files.pythonhosted.org/packages/67/fa/dbbd2443e4578e165192dabbc6a22c0812cda2649261b1264ff515f19f15/msgpack-1.1.0-cp310-cp310-win32.whl", hash = "sha256:3df7e6b05571b3814361e8464f9304c42d2196808e0119f55d0d3e62cd5ea044", size = 68513 },
    { url = "https://files.pythonhosted.org/packages/24/ce/c2c8fbf0ded750cb63cbcbb61bc1f2dfd69e16dca30a8af8ba80ec182dcd/msgpack-1.1.0-cp310-cp310-win_amd64.whl", hash = "sha256:685ec345eefc757a7c8af44a3032734a739f8c45d1b0ac45efc5d8977aa4720f", size = 74687 },
    { url = "https://files.pythonhosted.org/packages/b7/5e/a4c7154ba65d93be91f2f1e55f90e76c5f91ccadc7efc4341e6f04c8647f/msgpack-1.1.0-cp311-cp311-macosx_10_9_universal2.whl", hash = "sha256:3d364a55082fb2a7416f6c63ae383fbd903adb5a6cf78c5b96cc6316dc1cedc7", size = 150803 },
    { url = "https://files.pythonhosted.org/packages/60/c2/687684164698f1d51c41778c838d854965dd284a4b9d3a44beba9265c931/msgpack-1.1.0-cp311-cp311-macosx_10_9_x86_64.whl", hash = "sha256:79ec007767b9b56860e0372085f8504db5d06bd6a327a335449508bbee9648fa", size = 84343 },
    { url = "https://files.pythonhosted.org/packages/42/ae/d3adea9bb4a1342763556078b5765e666f8fdf242e00f3f6657380920972/msgpack-1.1.0-cp311-cp311-macosx_11_0_arm64.whl", hash = "sha256:6ad622bf7756d5a497d5b6836e7fc3752e2dd6f4c648e24b1803f6048596f701", size = 81408 },
    { url = "https://files.pythonhosted.org/packages/dc/17/6313325a6ff40ce9c3207293aee3ba50104aed6c2c1559d20d09e5c1ff54/msgpack-1.1.0-cp311-cp311-manylinux_2_17_aarch64.manylinux2014_aarch64.whl", hash = "sha256:8e59bca908d9ca0de3dc8684f21ebf9a690fe47b6be93236eb40b99af28b6ea6", size = 396096 },
    { url = "https://files.pythonhosted.org/packages/a8/a1/ad7b84b91ab5a324e707f4c9761633e357820b011a01e34ce658c1dda7cc/msgpack-1.1.0-cp311-cp311-manylinux_2_17_x86_64.manylinux2014_x86_64.whl", hash = "sha256:5e1da8f11a3dd397f0a32c76165cf0c4eb95b31013a94f6ecc0b280c05c91b59", size = 403671 },
    { url = "https://files.pythonhosted.org/packages/bb/0b/fd5b7c0b308bbf1831df0ca04ec76fe2f5bf6319833646b0a4bd5e9dc76d/msgpack-1.1.0-cp311-cp311-manylinux_2_5_i686.manylinux1_i686.manylinux_2_17_i686.manylinux2014_i686.whl", hash = "sha256:452aff037287acb1d70a804ffd022b21fa2bb7c46bee884dbc864cc9024128a0", size = 387414 },
    { url = "https://files.pythonhosted.org/packages/f0/03/ff8233b7c6e9929a1f5da3c7860eccd847e2523ca2de0d8ef4878d354cfa/msgpack-1.1.0-cp311-cp311-musllinux_1_2_aarch64.whl", hash = "sha256:8da4bf6d54ceed70e8861f833f83ce0814a2b72102e890cbdfe4b34764cdd66e", size = 383759 },
    { url = "https://files.pythonhosted.org/packages/1f/1b/eb82e1fed5a16dddd9bc75f0854b6e2fe86c0259c4353666d7fab37d39f4/msgpack-1.1.0-cp311-cp311-musllinux_1_2_i686.whl", hash = "sha256:41c991beebf175faf352fb940bf2af9ad1fb77fd25f38d9142053914947cdbf6", size = 394405 },
    { url = "https://files.pythonhosted.org/packages/90/2e/962c6004e373d54ecf33d695fb1402f99b51832631e37c49273cc564ffc5/msgpack-1.1.0-cp311-cp311-musllinux_1_2_x86_64.whl", hash = "sha256:a52a1f3a5af7ba1c9ace055b659189f6c669cf3657095b50f9602af3a3ba0fe5", size = 396041 },
    { url = "https://files.pythonhosted.org/packages/f8/20/6e03342f629474414860c48aeffcc2f7f50ddaf351d95f20c3f1c67399a8/msgpack-1.1.0-cp311-cp311-win32.whl", hash = "sha256:58638690ebd0a06427c5fe1a227bb6b8b9fdc2bd07701bec13c2335c82131a88", size = 68538 },
    { url = "https://files.pythonhosted.org/packages/aa/c4/5a582fc9a87991a3e6f6800e9bb2f3c82972912235eb9539954f3e9997c7/msgpack-1.1.0-cp311-cp311-win_amd64.whl", hash = "sha256:fd2906780f25c8ed5d7b323379f6138524ba793428db5d0e9d226d3fa6aa1788", size = 74871 },
    { url = "https://files.pythonhosted.org/packages/e1/d6/716b7ca1dbde63290d2973d22bbef1b5032ca634c3ff4384a958ec3f093a/msgpack-1.1.0-cp312-cp312-macosx_10_9_universal2.whl", hash = "sha256:d46cf9e3705ea9485687aa4001a76e44748b609d260af21c4ceea7f2212a501d", size = 152421 },
    { url = "https://files.pythonhosted.org/packages/70/da/5312b067f6773429cec2f8f08b021c06af416bba340c912c2ec778539ed6/msgpack-1.1.0-cp312-cp312-macosx_10_9_x86_64.whl", hash = "sha256:5dbad74103df937e1325cc4bfeaf57713be0b4f15e1c2da43ccdd836393e2ea2", size = 85277 },
    { url = "https://files.pythonhosted.org/packages/28/51/da7f3ae4462e8bb98af0d5bdf2707f1b8c65a0d4f496e46b6afb06cbc286/msgpack-1.1.0-cp312-cp312-macosx_11_0_arm64.whl", hash = "sha256:58dfc47f8b102da61e8949708b3eafc3504509a5728f8b4ddef84bd9e16ad420", size = 82222 },
    { url = "https://files.pythonhosted.org/packages/33/af/dc95c4b2a49cff17ce47611ca9ba218198806cad7796c0b01d1e332c86bb/msgpack-1.1.0-cp312-cp312-manylinux_2_17_aarch64.manylinux2014_aarch64.whl", hash = "sha256:4676e5be1b472909b2ee6356ff425ebedf5142427842aa06b4dfd5117d1ca8a2", size = 392971 },
    { url = "https://files.pythonhosted.org/packages/f1/54/65af8de681fa8255402c80eda2a501ba467921d5a7a028c9c22a2c2eedb5/msgpack-1.1.0-cp312-cp312-manylinux_2_17_x86_64.manylinux2014_x86_64.whl", hash = "sha256:17fb65dd0bec285907f68b15734a993ad3fc94332b5bb21b0435846228de1f39", size = 401403 },
    { url = "https://files.pythonhosted.org/packages/97/8c/e333690777bd33919ab7024269dc3c41c76ef5137b211d776fbb404bfead/msgpack-1.1.0-cp312-cp312-manylinux_2_5_i686.manylinux1_i686.manylinux_2_17_i686.manylinux2014_i686.whl", hash = "sha256:a51abd48c6d8ac89e0cfd4fe177c61481aca2d5e7ba42044fd218cfd8ea9899f", size = 385356 },
    { url = "https://files.pythonhosted.org/packages/57/52/406795ba478dc1c890559dd4e89280fa86506608a28ccf3a72fbf45df9f5/msgpack-1.1.0-cp312-cp312-musllinux_1_2_aarch64.whl", hash = "sha256:2137773500afa5494a61b1208619e3871f75f27b03bcfca7b3a7023284140247", size = 383028 },
    { url = "https://files.pythonhosted.org/packages/e7/69/053b6549bf90a3acadcd8232eae03e2fefc87f066a5b9fbb37e2e608859f/msgpack-1.1.0-cp312-cp312-musllinux_1_2_i686.whl", hash = "sha256:398b713459fea610861c8a7b62a6fec1882759f308ae0795b5413ff6a160cf3c", size = 391100 },
    { url = "https://files.pythonhosted.org/packages/23/f0/d4101d4da054f04274995ddc4086c2715d9b93111eb9ed49686c0f7ccc8a/msgpack-1.1.0-cp312-cp312-musllinux_1_2_x86_64.whl", hash = "sha256:06f5fd2f6bb2a7914922d935d3b8bb4a7fff3a9a91cfce6d06c13bc42bec975b", size = 394254 },
    { url = "https://files.pythonhosted.org/packages/1c/12/cf07458f35d0d775ff3a2dc5559fa2e1fcd06c46f1ef510e594ebefdca01/msgpack-1.1.0-cp312-cp312-win32.whl", hash = "sha256:ad33e8400e4ec17ba782f7b9cf868977d867ed784a1f5f2ab46e7ba53b6e1e1b", size = 69085 },
    { url = "https://files.pythonhosted.org/packages/73/80/2708a4641f7d553a63bc934a3eb7214806b5b39d200133ca7f7afb0a53e8/msgpack-1.1.0-cp312-cp312-win_amd64.whl", hash = "sha256:115a7af8ee9e8cddc10f87636767857e7e3717b7a2e97379dc2054712693e90f", size = 75347 },
    { url = "https://files.pythonhosted.org/packages/c8/b0/380f5f639543a4ac413e969109978feb1f3c66e931068f91ab6ab0f8be00/msgpack-1.1.0-cp313-cp313-macosx_10_13_universal2.whl", hash = "sha256:071603e2f0771c45ad9bc65719291c568d4edf120b44eb36324dcb02a13bfddf", size = 151142 },
    { url = "https://files.pythonhosted.org/packages/c8/ee/be57e9702400a6cb2606883d55b05784fada898dfc7fd12608ab1fdb054e/msgpack-1.1.0-cp313-cp313-macosx_10_13_x86_64.whl", hash = "sha256:0f92a83b84e7c0749e3f12821949d79485971f087604178026085f60ce109330", size = 84523 },
    { url = "https://files.pythonhosted.org/packages/7e/3a/2919f63acca3c119565449681ad08a2f84b2171ddfcff1dba6959db2cceb/msgpack-1.1.0-cp313-cp313-macosx_11_0_arm64.whl", hash = "sha256:4a1964df7b81285d00a84da4e70cb1383f2e665e0f1f2a7027e683956d04b734", size = 81556 },
    { url = "https://files.pythonhosted.org/packages/7c/43/a11113d9e5c1498c145a8925768ea2d5fce7cbab15c99cda655aa09947ed/msgpack-1.1.0-cp313-cp313-manylinux_2_17_aarch64.manylinux2014_aarch64.whl", hash = "sha256:59caf6a4ed0d164055ccff8fe31eddc0ebc07cf7326a2aaa0dbf7a4001cd823e", size = 392105 },
    { url = "https://files.pythonhosted.org/packages/2d/7b/2c1d74ca6c94f70a1add74a8393a0138172207dc5de6fc6269483519d048/msgpack-1.1.0-cp313-cp313-manylinux_2_17_x86_64.manylinux2014_x86_64.whl", hash = "sha256:0907e1a7119b337971a689153665764adc34e89175f9a34793307d9def08e6ca", size = 399979 },
    { url = "https://files.pythonhosted.org/packages/82/8c/cf64ae518c7b8efc763ca1f1348a96f0e37150061e777a8ea5430b413a74/msgpack-1.1.0-cp313-cp313-manylinux_2_5_i686.manylinux1_i686.manylinux_2_17_i686.manylinux2014_i686.whl", hash = "sha256:65553c9b6da8166e819a6aa90ad15288599b340f91d18f60b2061f402b9a4915", size = 383816 },
    { url = "https://files.pythonhosted.org/packages/69/86/a847ef7a0f5ef3fa94ae20f52a4cacf596a4e4a010197fbcc27744eb9a83/msgpack-1.1.0-cp313-cp313-musllinux_1_2_aarch64.whl", hash = "sha256:7a946a8992941fea80ed4beae6bff74ffd7ee129a90b4dd5cf9c476a30e9708d", size = 380973 },
    { url = "https://files.pythonhosted.org/packages/aa/90/c74cf6e1126faa93185d3b830ee97246ecc4fe12cf9d2d31318ee4246994/msgpack-1.1.0-cp313-cp313-musllinux_1_2_i686.whl", hash = "sha256:4b51405e36e075193bc051315dbf29168d6141ae2500ba8cd80a522964e31434", size = 387435 },
    { url = "https://files.pythonhosted.org/packages/7a/40/631c238f1f338eb09f4acb0f34ab5862c4e9d7eda11c1b685471a4c5ea37/msgpack-1.1.0-cp313-cp313-musllinux_1_2_x86_64.whl", hash = "sha256:b4c01941fd2ff87c2a934ee6055bda4ed353a7846b8d4f341c428109e9fcde8c", size = 399082 },
    { url = "https://files.pythonhosted.org/packages/e9/1b/fa8a952be252a1555ed39f97c06778e3aeb9123aa4cccc0fd2acd0b4e315/msgpack-1.1.0-cp313-cp313-win32.whl", hash = "sha256:7c9a35ce2c2573bada929e0b7b3576de647b0defbd25f5139dcdaba0ae35a4cc", size = 69037 },
    { url = "https://files.pythonhosted.org/packages/b6/bc/8bd826dd03e022153bfa1766dcdec4976d6c818865ed54223d71f07862b3/msgpack-1.1.0-cp313-cp313-win_amd64.whl", hash = "sha256:bce7d9e614a04d0883af0b3d4d501171fbfca038f12c77fa838d9f198147a23f", size = 75140 },
    { url = "https://files.pythonhosted.org/packages/f7/3b/544a5c5886042b80e1f4847a4757af3430f60d106d8d43bb7be72c9e9650/msgpack-1.1.0-cp39-cp39-macosx_10_9_universal2.whl", hash = "sha256:53258eeb7a80fc46f62fd59c876957a2d0e15e6449a9e71842b6d24419d88ca1", size = 150713 },
    { url = "https://files.pythonhosted.org/packages/93/af/d63f25bcccd3d6f06fd518ba4a321f34a4370c67b579ca5c70b4a37721b4/msgpack-1.1.0-cp39-cp39-macosx_10_9_x86_64.whl", hash = "sha256:7e7b853bbc44fb03fbdba34feb4bd414322180135e2cb5164f20ce1c9795ee48", size = 84277 },
    { url = "https://files.pythonhosted.org/packages/92/9b/5c0dfb0009b9f96328664fecb9f8e4e9c8a1ae919e6d53986c1b813cb493/msgpack-1.1.0-cp39-cp39-macosx_11_0_arm64.whl", hash = "sha256:f3e9b4936df53b970513eac1758f3882c88658a220b58dcc1e39606dccaaf01c", size = 81357 },
    { url = "https://files.pythonhosted.org/packages/d1/7c/3a9ee6ec9fc3e47681ad39b4d344ee04ff20a776b594fba92d88d8b68356/msgpack-1.1.0-cp39-cp39-manylinux_2_17_aarch64.manylinux2014_aarch64.whl", hash = "sha256:46c34e99110762a76e3911fc923222472c9d681f1094096ac4102c18319e6468", size = 371256 },
    { url = "https://files.pythonhosted.org/packages/f7/0a/8a213cecea7b731c540f25212ba5f9a818f358237ac51a44d448bd753690/msgpack-1.1.0-cp39-cp39-manylinux_2_17_x86_64.manylinux2014_x86_64.whl", hash = "sha256:8a706d1e74dd3dea05cb54580d9bd8b2880e9264856ce5068027eed09680aa74", size = 377868 },
    { url = "https://files.pythonhosted.org/packages/1b/94/a82b0db0981e9586ed5af77d6cfb343da05d7437dceaae3b35d346498110/msgpack-1.1.0-cp39-cp39-manylinux_2_5_i686.manylinux1_i686.manylinux_2_17_i686.manylinux2014_i686.whl", hash = "sha256:534480ee5690ab3cbed89d4c8971a5c631b69a8c0883ecfea96c19118510c846", size = 363370 },
    { url = "https://files.pythonhosted.org/packages/93/fc/6c7f0dcc1c913e14861e16eaf494c07fc1dde454ec726ff8cebcf348ae53/msgpack-1.1.0-cp39-cp39-musllinux_1_2_aarch64.whl", hash = "sha256:8cf9e8c3a2153934a23ac160cc4cba0ec035f6867c8013cc6077a79823370346", size = 358970 },
    { url = "https://files.pythonhosted.org/packages/1f/c6/e4a04c0089deace870dabcdef5c9f12798f958e2e81d5012501edaff342f/msgpack-1.1.0-cp39-cp39-musllinux_1_2_i686.whl", hash = "sha256:3180065ec2abbe13a4ad37688b61b99d7f9e012a535b930e0e683ad6bc30155b", size = 366358 },
    { url = "https://files.pythonhosted.org/packages/b6/54/7d8317dac590cf16b3e08e3fb74d2081e5af44eb396f0effa13f17777f30/msgpack-1.1.0-cp39-cp39-musllinux_1_2_x86_64.whl", hash = "sha256:c5a91481a3cc573ac8c0d9aace09345d989dc4a0202b7fcb312c88c26d4e71a8", size = 370336 },
    { url = "https://files.pythonhosted.org/packages/dc/6f/a5a1f43b6566831e9630e5bc5d86034a8884386297302be128402555dde1/msgpack-1.1.0-cp39-cp39-win32.whl", hash = "sha256:f80bc7d47f76089633763f952e67f8214cb7b3ee6bfa489b3cb6a84cfac114cd", size = 68683 },
    { url = "https://files.pythonhosted.org/packages/5f/e8/2162621e18dbc36e2bc8492fd0e97b3975f5d89fe0472ae6d5f7fbdd8cf7/msgpack-1.1.0-cp39-cp39-win_amd64.whl", hash = "sha256:4d1b7ff2d6146e16e8bd665ac726a89c74163ef8cd39fa8c1087d4e52d3a2325", size = 74787 },
]

[[package]]
name = "nest-asyncio"
version = "1.6.0"
source = { registry = "https://pypi.org/simple" }
sdist = { url = "https://files.pythonhosted.org/packages/83/f8/51569ac65d696c8ecbee95938f89d4abf00f47d58d48f6fbabfe8f0baefe/nest_asyncio-1.6.0.tar.gz", hash = "sha256:6f172d5449aca15afd6c646851f4e31e02c598d553a667e38cafa997cfec55fe", size = 7418 }
wheels = [
    { url = "https://files.pythonhosted.org/packages/a0/c4/c2971a3ba4c6103a3d10c4b0f24f461ddc027f0f09763220cf35ca1401b3/nest_asyncio-1.6.0-py3-none-any.whl", hash = "sha256:87af6efd6b5e897c81050477ef65c62e2b2f35d51703cae01aff2905b1852e1c", size = 5195 },
]

[[package]]
name = "nodeenv"
version = "1.9.1"
source = { registry = "https://pypi.org/simple" }
sdist = { url = "https://files.pythonhosted.org/packages/43/16/fc88b08840de0e0a72a2f9d8c6bae36be573e475a6326ae854bcc549fc45/nodeenv-1.9.1.tar.gz", hash = "sha256:6ec12890a2dab7946721edbfbcd91f3319c6ccc9aec47be7c7e6b7011ee6645f", size = 47437 }
wheels = [
    { url = "https://files.pythonhosted.org/packages/d2/1d/1b658dbd2b9fa9c4c9f32accbfc0205d532c8c6194dc0f2a4c0428e7128a/nodeenv-1.9.1-py2.py3-none-any.whl", hash = "sha256:ba11c9782d29c27c70ffbdda2d7415098754709be8a7056d79a737cd901155c9", size = 22314 },
]

[[package]]
<<<<<<< HEAD
=======
name = "numpy"
version = "2.0.2"
source = { registry = "https://pypi.org/simple" }
sdist = { url = "https://files.pythonhosted.org/packages/a9/75/10dd1f8116a8b796cb2c737b674e02d02e80454bda953fa7e65d8c12b016/numpy-2.0.2.tar.gz", hash = "sha256:883c987dee1880e2a864ab0dc9892292582510604156762362d9326444636e78", size = 18902015 }
wheels = [
    { url = "https://files.pythonhosted.org/packages/21/91/3495b3237510f79f5d81f2508f9f13fea78ebfdf07538fc7444badda173d/numpy-2.0.2-cp310-cp310-macosx_10_9_x86_64.whl", hash = "sha256:51129a29dbe56f9ca83438b706e2e69a39892b5eda6cedcb6b0c9fdc9b0d3ece", size = 21165245 },
    { url = "https://files.pythonhosted.org/packages/05/33/26178c7d437a87082d11019292dce6d3fe6f0e9026b7b2309cbf3e489b1d/numpy-2.0.2-cp310-cp310-macosx_11_0_arm64.whl", hash = "sha256:f15975dfec0cf2239224d80e32c3170b1d168335eaedee69da84fbe9f1f9cd04", size = 13738540 },
    { url = "https://files.pythonhosted.org/packages/ec/31/cc46e13bf07644efc7a4bf68df2df5fb2a1a88d0cd0da9ddc84dc0033e51/numpy-2.0.2-cp310-cp310-macosx_14_0_arm64.whl", hash = "sha256:8c5713284ce4e282544c68d1c3b2c7161d38c256d2eefc93c1d683cf47683e66", size = 5300623 },
    { url = "https://files.pythonhosted.org/packages/6e/16/7bfcebf27bb4f9d7ec67332ffebee4d1bf085c84246552d52dbb548600e7/numpy-2.0.2-cp310-cp310-macosx_14_0_x86_64.whl", hash = "sha256:becfae3ddd30736fe1889a37f1f580e245ba79a5855bff5f2a29cb3ccc22dd7b", size = 6901774 },
    { url = "https://files.pythonhosted.org/packages/f9/a3/561c531c0e8bf082c5bef509d00d56f82e0ea7e1e3e3a7fc8fa78742a6e5/numpy-2.0.2-cp310-cp310-manylinux_2_17_aarch64.manylinux2014_aarch64.whl", hash = "sha256:2da5960c3cf0df7eafefd806d4e612c5e19358de82cb3c343631188991566ccd", size = 13907081 },
    { url = "https://files.pythonhosted.org/packages/fa/66/f7177ab331876200ac7563a580140643d1179c8b4b6a6b0fc9838de2a9b8/numpy-2.0.2-cp310-cp310-manylinux_2_17_x86_64.manylinux2014_x86_64.whl", hash = "sha256:496f71341824ed9f3d2fd36cf3ac57ae2e0165c143b55c3a035ee219413f3318", size = 19523451 },
    { url = "https://files.pythonhosted.org/packages/25/7f/0b209498009ad6453e4efc2c65bcdf0ae08a182b2b7877d7ab38a92dc542/numpy-2.0.2-cp310-cp310-musllinux_1_1_x86_64.whl", hash = "sha256:a61ec659f68ae254e4d237816e33171497e978140353c0c2038d46e63282d0c8", size = 19927572 },
    { url = "https://files.pythonhosted.org/packages/3e/df/2619393b1e1b565cd2d4c4403bdd979621e2c4dea1f8532754b2598ed63b/numpy-2.0.2-cp310-cp310-musllinux_1_2_aarch64.whl", hash = "sha256:d731a1c6116ba289c1e9ee714b08a8ff882944d4ad631fd411106a30f083c326", size = 14400722 },
    { url = "https://files.pythonhosted.org/packages/22/ad/77e921b9f256d5da36424ffb711ae79ca3f451ff8489eeca544d0701d74a/numpy-2.0.2-cp310-cp310-win32.whl", hash = "sha256:984d96121c9f9616cd33fbd0618b7f08e0cfc9600a7ee1d6fd9b239186d19d97", size = 6472170 },
    { url = "https://files.pythonhosted.org/packages/10/05/3442317535028bc29cf0c0dd4c191a4481e8376e9f0db6bcf29703cadae6/numpy-2.0.2-cp310-cp310-win_amd64.whl", hash = "sha256:c7b0be4ef08607dd04da4092faee0b86607f111d5ae68036f16cc787e250a131", size = 15905558 },
    { url = "https://files.pythonhosted.org/packages/8b/cf/034500fb83041aa0286e0fb16e7c76e5c8b67c0711bb6e9e9737a717d5fe/numpy-2.0.2-cp311-cp311-macosx_10_9_x86_64.whl", hash = "sha256:49ca4decb342d66018b01932139c0961a8f9ddc7589611158cb3c27cbcf76448", size = 21169137 },
    { url = "https://files.pythonhosted.org/packages/4a/d9/32de45561811a4b87fbdee23b5797394e3d1504b4a7cf40c10199848893e/numpy-2.0.2-cp311-cp311-macosx_11_0_arm64.whl", hash = "sha256:11a76c372d1d37437857280aa142086476136a8c0f373b2e648ab2c8f18fb195", size = 13703552 },
    { url = "https://files.pythonhosted.org/packages/c1/ca/2f384720020c7b244d22508cb7ab23d95f179fcfff33c31a6eeba8d6c512/numpy-2.0.2-cp311-cp311-macosx_14_0_arm64.whl", hash = "sha256:807ec44583fd708a21d4a11d94aedf2f4f3c3719035c76a2bbe1fe8e217bdc57", size = 5298957 },
    { url = "https://files.pythonhosted.org/packages/0e/78/a3e4f9fb6aa4e6fdca0c5428e8ba039408514388cf62d89651aade838269/numpy-2.0.2-cp311-cp311-macosx_14_0_x86_64.whl", hash = "sha256:8cafab480740e22f8d833acefed5cc87ce276f4ece12fdaa2e8903db2f82897a", size = 6905573 },
    { url = "https://files.pythonhosted.org/packages/a0/72/cfc3a1beb2caf4efc9d0b38a15fe34025230da27e1c08cc2eb9bfb1c7231/numpy-2.0.2-cp311-cp311-manylinux_2_17_aarch64.manylinux2014_aarch64.whl", hash = "sha256:a15f476a45e6e5a3a79d8a14e62161d27ad897381fecfa4a09ed5322f2085669", size = 13914330 },
    { url = "https://files.pythonhosted.org/packages/ba/a8/c17acf65a931ce551fee11b72e8de63bf7e8a6f0e21add4c937c83563538/numpy-2.0.2-cp311-cp311-manylinux_2_17_x86_64.manylinux2014_x86_64.whl", hash = "sha256:13e689d772146140a252c3a28501da66dfecd77490b498b168b501835041f951", size = 19534895 },
    { url = "https://files.pythonhosted.org/packages/ba/86/8767f3d54f6ae0165749f84648da9dcc8cd78ab65d415494962c86fac80f/numpy-2.0.2-cp311-cp311-musllinux_1_1_x86_64.whl", hash = "sha256:9ea91dfb7c3d1c56a0e55657c0afb38cf1eeae4544c208dc465c3c9f3a7c09f9", size = 19937253 },
    { url = "https://files.pythonhosted.org/packages/df/87/f76450e6e1c14e5bb1eae6836478b1028e096fd02e85c1c37674606ab752/numpy-2.0.2-cp311-cp311-musllinux_1_2_aarch64.whl", hash = "sha256:c1c9307701fec8f3f7a1e6711f9089c06e6284b3afbbcd259f7791282d660a15", size = 14414074 },
    { url = "https://files.pythonhosted.org/packages/5c/ca/0f0f328e1e59f73754f06e1adfb909de43726d4f24c6a3f8805f34f2b0fa/numpy-2.0.2-cp311-cp311-win32.whl", hash = "sha256:a392a68bd329eafac5817e5aefeb39038c48b671afd242710b451e76090e81f4", size = 6470640 },
    { url = "https://files.pythonhosted.org/packages/eb/57/3a3f14d3a759dcf9bf6e9eda905794726b758819df4663f217d658a58695/numpy-2.0.2-cp311-cp311-win_amd64.whl", hash = "sha256:286cd40ce2b7d652a6f22efdfc6d1edf879440e53e76a75955bc0c826c7e64dc", size = 15910230 },
    { url = "https://files.pythonhosted.org/packages/45/40/2e117be60ec50d98fa08c2f8c48e09b3edea93cfcabd5a9ff6925d54b1c2/numpy-2.0.2-cp312-cp312-macosx_10_9_x86_64.whl", hash = "sha256:df55d490dea7934f330006d0f81e8551ba6010a5bf035a249ef61a94f21c500b", size = 20895803 },
    { url = "https://files.pythonhosted.org/packages/46/92/1b8b8dee833f53cef3e0a3f69b2374467789e0bb7399689582314df02651/numpy-2.0.2-cp312-cp312-macosx_11_0_arm64.whl", hash = "sha256:8df823f570d9adf0978347d1f926b2a867d5608f434a7cff7f7908c6570dcf5e", size = 13471835 },
    { url = "https://files.pythonhosted.org/packages/7f/19/e2793bde475f1edaea6945be141aef6c8b4c669b90c90a300a8954d08f0a/numpy-2.0.2-cp312-cp312-macosx_14_0_arm64.whl", hash = "sha256:9a92ae5c14811e390f3767053ff54eaee3bf84576d99a2456391401323f4ec2c", size = 5038499 },
    { url = "https://files.pythonhosted.org/packages/e3/ff/ddf6dac2ff0dd50a7327bcdba45cb0264d0e96bb44d33324853f781a8f3c/numpy-2.0.2-cp312-cp312-macosx_14_0_x86_64.whl", hash = "sha256:a842d573724391493a97a62ebbb8e731f8a5dcc5d285dfc99141ca15a3302d0c", size = 6633497 },
    { url = "https://files.pythonhosted.org/packages/72/21/67f36eac8e2d2cd652a2e69595a54128297cdcb1ff3931cfc87838874bd4/numpy-2.0.2-cp312-cp312-manylinux_2_17_aarch64.manylinux2014_aarch64.whl", hash = "sha256:c05e238064fc0610c840d1cf6a13bf63d7e391717d247f1bf0318172e759e692", size = 13621158 },
    { url = "https://files.pythonhosted.org/packages/39/68/e9f1126d757653496dbc096cb429014347a36b228f5a991dae2c6b6cfd40/numpy-2.0.2-cp312-cp312-manylinux_2_17_x86_64.manylinux2014_x86_64.whl", hash = "sha256:0123ffdaa88fa4ab64835dcbde75dcdf89c453c922f18dced6e27c90d1d0ec5a", size = 19236173 },
    { url = "https://files.pythonhosted.org/packages/d1/e9/1f5333281e4ebf483ba1c888b1d61ba7e78d7e910fdd8e6499667041cc35/numpy-2.0.2-cp312-cp312-musllinux_1_1_x86_64.whl", hash = "sha256:96a55f64139912d61de9137f11bf39a55ec8faec288c75a54f93dfd39f7eb40c", size = 19634174 },
    { url = "https://files.pythonhosted.org/packages/71/af/a469674070c8d8408384e3012e064299f7a2de540738a8e414dcfd639996/numpy-2.0.2-cp312-cp312-musllinux_1_2_aarch64.whl", hash = "sha256:ec9852fb39354b5a45a80bdab5ac02dd02b15f44b3804e9f00c556bf24b4bded", size = 14099701 },
    { url = "https://files.pythonhosted.org/packages/d0/3d/08ea9f239d0e0e939b6ca52ad403c84a2bce1bde301a8eb4888c1c1543f1/numpy-2.0.2-cp312-cp312-win32.whl", hash = "sha256:671bec6496f83202ed2d3c8fdc486a8fc86942f2e69ff0e986140339a63bcbe5", size = 6174313 },
    { url = "https://files.pythonhosted.org/packages/b2/b5/4ac39baebf1fdb2e72585c8352c56d063b6126be9fc95bd2bb5ef5770c20/numpy-2.0.2-cp312-cp312-win_amd64.whl", hash = "sha256:cfd41e13fdc257aa5778496b8caa5e856dc4896d4ccf01841daee1d96465467a", size = 15606179 },
    { url = "https://files.pythonhosted.org/packages/43/c1/41c8f6df3162b0c6ffd4437d729115704bd43363de0090c7f913cfbc2d89/numpy-2.0.2-cp39-cp39-macosx_10_9_x86_64.whl", hash = "sha256:9059e10581ce4093f735ed23f3b9d283b9d517ff46009ddd485f1747eb22653c", size = 21169942 },
    { url = "https://files.pythonhosted.org/packages/39/bc/fd298f308dcd232b56a4031fd6ddf11c43f9917fbc937e53762f7b5a3bb1/numpy-2.0.2-cp39-cp39-macosx_11_0_arm64.whl", hash = "sha256:423e89b23490805d2a5a96fe40ec507407b8ee786d66f7328be214f9679df6dd", size = 13711512 },
    { url = "https://files.pythonhosted.org/packages/96/ff/06d1aa3eeb1c614eda245c1ba4fb88c483bee6520d361641331872ac4b82/numpy-2.0.2-cp39-cp39-macosx_14_0_arm64.whl", hash = "sha256:2b2955fa6f11907cf7a70dab0d0755159bca87755e831e47932367fc8f2f2d0b", size = 5306976 },
    { url = "https://files.pythonhosted.org/packages/2d/98/121996dcfb10a6087a05e54453e28e58694a7db62c5a5a29cee14c6e047b/numpy-2.0.2-cp39-cp39-macosx_14_0_x86_64.whl", hash = "sha256:97032a27bd9d8988b9a97a8c4d2c9f2c15a81f61e2f21404d7e8ef00cb5be729", size = 6906494 },
    { url = "https://files.pythonhosted.org/packages/15/31/9dffc70da6b9bbf7968f6551967fc21156207366272c2a40b4ed6008dc9b/numpy-2.0.2-cp39-cp39-manylinux_2_17_aarch64.manylinux2014_aarch64.whl", hash = "sha256:1e795a8be3ddbac43274f18588329c72939870a16cae810c2b73461c40718ab1", size = 13912596 },
    { url = "https://files.pythonhosted.org/packages/b9/14/78635daab4b07c0930c919d451b8bf8c164774e6a3413aed04a6d95758ce/numpy-2.0.2-cp39-cp39-manylinux_2_17_x86_64.manylinux2014_x86_64.whl", hash = "sha256:f26b258c385842546006213344c50655ff1555a9338e2e5e02a0756dc3e803dd", size = 19526099 },
    { url = "https://files.pythonhosted.org/packages/26/4c/0eeca4614003077f68bfe7aac8b7496f04221865b3a5e7cb230c9d055afd/numpy-2.0.2-cp39-cp39-musllinux_1_1_x86_64.whl", hash = "sha256:5fec9451a7789926bcf7c2b8d187292c9f93ea30284802a0ab3f5be8ab36865d", size = 19932823 },
    { url = "https://files.pythonhosted.org/packages/f1/46/ea25b98b13dccaebddf1a803f8c748680d972e00507cd9bc6dcdb5aa2ac1/numpy-2.0.2-cp39-cp39-musllinux_1_2_aarch64.whl", hash = "sha256:9189427407d88ff25ecf8f12469d4d39d35bee1db5d39fc5c168c6f088a6956d", size = 14404424 },
    { url = "https://files.pythonhosted.org/packages/c8/a6/177dd88d95ecf07e722d21008b1b40e681a929eb9e329684d449c36586b2/numpy-2.0.2-cp39-cp39-win32.whl", hash = "sha256:905d16e0c60200656500c95b6b8dca5d109e23cb24abc701d41c02d74c6b3afa", size = 6476809 },
    { url = "https://files.pythonhosted.org/packages/ea/2b/7fc9f4e7ae5b507c1a3a21f0f15ed03e794c1242ea8a242ac158beb56034/numpy-2.0.2-cp39-cp39-win_amd64.whl", hash = "sha256:a3f4ab0caa7f053f6797fcd4e1e25caee367db3112ef2b6ef82d749530768c73", size = 15911314 },
    { url = "https://files.pythonhosted.org/packages/8f/3b/df5a870ac6a3be3a86856ce195ef42eec7ae50d2a202be1f5a4b3b340e14/numpy-2.0.2-pp39-pypy39_pp73-macosx_10_9_x86_64.whl", hash = "sha256:7f0a0c6f12e07fa94133c8a67404322845220c06a9e80e85999afe727f7438b8", size = 21025288 },
    { url = "https://files.pythonhosted.org/packages/2c/97/51af92f18d6f6f2d9ad8b482a99fb74e142d71372da5d834b3a2747a446e/numpy-2.0.2-pp39-pypy39_pp73-macosx_14_0_x86_64.whl", hash = "sha256:312950fdd060354350ed123c0e25a71327d3711584beaef30cdaa93320c392d4", size = 6762793 },
    { url = "https://files.pythonhosted.org/packages/12/46/de1fbd0c1b5ccaa7f9a005b66761533e2f6a3e560096682683a223631fe9/numpy-2.0.2-pp39-pypy39_pp73-manylinux_2_17_x86_64.manylinux2014_x86_64.whl", hash = "sha256:26df23238872200f63518dd2aa984cfca675d82469535dc7162dc2ee52d9dd5c", size = 19334885 },
    { url = "https://files.pythonhosted.org/packages/cc/dc/d330a6faefd92b446ec0f0dfea4c3207bb1fef3c4771d19cf4543efd2c78/numpy-2.0.2-pp39-pypy39_pp73-win_amd64.whl", hash = "sha256:a46288ec55ebbd58947d31d72be2c63cbf839f0a63b49cb755022310792a3385", size = 15828784 },
]

[[package]]
name = "opentelemetry-api"
version = "1.29.0"
source = { registry = "https://pypi.org/simple" }
dependencies = [
    { name = "deprecated" },
    { name = "importlib-metadata" },
]
sdist = { url = "https://files.pythonhosted.org/packages/bc/8e/b886a5e9861afa188d1fe671fb96ff9a1d90a23d57799331e137cc95d573/opentelemetry_api-1.29.0.tar.gz", hash = "sha256:d04a6cf78aad09614f52964ecb38021e248f5714dc32c2e0d8fd99517b4d69cf", size = 62900 }
wheels = [
    { url = "https://files.pythonhosted.org/packages/43/53/5249ea860d417a26a3a6f1bdedfc0748c4f081a3adaec3d398bc0f7c6a71/opentelemetry_api-1.29.0-py3-none-any.whl", hash = "sha256:5fcd94c4141cc49c736271f3e1efb777bebe9cc535759c54c936cca4f1b312b8", size = 64304 },
]

[[package]]
name = "opentelemetry-exporter-otlp-proto-common"
version = "1.29.0"
source = { registry = "https://pypi.org/simple" }
dependencies = [
    { name = "opentelemetry-proto" },
]
sdist = { url = "https://files.pythonhosted.org/packages/b1/58/f7fd7eaf592b2521999a4271ab3ce1c82fe37fe9b0dc25c348398d95d66a/opentelemetry_exporter_otlp_proto_common-1.29.0.tar.gz", hash = "sha256:e7c39b5dbd1b78fe199e40ddfe477e6983cb61aa74ba836df09c3869a3e3e163", size = 19133 }
wheels = [
    { url = "https://files.pythonhosted.org/packages/9e/75/7609bda3d72bf307839570b226180513e854c01443ebe265ed732a4980fc/opentelemetry_exporter_otlp_proto_common-1.29.0-py3-none-any.whl", hash = "sha256:a9d7376c06b4da9cf350677bcddb9618ed4b8255c3f6476975f5e38274ecd3aa", size = 18459 },
]

[[package]]
name = "opentelemetry-exporter-otlp-proto-grpc"
version = "1.29.0"
source = { registry = "https://pypi.org/simple" }
dependencies = [
    { name = "deprecated" },
    { name = "googleapis-common-protos" },
    { name = "grpcio" },
    { name = "opentelemetry-api" },
    { name = "opentelemetry-exporter-otlp-proto-common" },
    { name = "opentelemetry-proto" },
    { name = "opentelemetry-sdk" },
]
sdist = { url = "https://files.pythonhosted.org/packages/41/aa/b3f2190613141f35fe15145bf438334fdd1eac8aeeee4f7ecbc887999443/opentelemetry_exporter_otlp_proto_grpc-1.29.0.tar.gz", hash = "sha256:3d324d07d64574d72ed178698de3d717f62a059a93b6b7685ee3e303384e73ea", size = 26224 }
wheels = [
    { url = "https://files.pythonhosted.org/packages/f2/de/4b4127a25d1594851d99032f3a9acb09cb512d11edec713410fb906607f4/opentelemetry_exporter_otlp_proto_grpc-1.29.0-py3-none-any.whl", hash = "sha256:5a2a3a741a2543ed162676cf3eefc2b4150e6f4f0a193187afb0d0e65039c69c", size = 18520 },
]

[[package]]
name = "opentelemetry-instrumentation"
version = "0.50b0"
source = { registry = "https://pypi.org/simple" }
dependencies = [
    { name = "opentelemetry-api" },
    { name = "opentelemetry-semantic-conventions" },
    { name = "packaging" },
    { name = "wrapt" },
]
sdist = { url = "https://files.pythonhosted.org/packages/79/2e/2e59a7cb636dc394bd7cf1758ada5e8ed87590458ca6bb2f9c26e0243847/opentelemetry_instrumentation-0.50b0.tar.gz", hash = "sha256:7d98af72de8dec5323e5202e46122e5f908592b22c6d24733aad619f07d82979", size = 26539 }
wheels = [
    { url = "https://files.pythonhosted.org/packages/ff/b1/55a77152a83ec8998e520a3a575f44af1020cfe4bdc000b7538583293b85/opentelemetry_instrumentation-0.50b0-py3-none-any.whl", hash = "sha256:b8f9fc8812de36e1c6dffa5bfc6224df258841fb387b6dfe5df15099daa10630", size = 30728 },
]

[[package]]
name = "opentelemetry-instrumentation-asgi"
version = "0.50b0"
source = { registry = "https://pypi.org/simple" }
dependencies = [
    { name = "asgiref" },
    { name = "opentelemetry-api" },
    { name = "opentelemetry-instrumentation" },
    { name = "opentelemetry-semantic-conventions" },
    { name = "opentelemetry-util-http" },
]
sdist = { url = "https://files.pythonhosted.org/packages/49/cc/a7b2fd243c6d2621803092eba62e450071b6752dfe4f64f530bbfd91a328/opentelemetry_instrumentation_asgi-0.50b0.tar.gz", hash = "sha256:3ca4cb5616ae6a3e8ce86e7d5c360a8d8cc8ed722cf3dc8a5e44300774e87d49", size = 24105 }
wheels = [
    { url = "https://files.pythonhosted.org/packages/d2/81/0899c6b56b1023835f266d909250d439174afa0c34ed5944c5021d3da263/opentelemetry_instrumentation_asgi-0.50b0-py3-none-any.whl", hash = "sha256:2ba1297f746e55dec5a17fe825689da0613662fb25c004c3965a6c54b1d5be22", size = 16304 },
]

[[package]]
name = "opentelemetry-instrumentation-dbapi"
version = "0.50b0"
source = { registry = "https://pypi.org/simple" }
dependencies = [
    { name = "opentelemetry-api" },
    { name = "opentelemetry-instrumentation" },
    { name = "opentelemetry-semantic-conventions" },
    { name = "wrapt" },
]
sdist = { url = "https://files.pythonhosted.org/packages/27/94/f6f2c369f75e02c551dfa6ab5818e606f73eca2409930c467fcdb0e5634e/opentelemetry_instrumentation_dbapi-0.50b0.tar.gz", hash = "sha256:2603ca39e216893026c185ca8c44c326c0a9a763d5afff2309bd6195c50b7c49", size = 12613 }
wheels = [
    { url = "https://files.pythonhosted.org/packages/0a/49/40def6cd71a6d248e9e48a731021cb9bfc70e5ec09986826ad29bd44b23c/opentelemetry_instrumentation_dbapi-0.50b0-py3-none-any.whl", hash = "sha256:23a730c3d7372b04b8a9507d2a67c5efbf92ff718eaa002b81ffbaf2b01d270f", size = 11533 },
]

[[package]]
name = "opentelemetry-instrumentation-fastapi"
version = "0.50b0"
source = { registry = "https://pypi.org/simple" }
dependencies = [
    { name = "opentelemetry-api" },
    { name = "opentelemetry-instrumentation" },
    { name = "opentelemetry-instrumentation-asgi" },
    { name = "opentelemetry-semantic-conventions" },
    { name = "opentelemetry-util-http" },
]
sdist = { url = "https://files.pythonhosted.org/packages/8d/f8/1917b0b3e414e23c7d71c9a33f0ce020f94bc47d22a30f54ace704e07588/opentelemetry_instrumentation_fastapi-0.50b0.tar.gz", hash = "sha256:16b9181682136da210295def2bb304a32fb9bdee9a935cdc9da43567f7c1149e", size = 19214 }
wheels = [
    { url = "https://files.pythonhosted.org/packages/cb/d6/37784bb30b213e2dd6838b9f96c2940907022c1b75ef1ff18a99afe42433/opentelemetry_instrumentation_fastapi-0.50b0-py3-none-any.whl", hash = "sha256:8f03b738495e4705fbae51a2826389c7369629dace89d0f291c06ffefdff5e52", size = 12079 },
]

[[package]]
name = "opentelemetry-instrumentation-sqlite3"
version = "0.50b0"
source = { registry = "https://pypi.org/simple" }
dependencies = [
    { name = "opentelemetry-api" },
    { name = "opentelemetry-instrumentation" },
    { name = "opentelemetry-instrumentation-dbapi" },
]
sdist = { url = "https://files.pythonhosted.org/packages/64/8a/9a39717588e121f98481561766d0002c41d96935c6ea2b54dd6b5581d1c7/opentelemetry_instrumentation_sqlite3-0.50b0.tar.gz", hash = "sha256:b7c98f7c72f01e3ca6751c2075eebbef8335fc08800ccdf1d97741207cdbe1ba", size = 7718 }
wheels = [
    { url = "https://files.pythonhosted.org/packages/37/d2/0088c11c29e6942ab24910608ce2a416d2b5e76c3d29702578aadec97e52/opentelemetry_instrumentation_sqlite3-0.50b0-py3-none-any.whl", hash = "sha256:37e030bcc87733f769faf87c81c4de9dc932b74b565a1e19e7d13e17ec120901", size = 8938 },
]

[[package]]
name = "opentelemetry-proto"
version = "1.29.0"
source = { registry = "https://pypi.org/simple" }
dependencies = [
    { name = "protobuf" },
]
sdist = { url = "https://files.pythonhosted.org/packages/80/52/fd3b3d79e1b00ad2dcac92db6885e49bedbf7a6828647954e4952d653132/opentelemetry_proto-1.29.0.tar.gz", hash = "sha256:3c136aa293782e9b44978c738fff72877a4b78b5d21a64e879898db7b2d93e5d", size = 34320 }
wheels = [
    { url = "https://files.pythonhosted.org/packages/bd/66/a500e38ee322d89fce61c74bd7769c8ef3bebc6c2f43fda5f3fc3441286d/opentelemetry_proto-1.29.0-py3-none-any.whl", hash = "sha256:495069c6f5495cbf732501cdcd3b7f60fda2b9d3d4255706ca99b7ca8dec53ff", size = 55818 },
]

[[package]]
name = "opentelemetry-sdk"
version = "1.29.0"
source = { registry = "https://pypi.org/simple" }
dependencies = [
    { name = "opentelemetry-api" },
    { name = "opentelemetry-semantic-conventions" },
    { name = "typing-extensions" },
]
sdist = { url = "https://files.pythonhosted.org/packages/0c/5a/1ed4c3cf6c09f80565fc085f7e8efa0c222712fd2a9412d07424705dcf72/opentelemetry_sdk-1.29.0.tar.gz", hash = "sha256:b0787ce6aade6ab84315302e72bd7a7f2f014b0fb1b7c3295b88afe014ed0643", size = 157229 }
wheels = [
    { url = "https://files.pythonhosted.org/packages/d1/1d/512b86af21795fb463726665e2f61db77d384e8779fdcf4cb0ceec47866d/opentelemetry_sdk-1.29.0-py3-none-any.whl", hash = "sha256:173be3b5d3f8f7d671f20ea37056710217959e774e2749d984355d1f9391a30a", size = 118078 },
]

[[package]]
name = "opentelemetry-semantic-conventions"
version = "0.50b0"
source = { registry = "https://pypi.org/simple" }
dependencies = [
    { name = "deprecated" },
    { name = "opentelemetry-api" },
]
sdist = { url = "https://files.pythonhosted.org/packages/e7/4e/d7c7c91ff47cd96fe4095dd7231701aec7347426fd66872ff320d6cd1fcc/opentelemetry_semantic_conventions-0.50b0.tar.gz", hash = "sha256:02dc6dbcb62f082de9b877ff19a3f1ffaa3c306300fa53bfac761c4567c83d38", size = 100459 }
wheels = [
    { url = "https://files.pythonhosted.org/packages/da/fb/dc15fad105450a015e913cfa4f5c27b6a5f1bea8fb649f8cae11e699c8af/opentelemetry_semantic_conventions-0.50b0-py3-none-any.whl", hash = "sha256:e87efba8fdb67fb38113efea6a349531e75ed7ffc01562f65b802fcecb5e115e", size = 166602 },
]

[[package]]
name = "opentelemetry-util-http"
version = "0.50b0"
source = { registry = "https://pypi.org/simple" }
sdist = { url = "https://files.pythonhosted.org/packages/69/10/ce3f0d1157cedbd819194f0b27a6bbb7c19a8bceb3941e4a4775014076cf/opentelemetry_util_http-0.50b0.tar.gz", hash = "sha256:dc4606027e1bc02aabb9533cc330dd43f874fca492e4175c31d7154f341754af", size = 7859 }
wheels = [
    { url = "https://files.pythonhosted.org/packages/64/8a/9e1b54f50d1fddebbeac9a9b0632f8db6ece7add904fb593ee2e268ee4de/opentelemetry_util_http-0.50b0-py3-none-any.whl", hash = "sha256:21f8aedac861ffa3b850f8c0a6c373026189eb8630ac6e14a2bf8c55695cc090", size = 6942 },
]

[[package]]
>>>>>>> 7a220464
name = "packaging"
version = "24.2"
source = { registry = "https://pypi.org/simple" }
sdist = { url = "https://files.pythonhosted.org/packages/d0/63/68dbb6eb2de9cb10ee4c9c14a0148804425e13c4fb20d61cce69f53106da/packaging-24.2.tar.gz", hash = "sha256:c228a6dc5e932d346bc5739379109d49e8853dd8223571c7c5b55260edc0b97f", size = 163950 }
wheels = [
    { url = "https://files.pythonhosted.org/packages/88/ef/eb23f262cca3c0c4eb7ab1933c3b1f03d021f2c48f54763065b6f0e321be/packaging-24.2-py3-none-any.whl", hash = "sha256:09abb1bccd265c01f4a3aa3f7a7db064b36514d2cba19a2f694fe6150451a759", size = 65451 },
]

[[package]]
name = "parso"
version = "0.8.4"
source = { registry = "https://pypi.org/simple" }
sdist = { url = "https://files.pythonhosted.org/packages/66/94/68e2e17afaa9169cf6412ab0f28623903be73d1b32e208d9e8e541bb086d/parso-0.8.4.tar.gz", hash = "sha256:eb3a7b58240fb99099a345571deecc0f9540ea5f4dd2fe14c2a99d6b281ab92d", size = 400609 }
wheels = [
    { url = "https://files.pythonhosted.org/packages/c6/ac/dac4a63f978e4dcb3c6d3a78c4d8e0192a113d288502a1216950c41b1027/parso-0.8.4-py2.py3-none-any.whl", hash = "sha256:a418670a20291dacd2dddc80c377c5c3791378ee1e8d12bffc35420643d43f18", size = 103650 },
]

[[package]]
name = "pathspec"
version = "0.12.1"
source = { registry = "https://pypi.org/simple" }
sdist = { url = "https://files.pythonhosted.org/packages/ca/bc/f35b8446f4531a7cb215605d100cd88b7ac6f44ab3fc94870c120ab3adbf/pathspec-0.12.1.tar.gz", hash = "sha256:a482d51503a1ab33b1c67a6c3813a26953dbdc71c31dacaef9a838c4e29f5712", size = 51043 }
wheels = [
    { url = "https://files.pythonhosted.org/packages/cc/20/ff623b09d963f88bfde16306a54e12ee5ea43e9b597108672ff3a408aad6/pathspec-0.12.1-py3-none-any.whl", hash = "sha256:a0d503e138a4c123b27490a4f7beda6a01c6f288df0e4a8b79c7eb0dc7b4cc08", size = 31191 },
]

[[package]]
name = "pexpect"
version = "4.9.0"
source = { registry = "https://pypi.org/simple" }
dependencies = [
    { name = "ptyprocess" },
]
sdist = { url = "https://files.pythonhosted.org/packages/42/92/cc564bf6381ff43ce1f4d06852fc19a2f11d180f23dc32d9588bee2f149d/pexpect-4.9.0.tar.gz", hash = "sha256:ee7d41123f3c9911050ea2c2dac107568dc43b2d3b0c7557a33212c398ead30f", size = 166450 }
wheels = [
    { url = "https://files.pythonhosted.org/packages/9e/c3/059298687310d527a58bb01f3b1965787ee3b40dce76752eda8b44e9a2c5/pexpect-4.9.0-py2.py3-none-any.whl", hash = "sha256:7236d1e080e4936be2dc3e326cec0af72acf9212a7e1d060210e70a47e253523", size = 63772 },
]

[[package]]
name = "pid"
version = "3.0.4"
source = { registry = "https://pypi.org/simple" }
dependencies = [
    { name = "psutil", marker = "sys_platform == 'win32'" },
]
sdist = { url = "https://files.pythonhosted.org/packages/46/45/9e551a0e30d68d18334bc6fd8971b3ab1485423877902eb4f26cc28d7bd5/pid-3.0.4.tar.gz", hash = "sha256:0e33670e83f6a33ebb0822e43a609c3247178d4a375ff50a4689e266d853eb66", size = 16228 }
wheels = [
    { url = "https://files.pythonhosted.org/packages/e0/30/7ebdc66dff1611756d4b38340effdb470aa2693c8789a8fef0bd8dd9332a/pid-3.0.4-py2.py3-none-any.whl", hash = "sha256:af2bf11c5d637bba8a80ce3368279c5eca28f08e201ac828538e1b9ad9e35ef9", size = 11975 },
]

[[package]]
name = "platformdirs"
version = "4.3.6"
source = { registry = "https://pypi.org/simple" }
sdist = { url = "https://files.pythonhosted.org/packages/13/fc/128cc9cb8f03208bdbf93d3aa862e16d376844a14f9a0ce5cf4507372de4/platformdirs-4.3.6.tar.gz", hash = "sha256:357fb2acbc885b0419afd3ce3ed34564c13c9b95c89360cd9563f73aa5e2b907", size = 21302 }
wheels = [
    { url = "https://files.pythonhosted.org/packages/3c/a6/bc1012356d8ece4d66dd75c4b9fc6c1f6650ddd5991e421177d9f8f671be/platformdirs-4.3.6-py3-none-any.whl", hash = "sha256:73e575e1408ab8103900836b97580d5307456908a03e92031bab39e4554cc3fb", size = 18439 },
]

[[package]]
name = "pluggy"
version = "1.5.0"
source = { registry = "https://pypi.org/simple" }
sdist = { url = "https://files.pythonhosted.org/packages/96/2d/02d4312c973c6050a18b314a5ad0b3210edb65a906f868e31c111dede4a6/pluggy-1.5.0.tar.gz", hash = "sha256:2cffa88e94fdc978c4c574f15f9e59b7f4201d439195c3715ca9e2486f1d0cf1", size = 67955 }
wheels = [
    { url = "https://files.pythonhosted.org/packages/88/5f/e351af9a41f866ac3f1fac4ca0613908d9a41741cfcf2228f4ad853b697d/pluggy-1.5.0-py3-none-any.whl", hash = "sha256:44e1ad92c8ca002de6377e165f3e0f1be63266ab4d554740532335b9d75ea669", size = 20556 },
]

[[package]]
name = "pre-commit"
version = "4.0.1"
source = { registry = "https://pypi.org/simple" }
dependencies = [
    { name = "cfgv" },
    { name = "identify" },
    { name = "nodeenv" },
    { name = "pyyaml" },
    { name = "virtualenv" },
]
sdist = { url = "https://files.pythonhosted.org/packages/2e/c8/e22c292035f1bac8b9f5237a2622305bc0304e776080b246f3df57c4ff9f/pre_commit-4.0.1.tar.gz", hash = "sha256:80905ac375958c0444c65e9cebebd948b3cdb518f335a091a670a89d652139d2", size = 191678 }
wheels = [
    { url = "https://files.pythonhosted.org/packages/16/8f/496e10d51edd6671ebe0432e33ff800aa86775d2d147ce7d43389324a525/pre_commit-4.0.1-py2.py3-none-any.whl", hash = "sha256:efde913840816312445dc98787724647c65473daefe420785f885e8ed9a06878", size = 218713 },
]

[[package]]
name = "prompt-toolkit"
version = "3.0.48"
source = { registry = "https://pypi.org/simple" }
dependencies = [
    { name = "wcwidth" },
]
sdist = { url = "https://files.pythonhosted.org/packages/2d/4f/feb5e137aff82f7c7f3248267b97451da3644f6cdc218edfe549fb354127/prompt_toolkit-3.0.48.tar.gz", hash = "sha256:d6623ab0477a80df74e646bdbc93621143f5caf104206aa29294d53de1a03d90", size = 424684 }
wheels = [
    { url = "https://files.pythonhosted.org/packages/a9/6a/fd08d94654f7e67c52ca30523a178b3f8ccc4237fce4be90d39c938a831a/prompt_toolkit-3.0.48-py3-none-any.whl", hash = "sha256:f49a827f90062e411f1ce1f854f2aedb3c23353244f8108b89283587397ac10e", size = 386595 },
]

[[package]]
name = "protobuf"
version = "5.29.1"
source = { registry = "https://pypi.org/simple" }
sdist = { url = "https://files.pythonhosted.org/packages/d2/4f/1639b7b1633d8fd55f216ba01e21bf2c43384ab25ef3ddb35d85a52033e8/protobuf-5.29.1.tar.gz", hash = "sha256:683be02ca21a6ffe80db6dd02c0b5b2892322c59ca57fd6c872d652cb80549cb", size = 424965 }
wheels = [
    { url = "https://files.pythonhosted.org/packages/50/c7/28669b04691a376cf7d0617d612f126aa0fff763d57df0142f9bf474c5b8/protobuf-5.29.1-cp310-abi3-win32.whl", hash = "sha256:22c1f539024241ee545cbcb00ee160ad1877975690b16656ff87dde107b5f110", size = 422706 },
    { url = "https://files.pythonhosted.org/packages/e3/33/dc7a7712f457456b7e0b16420ab8ba1cc8686751d3f28392eb43d0029ab9/protobuf-5.29.1-cp310-abi3-win_amd64.whl", hash = "sha256:1fc55267f086dd4050d18ef839d7bd69300d0d08c2a53ca7df3920cc271a3c34", size = 434505 },
    { url = "https://files.pythonhosted.org/packages/e5/39/44239fb1c6ec557e1731d996a5de89a9eb1ada7a92491fcf9c5d714052ed/protobuf-5.29.1-cp38-abi3-macosx_10_9_universal2.whl", hash = "sha256:d473655e29c0c4bbf8b69e9a8fb54645bc289dead6d753b952e7aa660254ae18", size = 417822 },
    { url = "https://files.pythonhosted.org/packages/fb/4a/ec56f101d38d4bef2959a9750209809242d86cf8b897db00f2f98bfa360e/protobuf-5.29.1-cp38-abi3-manylinux2014_aarch64.whl", hash = "sha256:b5ba1d0e4c8a40ae0496d0e2ecfdbb82e1776928a205106d14ad6985a09ec155", size = 319572 },
    { url = "https://files.pythonhosted.org/packages/04/52/c97c58a33b3d6c89a8138788576d372a90a6556f354799971c6b4d16d871/protobuf-5.29.1-cp38-abi3-manylinux2014_x86_64.whl", hash = "sha256:8ee1461b3af56145aca2800e6a3e2f928108c749ba8feccc6f5dd0062c410c0d", size = 319671 },
    { url = "https://files.pythonhosted.org/packages/99/19/5a3957e08de18578131810563ccfeebc7d2aad31ee52e367a61f56cc3cab/protobuf-5.29.1-cp39-cp39-win32.whl", hash = "sha256:5a41deccfa5e745cef5c65a560c76ec0ed8e70908a67cc8f4da5fce588b50d57", size = 422671 },
    { url = "https://files.pythonhosted.org/packages/24/67/8bc07bb755c8badf08db4a8bc2eb542a4e733135a6d584d1922b701d7751/protobuf-5.29.1-cp39-cp39-win_amd64.whl", hash = "sha256:012ce28d862ff417fd629285aca5d9772807f15ceb1a0dbd15b88f58c776c98c", size = 434591 },
    { url = "https://files.pythonhosted.org/packages/3b/24/c8c49df8f6587719e1d400109b16c10c6902d0c9adddc8fff82840146f99/protobuf-5.29.1-py3-none-any.whl", hash = "sha256:32600ddb9c2a53dedc25b8581ea0f1fd8ea04956373c0c07577ce58d312522e0", size = 172547 },
]

[[package]]
name = "psutil"
version = "6.1.0"
source = { registry = "https://pypi.org/simple" }
sdist = { url = "https://files.pythonhosted.org/packages/26/10/2a30b13c61e7cf937f4adf90710776b7918ed0a9c434e2c38224732af310/psutil-6.1.0.tar.gz", hash = "sha256:353815f59a7f64cdaca1c0307ee13558a0512f6db064e92fe833784f08539c7a", size = 508565 }
wheels = [
    { url = "https://files.pythonhosted.org/packages/da/2b/f4dea5d993d9cd22ad958eea828a41d5d225556123d372f02547c29c4f97/psutil-6.1.0-cp27-none-win32.whl", hash = "sha256:9118f27452b70bb1d9ab3198c1f626c2499384935aaf55388211ad982611407e", size = 246648 },
    { url = "https://files.pythonhosted.org/packages/9f/14/4aa97a7f2e0ac33a050d990ab31686d651ae4ef8c86661fef067f00437b9/psutil-6.1.0-cp27-none-win_amd64.whl", hash = "sha256:a8506f6119cff7015678e2bce904a4da21025cc70ad283a53b099e7620061d85", size = 249905 },
    { url = "https://files.pythonhosted.org/packages/01/9e/8be43078a171381953cfee33c07c0d628594b5dbfc5157847b85022c2c1b/psutil-6.1.0-cp36-abi3-macosx_10_9_x86_64.whl", hash = "sha256:6e2dcd475ce8b80522e51d923d10c7871e45f20918e027ab682f94f1c6351688", size = 247762 },
    { url = "https://files.pythonhosted.org/packages/1d/cb/313e80644ea407f04f6602a9e23096540d9dc1878755f3952ea8d3d104be/psutil-6.1.0-cp36-abi3-macosx_11_0_arm64.whl", hash = "sha256:0895b8414afafc526712c498bd9de2b063deaac4021a3b3c34566283464aff8e", size = 248777 },
    { url = "https://files.pythonhosted.org/packages/65/8e/bcbe2025c587b5d703369b6a75b65d41d1367553da6e3f788aff91eaf5bd/psutil-6.1.0-cp36-abi3-manylinux_2_12_i686.manylinux2010_i686.manylinux_2_17_i686.manylinux2014_i686.whl", hash = "sha256:9dcbfce5d89f1d1f2546a2090f4fcf87c7f669d1d90aacb7d7582addece9fb38", size = 284259 },
    { url = "https://files.pythonhosted.org/packages/58/4d/8245e6f76a93c98aab285a43ea71ff1b171bcd90c9d238bf81f7021fb233/psutil-6.1.0-cp36-abi3-manylinux_2_12_x86_64.manylinux2010_x86_64.manylinux_2_17_x86_64.manylinux2014_x86_64.whl", hash = "sha256:498c6979f9c6637ebc3a73b3f87f9eb1ec24e1ce53a7c5173b8508981614a90b", size = 287255 },
    { url = "https://files.pythonhosted.org/packages/27/c2/d034856ac47e3b3cdfa9720d0e113902e615f4190d5d1bdb8df4b2015fb2/psutil-6.1.0-cp36-abi3-manylinux_2_17_aarch64.manylinux2014_aarch64.whl", hash = "sha256:d905186d647b16755a800e7263d43df08b790d709d575105d419f8b6ef65423a", size = 288804 },
    { url = "https://files.pythonhosted.org/packages/ea/55/5389ed243c878725feffc0d6a3bc5ef6764312b6fc7c081faaa2cfa7ef37/psutil-6.1.0-cp37-abi3-win32.whl", hash = "sha256:1ad45a1f5d0b608253b11508f80940985d1d0c8f6111b5cb637533a0e6ddc13e", size = 250386 },
    { url = "https://files.pythonhosted.org/packages/11/91/87fa6f060e649b1e1a7b19a4f5869709fbf750b7c8c262ee776ec32f3028/psutil-6.1.0-cp37-abi3-win_amd64.whl", hash = "sha256:a8fb3752b491d246034fa4d279ff076501588ce8cbcdbb62c32fd7a377d996be", size = 254228 },
]

[[package]]
name = "ptyprocess"
version = "0.7.0"
source = { registry = "https://pypi.org/simple" }
sdist = { url = "https://files.pythonhosted.org/packages/20/e5/16ff212c1e452235a90aeb09066144d0c5a6a8c0834397e03f5224495c4e/ptyprocess-0.7.0.tar.gz", hash = "sha256:5c5d0a3b48ceee0b48485e0c26037c0acd7d29765ca3fbb5cb3831d347423220", size = 70762 }
wheels = [
    { url = "https://files.pythonhosted.org/packages/22/a6/858897256d0deac81a172289110f31629fc4cee19b6f01283303e18c8db3/ptyprocess-0.7.0-py2.py3-none-any.whl", hash = "sha256:4b41f3967fce3af57cc7e94b888626c18bf37a083e3651ca8feeb66d492fef35", size = 13993 },
]

[[package]]
name = "pure-eval"
version = "0.2.3"
source = { registry = "https://pypi.org/simple" }
sdist = { url = "https://files.pythonhosted.org/packages/cd/05/0a34433a064256a578f1783a10da6df098ceaa4a57bbeaa96a6c0352786b/pure_eval-0.2.3.tar.gz", hash = "sha256:5f4e983f40564c576c7c8635ae88db5956bb2229d7e9237d03b3c0b0190eaf42", size = 19752 }
wheels = [
    { url = "https://files.pythonhosted.org/packages/8e/37/efad0257dc6e593a18957422533ff0f87ede7c9c6ea010a2177d738fb82f/pure_eval-0.2.3-py3-none-any.whl", hash = "sha256:1db8e35b67b3d218d818ae653e27f06c3aa420901fa7b081ca98cbedc874e0d0", size = 11842 },
]

[[package]]
name = "py-fast-rsync"
version = "0.1.0"
source = { registry = "https://pypi.org/simple" }
sdist = { url = "https://files.pythonhosted.org/packages/c9/e3/47f09ab98b428a16f362ce9730e17107ce34ce9b2bebbdec2ef438981a8d/py_fast_rsync-0.1.0.tar.gz", hash = "sha256:0237d1e935adad73697cae3f15ffc79ba639a931089ce2e543a6abb128e60eae", size = 6204 }
wheels = [
    { url = "https://files.pythonhosted.org/packages/ac/75/49752fca6d8b31017b1c03a673a7aa9837d04427d231a5534b4219ebfd1c/py_fast_rsync-0.1.0-cp310-cp310-macosx_11_0_arm64.whl", hash = "sha256:d64ec65075c04311cc9711affa40857fbeea80f10b007d3970ef87c04b6cab1b", size = 212179 },
    { url = "https://files.pythonhosted.org/packages/43/97/bc167a5452c5fa96e14cfeca5282ba3e4a4d4891952f1d146ff124c3e1fe/py_fast_rsync-0.1.0-cp310-cp310-manylinux_2_17_aarch64.manylinux2014_aarch64.whl", hash = "sha256:cd412dacf2939af3ea67a39d81593918cd76553d504273d15e31f36c9ed6bb16", size = 246699 },
    { url = "https://files.pythonhosted.org/packages/11/8a/938f5e5321383fc108b9c6bb42afc43b674849247074ae3dabbbb6eb1f5e/py_fast_rsync-0.1.0-cp310-cp310-manylinux_2_17_armv7l.manylinux2014_armv7l.whl", hash = "sha256:e4ad370842307b10a1aa933b17ffa396521e53c4a6b8afc5bc743d9d6d4eb50a", size = 252294 },
    { url = "https://files.pythonhosted.org/packages/14/18/ad9b6d8ce9c0ce2d01371284e182c9755ef3f343413e7dfb1d9395896e1b/py_fast_rsync-0.1.0-cp310-cp310-manylinux_2_17_ppc64le.manylinux2014_ppc64le.whl", hash = "sha256:139168e8aa395d64ace28fa57d357e8cc7a8a46ef0b7c4e6aa011c16bf095efc", size = 282031 },
    { url = "https://files.pythonhosted.org/packages/ee/b3/4334dee7e31da412276f6d3740168b9f6485c331b42f6b1b5cce3016cecc/py_fast_rsync-0.1.0-cp310-cp310-manylinux_2_17_s390x.manylinux2014_s390x.whl", hash = "sha256:a3cd96a3383657fffe0e19d8b1fdf74a59d8db4f208a264c91f268f8bf7dacab", size = 281886 },
    { url = "https://files.pythonhosted.org/packages/d7/f2/6fb0fc36ec8a8bc29e0a70b2bd493460dc430e79615db34e8f17bf0f92f9/py_fast_rsync-0.1.0-cp310-cp310-manylinux_2_17_x86_64.manylinux2014_x86_64.whl", hash = "sha256:84d82a84c3c5d5967be3e8c3be7ca16ac48c3ed298029ba18b69730880e2234a", size = 252222 },
    { url = "https://files.pythonhosted.org/packages/b9/40/a40881ee5d6234d58b58d3fd3085d8d0e82dd634ea02943e85840232ab10/py_fast_rsync-0.1.0-cp310-cp310-manylinux_2_5_i686.manylinux1_i686.whl", hash = "sha256:95b5937fd5b7cfaa42edb5ee87c5fc134f023f880ee80b9d722d1c6fd0d72774", size = 268212 },
    { url = "https://files.pythonhosted.org/packages/77/99/358a02106c9a9aff231cf378d30cb400ffb9080c96be4f36cf8ada79d299/py_fast_rsync-0.1.0-cp310-cp310-musllinux_1_2_aarch64.whl", hash = "sha256:385e927ca8e1b4d50c7c48949278ec53c0cd9f1b6e2aba3378c5a18f6cd3a932", size = 428941 },
    { url = "https://files.pythonhosted.org/packages/f6/fb/cb9810c049908ba54fbd9be7145915a32f9d827379b5332a6ae2c11e02c6/py_fast_rsync-0.1.0-cp310-cp310-musllinux_1_2_armv7l.whl", hash = "sha256:f23cf5c39382dea61d19e0f0a620b68605fc21ebbebd564a094e0cb23c7dde7d", size = 511128 },
    { url = "https://files.pythonhosted.org/packages/e7/4a/4621798c0895e03c14abb726946a5a48d881533ca1320e3a7d723338d012/py_fast_rsync-0.1.0-cp310-cp310-musllinux_1_2_i686.whl", hash = "sha256:c4ed4b6f6cbcd89b4eb9c3abe7cd22f95f5908e740f006473067f4fca830c1be", size = 439976 },
    { url = "https://files.pythonhosted.org/packages/8d/94/b09952b0ab16a9e7df868612eec861461f53fa46c5a408df229be72a7b35/py_fast_rsync-0.1.0-cp310-cp310-musllinux_1_2_x86_64.whl", hash = "sha256:e9908bca041b5f6e8359ba7f07fc56afb06e677971d8dd2d3470d7170fc3ea15", size = 416995 },
    { url = "https://files.pythonhosted.org/packages/e6/44/858c62de51827c7030125ee055f485aabe95a0a82de302d4e71b7b979b28/py_fast_rsync-0.1.0-cp310-none-win32.whl", hash = "sha256:584141a6086a4c11700be5daf28bc63585f63900d6bcdc36dd3cfe8c46585799", size = 117052 },
    { url = "https://files.pythonhosted.org/packages/0c/4e/e31b20e49abc8820e750894fa24133a728fb309a233ffb256bc621cd0da1/py_fast_rsync-0.1.0-cp310-none-win_amd64.whl", hash = "sha256:e51ae07b0a2683f19e2054d685d738cbb18fc0d8863320c1c5b0b917e64aba47", size = 122500 },
    { url = "https://files.pythonhosted.org/packages/7e/a5/5ea9815fb8d7117b5ca8bcc6fb96cdd291bde5bbfeefa485c0d327274f2c/py_fast_rsync-0.1.0-cp311-cp311-macosx_10_12_x86_64.whl", hash = "sha256:99b7e1bdebc9551723dead612feb0b31cf17f28b1977cc8bb904831808a0dd8e", size = 220976 },
    { url = "https://files.pythonhosted.org/packages/71/02/ffe3f9d27521a0dab39a306942b3e0dd576e810827161369a9c3a609600f/py_fast_rsync-0.1.0-cp311-cp311-macosx_11_0_arm64.whl", hash = "sha256:a92a677b1f833d47376b0d32374702c09e98b764602af3ff6004975805ddd4b2", size = 211917 },
    { url = "https://files.pythonhosted.org/packages/88/7b/0deabe1ddf50a8cc1274b953dbdf1f4680f60dfd3883308d16f59406285c/py_fast_rsync-0.1.0-cp311-cp311-manylinux_2_17_aarch64.manylinux2014_aarch64.whl", hash = "sha256:a6ec30c95c023881457b2eb93234d18fbd86c4fb9b754e2b8bb489d098d9a395", size = 246441 },
    { url = "https://files.pythonhosted.org/packages/6f/05/c0f560f08a73866723e26cea2bd1d9df3b48c7682d80f0cc6666d30ee367/py_fast_rsync-0.1.0-cp311-cp311-manylinux_2_17_armv7l.manylinux2014_armv7l.whl", hash = "sha256:eb47c0da579ee7ee756167a3decf96c2bc0049f00f66cab90d6e754b0b25a320", size = 251991 },
    { url = "https://files.pythonhosted.org/packages/cd/64/9990193ae95f96e3371ed3fe4c57f26e3dae9de8780e2597b889574e8eae/py_fast_rsync-0.1.0-cp311-cp311-manylinux_2_17_ppc64le.manylinux2014_ppc64le.whl", hash = "sha256:a2bfa14befafe2ed5da206c5b0bd7eaa06f26b23336d82f5be92ba5c6e4dc9c2", size = 281890 },
    { url = "https://files.pythonhosted.org/packages/e4/ee/06fc6d304eff585c9c3082229ed88017e9d76c039a03bc5e8b275ae91e64/py_fast_rsync-0.1.0-cp311-cp311-manylinux_2_17_s390x.manylinux2014_s390x.whl", hash = "sha256:fb5e564474ee20e12cf32c8d7a6e3b623c4c711c418649675aa344c2834e13f1", size = 281176 },
    { url = "https://files.pythonhosted.org/packages/04/36/c3948003b6cb97c6732e184765dbf5e48d8a816cd0527953025b5ac346d8/py_fast_rsync-0.1.0-cp311-cp311-manylinux_2_17_x86_64.manylinux2014_x86_64.whl", hash = "sha256:22407ee5c75e534d41d76c035e79a295d555d44da9981fa6bc3af545f5e9dfa3", size = 252027 },
    { url = "https://files.pythonhosted.org/packages/dc/7d/e548c82c55ef5e0575205e01875629c8204634c0fa41d7b7b8c91fcae807/py_fast_rsync-0.1.0-cp311-cp311-manylinux_2_5_i686.manylinux1_i686.whl", hash = "sha256:135e5ef01cdda7c8946012f13a030581287383955d521c1af7cc3a3e28d1de3f", size = 268052 },
    { url = "https://files.pythonhosted.org/packages/1e/33/ce5cca03ca8faeb66d7e696a67e551878d455d64c64cc616fa718c1128a1/py_fast_rsync-0.1.0-cp311-cp311-musllinux_1_2_aarch64.whl", hash = "sha256:90a1fb9677aeb8c93a6f1244cf09bbcef37a2c25cd84b921e3b899c9cd3d453e", size = 428703 },
    { url = "https://files.pythonhosted.org/packages/65/b1/484d8ba7f78bcf9bae829afd3137c796862813a77cf7c094f9be56dcf5c0/py_fast_rsync-0.1.0-cp311-cp311-musllinux_1_2_armv7l.whl", hash = "sha256:c9d7519e4183975060bb935d14ec4c55753b48edf2cfe77fbe3dff2fbacdf2f6", size = 510958 },
    { url = "https://files.pythonhosted.org/packages/98/d1/4c334d0118bc2780a63a740ed59562184fa6741025def8d6519ffb1c6558/py_fast_rsync-0.1.0-cp311-cp311-musllinux_1_2_i686.whl", hash = "sha256:68a7bec93f75da5e7d01d5309aaa59a0f6be9aae3011902c79b7e3d8a2f48528", size = 439822 },
    { url = "https://files.pythonhosted.org/packages/c2/c6/4f723af8595a9ca3f9b04238bf37ed3de8150bfc203bfbd595fc4ca651f1/py_fast_rsync-0.1.0-cp311-cp311-musllinux_1_2_x86_64.whl", hash = "sha256:500bb5659b5fdfe0743a4f22bc8d798ef1c673f5dbee3f0fec02bac025a37d01", size = 416793 },
    { url = "https://files.pythonhosted.org/packages/5a/56/387033df81babb9eba71be797efcaecc468fed16b4ec34953b6a2e6db17d/py_fast_rsync-0.1.0-cp311-none-win32.whl", hash = "sha256:df91c34428dc5d2033f18ee5332966ccb2215d3a4e7d00e6af89c04f5d6cf18c", size = 117033 },
    { url = "https://files.pythonhosted.org/packages/72/d6/b835f74aa6ab9b9f5c1bbee15d8d2f2831fbc1b7639b769506497793b651/py_fast_rsync-0.1.0-cp311-none-win_amd64.whl", hash = "sha256:9d09f0869c9074acc85f2d9fcc604f594dcb2e410fdc57df09f5c5f07c916add", size = 122462 },
    { url = "https://files.pythonhosted.org/packages/b1/f5/2ad1000d7e467e54dd307f7f3486db66464f922e91a1c0ece6309394eeb6/py_fast_rsync-0.1.0-cp312-cp312-macosx_10_12_x86_64.whl", hash = "sha256:0a37f699c7d27774946b7262d0f851ee8ef0c09a761e957c0134306ceba45f0d", size = 220743 },
    { url = "https://files.pythonhosted.org/packages/77/3b/14cf098750fd1d7c0a87b33588febb45d9641d553bebc57b32e829dda5cd/py_fast_rsync-0.1.0-cp312-cp312-macosx_11_0_arm64.whl", hash = "sha256:f2f4695bb0f4e92916b3ec4bd969f55454eddfe12985a0a3a07be1eb817b4875", size = 211535 },
    { url = "https://files.pythonhosted.org/packages/e2/e0/540b2c7976b9d96322359e8cc8bff0a82a5e956deac8fd248a424a502021/py_fast_rsync-0.1.0-cp312-cp312-manylinux_2_17_aarch64.manylinux2014_aarch64.whl", hash = "sha256:d978c046b8a860c4f70d5a1f6b20f9477f963002ceee3e121823f409134b909d", size = 246068 },
    { url = "https://files.pythonhosted.org/packages/c6/9b/e3d533ed6c5c24f918d312ca70a04a917fcbe9866dad0bf86f791f8da85b/py_fast_rsync-0.1.0-cp312-cp312-manylinux_2_17_armv7l.manylinux2014_armv7l.whl", hash = "sha256:d1a01022c23612b8939c06ef189661e0593995f991cd20418ab14bcc111c628a", size = 251771 },
    { url = "https://files.pythonhosted.org/packages/a0/b7/13c6c78c816ba3b9ba4331c5bf66229811aa37b6dddbe306e240c74909b8/py_fast_rsync-0.1.0-cp312-cp312-manylinux_2_17_ppc64le.manylinux2014_ppc64le.whl", hash = "sha256:446508780a380a7365e09f5afb32da93530d1575f3141f049f557229384fe770", size = 282091 },
    { url = "https://files.pythonhosted.org/packages/43/8d/4ddad5ed9fe2f8e7c21ea1c80edabec6fc20ac57a55a09133c638bc1cfd3/py_fast_rsync-0.1.0-cp312-cp312-manylinux_2_17_s390x.manylinux2014_s390x.whl", hash = "sha256:c539d071de0794f6477116765695ad092b7cc87b3f9fc0f8d18ca5a0b7ef89a5", size = 280000 },
    { url = "https://files.pythonhosted.org/packages/e0/4a/cd1c1f52992a6fae16c4561ed484abbdd3c3d58394793cb2c5ee1e64d9c9/py_fast_rsync-0.1.0-cp312-cp312-manylinux_2_17_x86_64.manylinux2014_x86_64.whl", hash = "sha256:3831c4990e92301aa2c5f717fafb4df20134e2fd2efa880bb8d94a6ec7aa9d76", size = 251696 },
    { url = "https://files.pythonhosted.org/packages/e7/a3/22a8074c481c08b7c9ce19e77a51271ed3e8becb537baed081c00a2a91b7/py_fast_rsync-0.1.0-cp312-cp312-manylinux_2_5_i686.manylinux1_i686.whl", hash = "sha256:17b5ad409c61db2102b02ee29e830019463e97072e0e06f9c9f53c25194b33da", size = 267421 },
    { url = "https://files.pythonhosted.org/packages/2b/76/05fc09c1403185fd0c507287f7757caefd62e3c08febf316383a641e3acd/py_fast_rsync-0.1.0-cp312-cp312-musllinux_1_2_aarch64.whl", hash = "sha256:fe7465aafee86fc78ba33abbf4143eb7c260d2db6ab933e35c8022a2b17fa6bf", size = 429138 },
    { url = "https://files.pythonhosted.org/packages/56/99/a6eb7c47cad7b59adc58c9601f1a63b5a8cf683b030b10a65c359a15ff53/py_fast_rsync-0.1.0-cp312-cp312-musllinux_1_2_armv7l.whl", hash = "sha256:fb8eae2135c7b4aa691c0678adf5e42d99950713153208de8b51196bf7635f0a", size = 511000 },
    { url = "https://files.pythonhosted.org/packages/56/fd/e0ba8895e7daac51e13156e82da554784305b12ee179a045681b76a2b07d/py_fast_rsync-0.1.0-cp312-cp312-musllinux_1_2_i686.whl", hash = "sha256:2ff52b375a151f7235462140eaa719e84ce9f5a39bf6f5df6465b7084e87b0a2", size = 439970 },
    { url = "https://files.pythonhosted.org/packages/a5/ed/52979209f2637b3c0b43ed5ff18fd30e56f9ae7c6a2f5d995a9aed22ac07/py_fast_rsync-0.1.0-cp312-cp312-musllinux_1_2_x86_64.whl", hash = "sha256:d89a79394f7ab6c0f9d80b97f8ce58ab5136bfcc0eeeb2f8357629a3ec69c613", size = 416704 },
    { url = "https://files.pythonhosted.org/packages/df/29/79806bde74f5f68a877deaa29686a2c156ff8b333ebcb7281d3fb75633b2/py_fast_rsync-0.1.0-cp312-none-win32.whl", hash = "sha256:01c33e8774fcf1828d93e2d0aaabf32b01ca7312a944a90c6406e2a62759ae44", size = 117044 },
    { url = "https://files.pythonhosted.org/packages/38/a1/4ecbbb15fae383343a8f0b3124c16237e0782972661380c3a7baa5edf60a/py_fast_rsync-0.1.0-cp312-none-win_amd64.whl", hash = "sha256:b83f786c8f1e8d74ff82fc1b995836894eb1294234707db0b638796c45223b0e", size = 122376 },
    { url = "https://files.pythonhosted.org/packages/ce/4f/82b2aa430ddde0dcb3c41abe32a75d6c4660a662eba2d269170efb900ef0/py_fast_rsync-0.1.0-cp39-cp39-macosx_11_0_arm64.whl", hash = "sha256:4e44e29f3f9488f1d2c1e09a3556077d09c340c6f11b82568cc72a7ff09d8160", size = 213156 },
    { url = "https://files.pythonhosted.org/packages/2a/a3/ec3c3e759f71e88843baf9b9acb2aa048255abb8783d14ae1d7c58487812/py_fast_rsync-0.1.0-cp39-cp39-manylinux_2_17_aarch64.manylinux2014_aarch64.whl", hash = "sha256:9cbaf02888f6e3eabc2d4b11ba03e0ae5b864854259a9a44ca8e13eff287746e", size = 246506 },
    { url = "https://files.pythonhosted.org/packages/d5/c6/8faa6e8369969843d26e15478b7970b2df2f7782ba27db86f336f41b8724/py_fast_rsync-0.1.0-cp39-cp39-manylinux_2_17_armv7l.manylinux2014_armv7l.whl", hash = "sha256:99feadc7104c58e865ee21ccf1f119cfcc70e273d6a5493b851ea5948d4b40b5", size = 252461 },
    { url = "https://files.pythonhosted.org/packages/6b/0e/0d986f7d607a047de6e0b468b49ff6c8de90ce28d5b20071983903afe171/py_fast_rsync-0.1.0-cp39-cp39-manylinux_2_17_ppc64le.manylinux2014_ppc64le.whl", hash = "sha256:ef3a1aea1ab3ec37a4cbddc7f3fb9d4551f939e5d9c167f85bf2fe76088f0b5b", size = 281693 },
    { url = "https://files.pythonhosted.org/packages/2a/ce/c3f8e0634b32d5bc285a6606d7b2a6e070bd31a2460656b61420b3bd4719/py_fast_rsync-0.1.0-cp39-cp39-manylinux_2_17_s390x.manylinux2014_s390x.whl", hash = "sha256:49026321576a63cfd225930679a61bdca603a3edba2d0a38b6a8e16c7cbb295d", size = 282265 },
    { url = "https://files.pythonhosted.org/packages/34/29/fdc6098b613ed045a7bc3c3fddec8592030ca448814aecda6cfd0ed2e529/py_fast_rsync-0.1.0-cp39-cp39-manylinux_2_17_x86_64.manylinux2014_x86_64.whl", hash = "sha256:b9d53609a2a538c675b0108dec4ecd7838399a610e86b0f7de5a3f218dee4089", size = 252255 },
    { url = "https://files.pythonhosted.org/packages/e5/f8/5059dab4385bf94518e3f172081f8abaa37a2f8ed0813f52b5a77c6e4fc8/py_fast_rsync-0.1.0-cp39-cp39-manylinux_2_5_i686.manylinux1_i686.whl", hash = "sha256:69014ec6641aa18f40374c1b6603a79e92e648cc742e1b009dab7eac11ceec66", size = 268744 },
    { url = "https://files.pythonhosted.org/packages/35/7b/4d7932cbd198080e0712dd336777e5affd9e30d8d96e05742d75237266e3/py_fast_rsync-0.1.0-cp39-cp39-musllinux_1_2_aarch64.whl", hash = "sha256:8b85ebb8372d1d1feebf5900621c904e9eba7003c721edc72cb23233aa6659a1", size = 429720 },
    { url = "https://files.pythonhosted.org/packages/50/e8/e113637289be6468fa5bae5cebac945784cd754883b67d7baa58a2029f12/py_fast_rsync-0.1.0-cp39-cp39-musllinux_1_2_armv7l.whl", hash = "sha256:e30068af9fc7f9d1f14ccedd1a8809d2bb43a00b88ffecc797371456aa1abe08", size = 511548 },
    { url = "https://files.pythonhosted.org/packages/66/37/eaf816402f626f5defe6906589ddc8b5e5bc4a1acf1500c3f5a861e4c108/py_fast_rsync-0.1.0-cp39-cp39-musllinux_1_2_i686.whl", hash = "sha256:ec41d9f5938c670428ca8ff5f825f533086151b872c365f234a340f6689b9083", size = 440266 },
    { url = "https://files.pythonhosted.org/packages/d9/a6/b5bfde7492d3da031fe11db434011ec458aef5b4851a9bc6d9287162c0d8/py_fast_rsync-0.1.0-cp39-cp39-musllinux_1_2_x86_64.whl", hash = "sha256:49e478c18d77ce02c345e099968b56218ca3fa7344a43144f06e58dfd90cc2d8", size = 417500 },
    { url = "https://files.pythonhosted.org/packages/f1/15/a1fce4238e7ba4d5902dcff907e9fad442f0973b8079510648c5e02fe138/py_fast_rsync-0.1.0-cp39-none-win32.whl", hash = "sha256:a01cc4a3d8990ad91925f90c73e3ee83f4d5286716b8598f761e061d6030cdc7", size = 117346 },
    { url = "https://files.pythonhosted.org/packages/d1/12/70f2fd694c9b648ecc6653896e1577827125ce7538c9ea765170950efdc2/py_fast_rsync-0.1.0-cp39-none-win_amd64.whl", hash = "sha256:9d3e2ac95223b9c89e95b2079384fbdbb23e8464faea69b39eee5e40877f50ac", size = 122646 },
    { url = "https://files.pythonhosted.org/packages/b8/5e/30ac03bbc3870be944ebea29d486de724092ed7be00b963b618340f5e8df/py_fast_rsync-0.1.0-pp310-pypy310_pp73-manylinux_2_17_aarch64.manylinux2014_aarch64.whl", hash = "sha256:0f47e304158f7ef0907ac89fb3dbbda1f61811a2c1812c5a5a12656d6d6510cc", size = 247631 },
    { url = "https://files.pythonhosted.org/packages/e2/cb/608259249557d1d3202b6630dd8a02f8b0c1957aeec8bf945afc870e998d/py_fast_rsync-0.1.0-pp310-pypy310_pp73-manylinux_2_17_armv7l.manylinux2014_armv7l.whl", hash = "sha256:29fd0e9a68742a7dcb9c4b178d3d4e79eab46134abf9afb140e9c70e08a6bac9", size = 253109 },
    { url = "https://files.pythonhosted.org/packages/e7/fd/81467ca170175f1254b9009f19a151cfb09d83bf9324a0e7a94b39dc9105/py_fast_rsync-0.1.0-pp310-pypy310_pp73-manylinux_2_17_ppc64le.manylinux2014_ppc64le.whl", hash = "sha256:c8c34b0c31a6a36ad61f605780b3935be6699019b7e6bc16ea78b628df05120b", size = 282803 },
    { url = "https://files.pythonhosted.org/packages/aa/d4/0f16a065c72e933d7d32386d58e36f3d2d2b927b6957eb19159d07c74c0a/py_fast_rsync-0.1.0-pp310-pypy310_pp73-manylinux_2_17_s390x.manylinux2014_s390x.whl", hash = "sha256:7398bfa56e09cd6abf05be32ceea2a4c746264af70ec81f710081709ae8d9c4b", size = 283045 },
    { url = "https://files.pythonhosted.org/packages/a0/5a/fc102b17cf5f4d5811d1bb17b332bfbcf48d59ff57569a26495e0e17ca9c/py_fast_rsync-0.1.0-pp310-pypy310_pp73-manylinux_2_17_x86_64.manylinux2014_x86_64.whl", hash = "sha256:e7eac59240b2a1768b49865032f6432794ebba7a86f20978bedf443724f4472e", size = 253145 },
    { url = "https://files.pythonhosted.org/packages/f2/c8/4e7daa08ba33f70be9e99e490dfd61ef8abfe75db98d837f67aff5eb3e88/py_fast_rsync-0.1.0-pp310-pypy310_pp73-manylinux_2_5_i686.manylinux1_i686.whl", hash = "sha256:87faf6da6ae0035658bb9b2057021d6febd0758adbc275ce3223e64a932d6371", size = 269642 },
    { url = "https://files.pythonhosted.org/packages/27/90/383ec7abccdb274c35746ef3b7a7dcc93dff82046438d66eafd712d9a5a3/py_fast_rsync-0.1.0-pp310-pypy310_pp73-musllinux_1_2_aarch64.whl", hash = "sha256:60a3c9ca090c09ed9c0b5bbbaca9ea18525b4b80a31a92524fcadbf02548fb6a", size = 430664 },
    { url = "https://files.pythonhosted.org/packages/82/20/cd05a409156b7d41daf2d94b00c851a4f125c69469a8063727cf9382efcd/py_fast_rsync-0.1.0-pp310-pypy310_pp73-musllinux_1_2_armv7l.whl", hash = "sha256:f3dc72edd835b460ff851a241851995bf641b0e9954e45b86d192614efd3a070", size = 512529 },
    { url = "https://files.pythonhosted.org/packages/94/8e/1163651c6cc8b371bc6b687345703d6eb983301a9044d8878ef90b418370/py_fast_rsync-0.1.0-pp310-pypy310_pp73-musllinux_1_2_i686.whl", hash = "sha256:f9fe9f8f0023ed97b440825f28c268f32471b6f883c319ff734fddc1ee3c5332", size = 441134 },
    { url = "https://files.pythonhosted.org/packages/1a/87/2c5ec6bffc2860507fd5bc018c6d6f6691d6d6f56e85d1184099c341ad64/py_fast_rsync-0.1.0-pp310-pypy310_pp73-musllinux_1_2_x86_64.whl", hash = "sha256:edf0d02bfd0e4a61b5ec0f4558c7a723300578dc114911add7b81fc767bdf1a4", size = 418421 },
    { url = "https://files.pythonhosted.org/packages/4b/39/6e8abffa594eb9c92cf85b8727236561c4e85c08e0a8fe394e72a87fb805/py_fast_rsync-0.1.0-pp39-pypy39_pp73-manylinux_2_17_aarch64.manylinux2014_aarch64.whl", hash = "sha256:72849d1a6cc1611239eac76ea8f3fd2099e7e376cc29cef8b28e46f50e4fa7fc", size = 247955 },
    { url = "https://files.pythonhosted.org/packages/c2/b1/156bd6d3fe21fc34eaf060cf1ebd02766faa8ea7a71f560646bf0e983688/py_fast_rsync-0.1.0-pp39-pypy39_pp73-manylinux_2_17_armv7l.manylinux2014_armv7l.whl", hash = "sha256:c407629030e146672fee921092adc7699a6950fd37e7d80e08e615118254283e", size = 253452 },
    { url = "https://files.pythonhosted.org/packages/ff/a9/b3b6cfe967e22c3171b470a6668b57e67dfc5f40dd702b1d71ae439b4fae/py_fast_rsync-0.1.0-pp39-pypy39_pp73-manylinux_2_17_ppc64le.manylinux2014_ppc64le.whl", hash = "sha256:d94bd60bf38bd0dde082d791f423f6bff7e121d4e35d4e04ae1d080865f5a901", size = 282933 },
    { url = "https://files.pythonhosted.org/packages/de/71/e637dae58bbf94adc638da6de0ef655668ccbdf67872ed6a5ab0b24275b8/py_fast_rsync-0.1.0-pp39-pypy39_pp73-manylinux_2_17_s390x.manylinux2014_s390x.whl", hash = "sha256:823035f9af750b3a1f84b672e4a28ef39065923bb5350ae34afaa8f9cc06b7c3", size = 283438 },
    { url = "https://files.pythonhosted.org/packages/41/6d/c02df94bc94f8416b5c2c4cfdf86cabc3804c001e2da2d91d9db4c544e94/py_fast_rsync-0.1.0-pp39-pypy39_pp73-manylinux_2_17_x86_64.manylinux2014_x86_64.whl", hash = "sha256:348412ac6f4023bff94408523d6ecfdfa26792de265a4dd30502c2c28d813461", size = 253615 },
    { url = "https://files.pythonhosted.org/packages/33/27/984415247267a62b00d4259f7bf0e346d301220d7e91ddaa1e5dc08912b7/py_fast_rsync-0.1.0-pp39-pypy39_pp73-manylinux_2_5_i686.manylinux1_i686.whl", hash = "sha256:03c82ddf2c74862d6c33aae4c4bf256ed522c212e98246dec8586bfaa7130995", size = 269919 },
    { url = "https://files.pythonhosted.org/packages/9d/04/7d92a404d484635f6cc5c6c8c4c153eaa49ee6c0588e714afb0e1a38a641/py_fast_rsync-0.1.0-pp39-pypy39_pp73-musllinux_1_2_aarch64.whl", hash = "sha256:efbf8613d5c1a6f30d4e8dccc8df3d8a3d14437d9c1b1f14910ed2980920b875", size = 431225 },
    { url = "https://files.pythonhosted.org/packages/83/63/d2e9bf1dee13a400f312e616ebba371a8e0ef63d8af3e7c42c62b1c65834/py_fast_rsync-0.1.0-pp39-pypy39_pp73-musllinux_1_2_armv7l.whl", hash = "sha256:b1759ddb048687caf653365abb3e743f3f3cd67a7e7cfc687aa007808a8c75e9", size = 512844 },
    { url = "https://files.pythonhosted.org/packages/25/94/d246d5bb4d06fbb10162178c8ed4ec802a1657e256b96a4dc6714453c523/py_fast_rsync-0.1.0-pp39-pypy39_pp73-musllinux_1_2_i686.whl", hash = "sha256:a203ee63c1b3807664c16c46dc2b10cbecec1c44d6aa128e7449ad231edaf6ca", size = 441590 },
    { url = "https://files.pythonhosted.org/packages/7f/9d/a8993fafa274d79b3fabd4f744555acefa19b03a90f6626eccfdff39a54c/py_fast_rsync-0.1.0-pp39-pypy39_pp73-musllinux_1_2_x86_64.whl", hash = "sha256:0997af518fa9780c35d45bfec2b6d3081c957b53aa610ee376a52cf60ce24e85", size = 418967 },
]

[[package]]
name = "pycparser"
version = "2.22"
source = { registry = "https://pypi.org/simple" }
sdist = { url = "https://files.pythonhosted.org/packages/1d/b2/31537cf4b1ca988837256c910a668b553fceb8f069bedc4b1c826024b52c/pycparser-2.22.tar.gz", hash = "sha256:491c8be9c040f5390f5bf44a5b07752bd07f56edf992381b05c701439eec10f6", size = 172736 }
wheels = [
    { url = "https://files.pythonhosted.org/packages/13/a3/a812df4e2dd5696d1f351d58b8fe16a405b234ad2886a0dab9183fb78109/pycparser-2.22-py3-none-any.whl", hash = "sha256:c3702b6d3dd8c7abc1afa565d7e63d53a1d0bd86cdc24edd75470f4de499cfcc", size = 117552 },
]

[[package]]
name = "pydantic"
version = "2.10.3"
source = { registry = "https://pypi.org/simple" }
dependencies = [
    { name = "annotated-types" },
    { name = "pydantic-core" },
    { name = "typing-extensions" },
]
sdist = { url = "https://files.pythonhosted.org/packages/45/0f/27908242621b14e649a84e62b133de45f84c255eecb350ab02979844a788/pydantic-2.10.3.tar.gz", hash = "sha256:cb5ac360ce894ceacd69c403187900a02c4b20b693a9dd1d643e1effab9eadf9", size = 786486 }
wheels = [
    { url = "https://files.pythonhosted.org/packages/62/51/72c18c55cf2f46ff4f91ebcc8f75aa30f7305f3d726be3f4ebffb4ae972b/pydantic-2.10.3-py3-none-any.whl", hash = "sha256:be04d85bbc7b65651c5f8e6b9976ed9c6f41782a55524cef079a34a0bb82144d", size = 456997 },
]

[package.optional-dependencies]
email = [
    { name = "email-validator" },
]

[[package]]
name = "pydantic-core"
version = "2.27.1"
source = { registry = "https://pypi.org/simple" }
dependencies = [
    { name = "typing-extensions" },
]
sdist = { url = "https://files.pythonhosted.org/packages/a6/9f/7de1f19b6aea45aeb441838782d68352e71bfa98ee6fa048d5041991b33e/pydantic_core-2.27.1.tar.gz", hash = "sha256:62a763352879b84aa31058fc931884055fd75089cccbd9d58bb6afd01141b235", size = 412785 }
wheels = [
    { url = "https://files.pythonhosted.org/packages/6e/ce/60fd96895c09738648c83f3f00f595c807cb6735c70d3306b548cc96dd49/pydantic_core-2.27.1-cp310-cp310-macosx_10_12_x86_64.whl", hash = "sha256:71a5e35c75c021aaf400ac048dacc855f000bdfed91614b4a726f7432f1f3d6a", size = 1897984 },
    { url = "https://files.pythonhosted.org/packages/fd/b9/84623d6b6be98cc209b06687d9bca5a7b966ffed008d15225dd0d20cce2e/pydantic_core-2.27.1-cp310-cp310-macosx_11_0_arm64.whl", hash = "sha256:f82d068a2d6ecfc6e054726080af69a6764a10015467d7d7b9f66d6ed5afa23b", size = 1807491 },
    { url = "https://files.pythonhosted.org/packages/01/72/59a70165eabbc93b1111d42df9ca016a4aa109409db04304829377947028/pydantic_core-2.27.1-cp310-cp310-manylinux_2_17_aarch64.manylinux2014_aarch64.whl", hash = "sha256:121ceb0e822f79163dd4699e4c54f5ad38b157084d97b34de8b232bcaad70278", size = 1831953 },
    { url = "https://files.pythonhosted.org/packages/7c/0c/24841136476adafd26f94b45bb718a78cb0500bd7b4f8d667b67c29d7b0d/pydantic_core-2.27.1-cp310-cp310-manylinux_2_17_armv7l.manylinux2014_armv7l.whl", hash = "sha256:4603137322c18eaf2e06a4495f426aa8d8388940f3c457e7548145011bb68e05", size = 1856071 },
    { url = "https://files.pythonhosted.org/packages/53/5e/c32957a09cceb2af10d7642df45d1e3dbd8596061f700eac93b801de53c0/pydantic_core-2.27.1-cp310-cp310-manylinux_2_17_ppc64le.manylinux2014_ppc64le.whl", hash = "sha256:a33cd6ad9017bbeaa9ed78a2e0752c5e250eafb9534f308e7a5f7849b0b1bfb4", size = 2038439 },
    { url = "https://files.pythonhosted.org/packages/e4/8f/979ab3eccd118b638cd6d8f980fea8794f45018255a36044dea40fe579d4/pydantic_core-2.27.1-cp310-cp310-manylinux_2_17_s390x.manylinux2014_s390x.whl", hash = "sha256:15cc53a3179ba0fcefe1e3ae50beb2784dede4003ad2dfd24f81bba4b23a454f", size = 2787416 },
    { url = "https://files.pythonhosted.org/packages/02/1d/00f2e4626565b3b6d3690dab4d4fe1a26edd6a20e53749eb21ca892ef2df/pydantic_core-2.27.1-cp310-cp310-manylinux_2_17_x86_64.manylinux2014_x86_64.whl", hash = "sha256:45d9c5eb9273aa50999ad6adc6be5e0ecea7e09dbd0d31bd0c65a55a2592ca08", size = 2134548 },
    { url = "https://files.pythonhosted.org/packages/9d/46/3112621204128b90898adc2e721a3cd6cf5626504178d6f32c33b5a43b79/pydantic_core-2.27.1-cp310-cp310-manylinux_2_5_i686.manylinux1_i686.whl", hash = "sha256:8bf7b66ce12a2ac52d16f776b31d16d91033150266eb796967a7e4621707e4f6", size = 1989882 },
    { url = "https://files.pythonhosted.org/packages/49/ec/557dd4ff5287ffffdf16a31d08d723de6762bb1b691879dc4423392309bc/pydantic_core-2.27.1-cp310-cp310-musllinux_1_1_aarch64.whl", hash = "sha256:655d7dd86f26cb15ce8a431036f66ce0318648f8853d709b4167786ec2fa4807", size = 1995829 },
    { url = "https://files.pythonhosted.org/packages/6e/b2/610dbeb74d8d43921a7234555e4c091cb050a2bdb8cfea86d07791ce01c5/pydantic_core-2.27.1-cp310-cp310-musllinux_1_1_armv7l.whl", hash = "sha256:5556470f1a2157031e676f776c2bc20acd34c1990ca5f7e56f1ebf938b9ab57c", size = 2091257 },
    { url = "https://files.pythonhosted.org/packages/8c/7f/4bf8e9d26a9118521c80b229291fa9558a07cdd9a968ec2d5c1026f14fbc/pydantic_core-2.27.1-cp310-cp310-musllinux_1_1_x86_64.whl", hash = "sha256:f69ed81ab24d5a3bd93861c8c4436f54afdf8e8cc421562b0c7504cf3be58206", size = 2143894 },
    { url = "https://files.pythonhosted.org/packages/1f/1c/875ac7139c958f4390f23656fe696d1acc8edf45fb81e4831960f12cd6e4/pydantic_core-2.27.1-cp310-none-win32.whl", hash = "sha256:f5a823165e6d04ccea61a9f0576f345f8ce40ed533013580e087bd4d7442b52c", size = 1816081 },
    { url = "https://files.pythonhosted.org/packages/d7/41/55a117acaeda25ceae51030b518032934f251b1dac3704a53781383e3491/pydantic_core-2.27.1-cp310-none-win_amd64.whl", hash = "sha256:57866a76e0b3823e0b56692d1a0bf722bffb324839bb5b7226a7dbd6c9a40b17", size = 1981109 },
    { url = "https://files.pythonhosted.org/packages/27/39/46fe47f2ad4746b478ba89c561cafe4428e02b3573df882334bd2964f9cb/pydantic_core-2.27.1-cp311-cp311-macosx_10_12_x86_64.whl", hash = "sha256:ac3b20653bdbe160febbea8aa6c079d3df19310d50ac314911ed8cc4eb7f8cb8", size = 1895553 },
    { url = "https://files.pythonhosted.org/packages/1c/00/0804e84a78b7fdb394fff4c4f429815a10e5e0993e6ae0e0b27dd20379ee/pydantic_core-2.27.1-cp311-cp311-macosx_11_0_arm64.whl", hash = "sha256:a5a8e19d7c707c4cadb8c18f5f60c843052ae83c20fa7d44f41594c644a1d330", size = 1807220 },
    { url = "https://files.pythonhosted.org/packages/01/de/df51b3bac9820d38371f5a261020f505025df732ce566c2a2e7970b84c8c/pydantic_core-2.27.1-cp311-cp311-manylinux_2_17_aarch64.manylinux2014_aarch64.whl", hash = "sha256:7f7059ca8d64fea7f238994c97d91f75965216bcbe5f695bb44f354893f11d52", size = 1829727 },
    { url = "https://files.pythonhosted.org/packages/5f/d9/c01d19da8f9e9fbdb2bf99f8358d145a312590374d0dc9dd8dbe484a9cde/pydantic_core-2.27.1-cp311-cp311-manylinux_2_17_armv7l.manylinux2014_armv7l.whl", hash = "sha256:bed0f8a0eeea9fb72937ba118f9db0cb7e90773462af7962d382445f3005e5a4", size = 1854282 },
    { url = "https://files.pythonhosted.org/packages/5f/84/7db66eb12a0dc88c006abd6f3cbbf4232d26adfd827a28638c540d8f871d/pydantic_core-2.27.1-cp311-cp311-manylinux_2_17_ppc64le.manylinux2014_ppc64le.whl", hash = "sha256:a3cb37038123447cf0f3ea4c74751f6a9d7afef0eb71aa07bf5f652b5e6a132c", size = 2037437 },
    { url = "https://files.pythonhosted.org/packages/34/ac/a2537958db8299fbabed81167d58cc1506049dba4163433524e06a7d9f4c/pydantic_core-2.27.1-cp311-cp311-manylinux_2_17_s390x.manylinux2014_s390x.whl", hash = "sha256:84286494f6c5d05243456e04223d5a9417d7f443c3b76065e75001beb26f88de", size = 2780899 },
    { url = "https://files.pythonhosted.org/packages/4a/c1/3e38cd777ef832c4fdce11d204592e135ddeedb6c6f525478a53d1c7d3e5/pydantic_core-2.27.1-cp311-cp311-manylinux_2_17_x86_64.manylinux2014_x86_64.whl", hash = "sha256:acc07b2cfc5b835444b44a9956846b578d27beeacd4b52e45489e93276241025", size = 2135022 },
    { url = "https://files.pythonhosted.org/packages/7a/69/b9952829f80fd555fe04340539d90e000a146f2a003d3fcd1e7077c06c71/pydantic_core-2.27.1-cp311-cp311-manylinux_2_5_i686.manylinux1_i686.whl", hash = "sha256:4fefee876e07a6e9aad7a8c8c9f85b0cdbe7df52b8a9552307b09050f7512c7e", size = 1987969 },
    { url = "https://files.pythonhosted.org/packages/05/72/257b5824d7988af43460c4e22b63932ed651fe98804cc2793068de7ec554/pydantic_core-2.27.1-cp311-cp311-musllinux_1_1_aarch64.whl", hash = "sha256:258c57abf1188926c774a4c94dd29237e77eda19462e5bb901d88adcab6af919", size = 1994625 },
    { url = "https://files.pythonhosted.org/packages/73/c3/78ed6b7f3278a36589bcdd01243189ade7fc9b26852844938b4d7693895b/pydantic_core-2.27.1-cp311-cp311-musllinux_1_1_armv7l.whl", hash = "sha256:35c14ac45fcfdf7167ca76cc80b2001205a8d5d16d80524e13508371fb8cdd9c", size = 2090089 },
    { url = "https://files.pythonhosted.org/packages/8d/c8/b4139b2f78579960353c4cd987e035108c93a78371bb19ba0dc1ac3b3220/pydantic_core-2.27.1-cp311-cp311-musllinux_1_1_x86_64.whl", hash = "sha256:d1b26e1dff225c31897696cab7d4f0a315d4c0d9e8666dbffdb28216f3b17fdc", size = 2142496 },
    { url = "https://files.pythonhosted.org/packages/3e/f8/171a03e97eb36c0b51981efe0f78460554a1d8311773d3d30e20c005164e/pydantic_core-2.27.1-cp311-none-win32.whl", hash = "sha256:2cdf7d86886bc6982354862204ae3b2f7f96f21a3eb0ba5ca0ac42c7b38598b9", size = 1811758 },
    { url = "https://files.pythonhosted.org/packages/6a/fe/4e0e63c418c1c76e33974a05266e5633e879d4061f9533b1706a86f77d5b/pydantic_core-2.27.1-cp311-none-win_amd64.whl", hash = "sha256:3af385b0cee8df3746c3f406f38bcbfdc9041b5c2d5ce3e5fc6637256e60bbc5", size = 1980864 },
    { url = "https://files.pythonhosted.org/packages/50/fc/93f7238a514c155a8ec02fc7ac6376177d449848115e4519b853820436c5/pydantic_core-2.27.1-cp311-none-win_arm64.whl", hash = "sha256:81f2ec23ddc1b476ff96563f2e8d723830b06dceae348ce02914a37cb4e74b89", size = 1864327 },
    { url = "https://files.pythonhosted.org/packages/be/51/2e9b3788feb2aebff2aa9dfbf060ec739b38c05c46847601134cc1fed2ea/pydantic_core-2.27.1-cp312-cp312-macosx_10_12_x86_64.whl", hash = "sha256:9cbd94fc661d2bab2bc702cddd2d3370bbdcc4cd0f8f57488a81bcce90c7a54f", size = 1895239 },
    { url = "https://files.pythonhosted.org/packages/7b/9e/f8063952e4a7d0127f5d1181addef9377505dcce3be224263b25c4f0bfd9/pydantic_core-2.27.1-cp312-cp312-macosx_11_0_arm64.whl", hash = "sha256:5f8c4718cd44ec1580e180cb739713ecda2bdee1341084c1467802a417fe0f02", size = 1805070 },
    { url = "https://files.pythonhosted.org/packages/2c/9d/e1d6c4561d262b52e41b17a7ef8301e2ba80b61e32e94520271029feb5d8/pydantic_core-2.27.1-cp312-cp312-manylinux_2_17_aarch64.manylinux2014_aarch64.whl", hash = "sha256:15aae984e46de8d376df515f00450d1522077254ef6b7ce189b38ecee7c9677c", size = 1828096 },
    { url = "https://files.pythonhosted.org/packages/be/65/80ff46de4266560baa4332ae3181fffc4488ea7d37282da1a62d10ab89a4/pydantic_core-2.27.1-cp312-cp312-manylinux_2_17_armv7l.manylinux2014_armv7l.whl", hash = "sha256:1ba5e3963344ff25fc8c40da90f44b0afca8cfd89d12964feb79ac1411a260ac", size = 1857708 },
    { url = "https://files.pythonhosted.org/packages/d5/ca/3370074ad758b04d9562b12ecdb088597f4d9d13893a48a583fb47682cdf/pydantic_core-2.27.1-cp312-cp312-manylinux_2_17_ppc64le.manylinux2014_ppc64le.whl", hash = "sha256:992cea5f4f3b29d6b4f7f1726ed8ee46c8331c6b4eed6db5b40134c6fe1768bb", size = 2037751 },
    { url = "https://files.pythonhosted.org/packages/b1/e2/4ab72d93367194317b99d051947c071aef6e3eb95f7553eaa4208ecf9ba4/pydantic_core-2.27.1-cp312-cp312-manylinux_2_17_s390x.manylinux2014_s390x.whl", hash = "sha256:0325336f348dbee6550d129b1627cb8f5351a9dc91aad141ffb96d4937bd9529", size = 2733863 },
    { url = "https://files.pythonhosted.org/packages/8a/c6/8ae0831bf77f356bb73127ce5a95fe115b10f820ea480abbd72d3cc7ccf3/pydantic_core-2.27.1-cp312-cp312-manylinux_2_17_x86_64.manylinux2014_x86_64.whl", hash = "sha256:7597c07fbd11515f654d6ece3d0e4e5093edc30a436c63142d9a4b8e22f19c35", size = 2161161 },
    { url = "https://files.pythonhosted.org/packages/f1/f4/b2fe73241da2429400fc27ddeaa43e35562f96cf5b67499b2de52b528cad/pydantic_core-2.27.1-cp312-cp312-manylinux_2_5_i686.manylinux1_i686.whl", hash = "sha256:3bbd5d8cc692616d5ef6fbbbd50dbec142c7e6ad9beb66b78a96e9c16729b089", size = 1993294 },
    { url = "https://files.pythonhosted.org/packages/77/29/4bb008823a7f4cc05828198153f9753b3bd4c104d93b8e0b1bfe4e187540/pydantic_core-2.27.1-cp312-cp312-musllinux_1_1_aarch64.whl", hash = "sha256:dc61505e73298a84a2f317255fcc72b710b72980f3a1f670447a21efc88f8381", size = 2001468 },
    { url = "https://files.pythonhosted.org/packages/f2/a9/0eaceeba41b9fad851a4107e0cf999a34ae8f0d0d1f829e2574f3d8897b0/pydantic_core-2.27.1-cp312-cp312-musllinux_1_1_armv7l.whl", hash = "sha256:e1f735dc43da318cad19b4173dd1ffce1d84aafd6c9b782b3abc04a0d5a6f5bb", size = 2091413 },
    { url = "https://files.pythonhosted.org/packages/d8/36/eb8697729725bc610fd73940f0d860d791dc2ad557faaefcbb3edbd2b349/pydantic_core-2.27.1-cp312-cp312-musllinux_1_1_x86_64.whl", hash = "sha256:f4e5658dbffe8843a0f12366a4c2d1c316dbe09bb4dfbdc9d2d9cd6031de8aae", size = 2154735 },
    { url = "https://files.pythonhosted.org/packages/52/e5/4f0fbd5c5995cc70d3afed1b5c754055bb67908f55b5cb8000f7112749bf/pydantic_core-2.27.1-cp312-none-win32.whl", hash = "sha256:672ebbe820bb37988c4d136eca2652ee114992d5d41c7e4858cdd90ea94ffe5c", size = 1833633 },
    { url = "https://files.pythonhosted.org/packages/ee/f2/c61486eee27cae5ac781305658779b4a6b45f9cc9d02c90cb21b940e82cc/pydantic_core-2.27.1-cp312-none-win_amd64.whl", hash = "sha256:66ff044fd0bb1768688aecbe28b6190f6e799349221fb0de0e6f4048eca14c16", size = 1986973 },
    { url = "https://files.pythonhosted.org/packages/df/a6/e3f12ff25f250b02f7c51be89a294689d175ac76e1096c32bf278f29ca1e/pydantic_core-2.27.1-cp312-none-win_arm64.whl", hash = "sha256:9a3b0793b1bbfd4146304e23d90045f2a9b5fd5823aa682665fbdaf2a6c28f3e", size = 1883215 },
    { url = "https://files.pythonhosted.org/packages/0f/d6/91cb99a3c59d7b072bded9959fbeab0a9613d5a4935773c0801f1764c156/pydantic_core-2.27.1-cp313-cp313-macosx_10_12_x86_64.whl", hash = "sha256:f216dbce0e60e4d03e0c4353c7023b202d95cbaeff12e5fd2e82ea0a66905073", size = 1895033 },
    { url = "https://files.pythonhosted.org/packages/07/42/d35033f81a28b27dedcade9e967e8a40981a765795c9ebae2045bcef05d3/pydantic_core-2.27.1-cp313-cp313-macosx_11_0_arm64.whl", hash = "sha256:a2e02889071850bbfd36b56fd6bc98945e23670773bc7a76657e90e6b6603c08", size = 1807542 },
    { url = "https://files.pythonhosted.org/packages/41/c2/491b59e222ec7e72236e512108ecad532c7f4391a14e971c963f624f7569/pydantic_core-2.27.1-cp313-cp313-manylinux_2_17_aarch64.manylinux2014_aarch64.whl", hash = "sha256:42b0e23f119b2b456d07ca91b307ae167cc3f6c846a7b169fca5326e32fdc6cf", size = 1827854 },
    { url = "https://files.pythonhosted.org/packages/e3/f3/363652651779113189cefdbbb619b7b07b7a67ebb6840325117cc8cc3460/pydantic_core-2.27.1-cp313-cp313-manylinux_2_17_armv7l.manylinux2014_armv7l.whl", hash = "sha256:764be71193f87d460a03f1f7385a82e226639732214b402f9aa61f0d025f0737", size = 1857389 },
    { url = "https://files.pythonhosted.org/packages/5f/97/be804aed6b479af5a945daec7538d8bf358d668bdadde4c7888a2506bdfb/pydantic_core-2.27.1-cp313-cp313-manylinux_2_17_ppc64le.manylinux2014_ppc64le.whl", hash = "sha256:1c00666a3bd2f84920a4e94434f5974d7bbc57e461318d6bb34ce9cdbbc1f6b2", size = 2037934 },
    { url = "https://files.pythonhosted.org/packages/42/01/295f0bd4abf58902917e342ddfe5f76cf66ffabfc57c2e23c7681a1a1197/pydantic_core-2.27.1-cp313-cp313-manylinux_2_17_s390x.manylinux2014_s390x.whl", hash = "sha256:3ccaa88b24eebc0f849ce0a4d09e8a408ec5a94afff395eb69baf868f5183107", size = 2735176 },
    { url = "https://files.pythonhosted.org/packages/9d/a0/cd8e9c940ead89cc37812a1a9f310fef59ba2f0b22b4e417d84ab09fa970/pydantic_core-2.27.1-cp313-cp313-manylinux_2_17_x86_64.manylinux2014_x86_64.whl", hash = "sha256:c65af9088ac534313e1963443d0ec360bb2b9cba6c2909478d22c2e363d98a51", size = 2160720 },
    { url = "https://files.pythonhosted.org/packages/73/ae/9d0980e286627e0aeca4c352a60bd760331622c12d576e5ea4441ac7e15e/pydantic_core-2.27.1-cp313-cp313-manylinux_2_5_i686.manylinux1_i686.whl", hash = "sha256:206b5cf6f0c513baffaeae7bd817717140770c74528f3e4c3e1cec7871ddd61a", size = 1992972 },
    { url = "https://files.pythonhosted.org/packages/bf/ba/ae4480bc0292d54b85cfb954e9d6bd226982949f8316338677d56541b85f/pydantic_core-2.27.1-cp313-cp313-musllinux_1_1_aarch64.whl", hash = "sha256:062f60e512fc7fff8b8a9d680ff0ddaaef0193dba9fa83e679c0c5f5fbd018bc", size = 2001477 },
    { url = "https://files.pythonhosted.org/packages/55/b7/e26adf48c2f943092ce54ae14c3c08d0d221ad34ce80b18a50de8ed2cba8/pydantic_core-2.27.1-cp313-cp313-musllinux_1_1_armv7l.whl", hash = "sha256:a0697803ed7d4af5e4c1adf1670af078f8fcab7a86350e969f454daf598c4960", size = 2091186 },
    { url = "https://files.pythonhosted.org/packages/ba/cc/8491fff5b608b3862eb36e7d29d36a1af1c945463ca4c5040bf46cc73f40/pydantic_core-2.27.1-cp313-cp313-musllinux_1_1_x86_64.whl", hash = "sha256:58ca98a950171f3151c603aeea9303ef6c235f692fe555e883591103da709b23", size = 2154429 },
    { url = "https://files.pythonhosted.org/packages/78/d8/c080592d80edd3441ab7f88f865f51dae94a157fc64283c680e9f32cf6da/pydantic_core-2.27.1-cp313-none-win32.whl", hash = "sha256:8065914ff79f7eab1599bd80406681f0ad08f8e47c880f17b416c9f8f7a26d05", size = 1833713 },
    { url = "https://files.pythonhosted.org/packages/83/84/5ab82a9ee2538ac95a66e51f6838d6aba6e0a03a42aa185ad2fe404a4e8f/pydantic_core-2.27.1-cp313-none-win_amd64.whl", hash = "sha256:ba630d5e3db74c79300d9a5bdaaf6200172b107f263c98a0539eeecb857b2337", size = 1987897 },
    { url = "https://files.pythonhosted.org/packages/df/c3/b15fb833926d91d982fde29c0624c9f225da743c7af801dace0d4e187e71/pydantic_core-2.27.1-cp313-none-win_arm64.whl", hash = "sha256:45cf8588c066860b623cd11c4ba687f8d7175d5f7ef65f7129df8a394c502de5", size = 1882983 },
    { url = "https://files.pythonhosted.org/packages/bc/6a/d741ce0c7da75ce9b394636a406aace00ad992ae417935ef2ad2e67fb970/pydantic_core-2.27.1-cp39-cp39-macosx_10_12_x86_64.whl", hash = "sha256:e9386266798d64eeb19dd3677051f5705bf873e98e15897ddb7d76f477131967", size = 1898376 },
    { url = "https://files.pythonhosted.org/packages/bd/68/6ba18e30f10c7051bc55f1dffeadbee51454b381c91846104892a6d3b9cd/pydantic_core-2.27.1-cp39-cp39-macosx_11_0_arm64.whl", hash = "sha256:4228b5b646caa73f119b1ae756216b59cc6e2267201c27d3912b592c5e323b60", size = 1777246 },
    { url = "https://files.pythonhosted.org/packages/36/b8/6f1b7c5f068c00dfe179b8762bc1d32c75c0e9f62c9372174b1b64a74aa8/pydantic_core-2.27.1-cp39-cp39-manylinux_2_17_aarch64.manylinux2014_aarch64.whl", hash = "sha256:0b3dfe500de26c52abe0477dde16192ac39c98f05bf2d80e76102d394bd13854", size = 1832148 },
    { url = "https://files.pythonhosted.org/packages/d9/83/83ff64d599847f080a93df119e856e3bd93063cced04b9a27eb66d863831/pydantic_core-2.27.1-cp39-cp39-manylinux_2_17_armv7l.manylinux2014_armv7l.whl", hash = "sha256:aee66be87825cdf72ac64cb03ad4c15ffef4143dbf5c113f64a5ff4f81477bf9", size = 1856371 },
    { url = "https://files.pythonhosted.org/packages/72/e9/974e6c73f59627c446833ecc306cadd199edab40abcfa093372a5a5c0156/pydantic_core-2.27.1-cp39-cp39-manylinux_2_17_ppc64le.manylinux2014_ppc64le.whl", hash = "sha256:3b748c44bb9f53031c8cbc99a8a061bc181c1000c60a30f55393b6e9c45cc5bd", size = 2038686 },
    { url = "https://files.pythonhosted.org/packages/5e/bb/5e912d02dcf29aebb2da35e5a1a26088c39ffc0b1ea81242ee9db6f1f730/pydantic_core-2.27.1-cp39-cp39-manylinux_2_17_s390x.manylinux2014_s390x.whl", hash = "sha256:5ca038c7f6a0afd0b2448941b6ef9d5e1949e999f9e5517692eb6da58e9d44be", size = 2785725 },
    { url = "https://files.pythonhosted.org/packages/85/d7/936846087424c882d89c853711687230cd60179a67c79c34c99b64f92625/pydantic_core-2.27.1-cp39-cp39-manylinux_2_17_x86_64.manylinux2014_x86_64.whl", hash = "sha256:6e0bd57539da59a3e4671b90a502da9a28c72322a4f17866ba3ac63a82c4498e", size = 2135177 },
    { url = "https://files.pythonhosted.org/packages/82/72/5a386e5ce8d3e933c3f283e61357474181c39383f38afffc15a6152fa1c5/pydantic_core-2.27.1-cp39-cp39-manylinux_2_5_i686.manylinux1_i686.whl", hash = "sha256:ac6c2c45c847bbf8f91930d88716a0fb924b51e0c6dad329b793d670ec5db792", size = 1989877 },
    { url = "https://files.pythonhosted.org/packages/ce/5c/b1c417a5fd67ce132d78d16a6ba7629dc7f188dbd4f7c30ef58111ee5147/pydantic_core-2.27.1-cp39-cp39-musllinux_1_1_aarch64.whl", hash = "sha256:b94d4ba43739bbe8b0ce4262bcc3b7b9f31459ad120fb595627eaeb7f9b9ca01", size = 1996006 },
    { url = "https://files.pythonhosted.org/packages/dd/04/4e18f2c42b29929882f30e4c09a3a039555158995a4ac730a73585198a66/pydantic_core-2.27.1-cp39-cp39-musllinux_1_1_armv7l.whl", hash = "sha256:00e6424f4b26fe82d44577b4c842d7df97c20be6439e8e685d0d715feceb9fb9", size = 2091441 },
    { url = "https://files.pythonhosted.org/packages/06/84/5a332345b7efb5ab361f916eaf7316ef010e72417e8c7dd3d34462ee9840/pydantic_core-2.27.1-cp39-cp39-musllinux_1_1_x86_64.whl", hash = "sha256:38de0a70160dd97540335b7ad3a74571b24f1dc3ed33f815f0880682e6880131", size = 2144471 },
    { url = "https://files.pythonhosted.org/packages/54/58/23caa58c35d36627156789c0fb562264c12cfdb451c75eb275535188a96f/pydantic_core-2.27.1-cp39-none-win32.whl", hash = "sha256:7ccebf51efc61634f6c2344da73e366c75e735960b5654b63d7e6f69a5885fa3", size = 1816563 },
    { url = "https://files.pythonhosted.org/packages/f7/9c/e83f08adc8e222b43c7f11d98b27eba08f21bcb259bcbf74743ce903c49c/pydantic_core-2.27.1-cp39-none-win_amd64.whl", hash = "sha256:a57847b090d7892f123726202b7daa20df6694cbd583b67a592e856bff603d6c", size = 1983137 },
    { url = "https://files.pythonhosted.org/packages/7c/60/e5eb2d462595ba1f622edbe7b1d19531e510c05c405f0b87c80c1e89d5b1/pydantic_core-2.27.1-pp310-pypy310_pp73-macosx_10_12_x86_64.whl", hash = "sha256:3fa80ac2bd5856580e242dbc202db873c60a01b20309c8319b5c5986fbe53ce6", size = 1894016 },
    { url = "https://files.pythonhosted.org/packages/61/20/da7059855225038c1c4326a840908cc7ca72c7198cb6addb8b92ec81c1d6/pydantic_core-2.27.1-pp310-pypy310_pp73-macosx_11_0_arm64.whl", hash = "sha256:d950caa237bb1954f1b8c9227b5065ba6875ac9771bb8ec790d956a699b78676", size = 1771648 },
    { url = "https://files.pythonhosted.org/packages/8f/fc/5485cf0b0bb38da31d1d292160a4d123b5977841ddc1122c671a30b76cfd/pydantic_core-2.27.1-pp310-pypy310_pp73-manylinux_2_17_aarch64.manylinux2014_aarch64.whl", hash = "sha256:0e4216e64d203e39c62df627aa882f02a2438d18a5f21d7f721621f7a5d3611d", size = 1826929 },
    { url = "https://files.pythonhosted.org/packages/a1/ff/fb1284a210e13a5f34c639efc54d51da136074ffbe25ec0c279cf9fbb1c4/pydantic_core-2.27.1-pp310-pypy310_pp73-manylinux_2_17_x86_64.manylinux2014_x86_64.whl", hash = "sha256:02a3d637bd387c41d46b002f0e49c52642281edacd2740e5a42f7017feea3f2c", size = 1980591 },
    { url = "https://files.pythonhosted.org/packages/f1/14/77c1887a182d05af74f6aeac7b740da3a74155d3093ccc7ee10b900cc6b5/pydantic_core-2.27.1-pp310-pypy310_pp73-manylinux_2_5_i686.manylinux1_i686.whl", hash = "sha256:161c27ccce13b6b0c8689418da3885d3220ed2eae2ea5e9b2f7f3d48f1d52c27", size = 1981326 },
    { url = "https://files.pythonhosted.org/packages/06/aa/6f1b2747f811a9c66b5ef39d7f02fbb200479784c75e98290d70004b1253/pydantic_core-2.27.1-pp310-pypy310_pp73-musllinux_1_1_aarch64.whl", hash = "sha256:19910754e4cc9c63bc1c7f6d73aa1cfee82f42007e407c0f413695c2f7ed777f", size = 1989205 },
    { url = "https://files.pythonhosted.org/packages/7a/d2/8ce2b074d6835f3c88d85f6d8a399790043e9fdb3d0e43455e72d19df8cc/pydantic_core-2.27.1-pp310-pypy310_pp73-musllinux_1_1_armv7l.whl", hash = "sha256:e173486019cc283dc9778315fa29a363579372fe67045e971e89b6365cc035ed", size = 2079616 },
    { url = "https://files.pythonhosted.org/packages/65/71/af01033d4e58484c3db1e5d13e751ba5e3d6b87cc3368533df4c50932c8b/pydantic_core-2.27.1-pp310-pypy310_pp73-musllinux_1_1_x86_64.whl", hash = "sha256:af52d26579b308921b73b956153066481f064875140ccd1dfd4e77db89dbb12f", size = 2133265 },
    { url = "https://files.pythonhosted.org/packages/33/72/f881b5e18fbb67cf2fb4ab253660de3c6899dbb2dba409d0b757e3559e3d/pydantic_core-2.27.1-pp310-pypy310_pp73-win_amd64.whl", hash = "sha256:981fb88516bd1ae8b0cbbd2034678a39dedc98752f264ac9bc5839d3923fa04c", size = 2001864 },
    { url = "https://files.pythonhosted.org/packages/85/3e/f6f75ba36678fee11dd07a7729e9ed172ecf31e3f50a5d636e9605eee2af/pydantic_core-2.27.1-pp39-pypy39_pp73-macosx_10_12_x86_64.whl", hash = "sha256:5fde892e6c697ce3e30c61b239330fc5d569a71fefd4eb6512fc6caec9dd9e2f", size = 1894250 },
    { url = "https://files.pythonhosted.org/packages/d3/2d/a40578918e2eb5b4ee0d206a4fb6c4040c2bf14e28d29fba9bd7e7659d16/pydantic_core-2.27.1-pp39-pypy39_pp73-macosx_11_0_arm64.whl", hash = "sha256:816f5aa087094099fff7edabb5e01cc370eb21aa1a1d44fe2d2aefdfb5599b31", size = 1772035 },
    { url = "https://files.pythonhosted.org/packages/7f/ee/0377e9f4ca5a47e8885f670a65c0a647ddf9ce98d50bf7547cf8e1ee5771/pydantic_core-2.27.1-pp39-pypy39_pp73-manylinux_2_17_aarch64.manylinux2014_aarch64.whl", hash = "sha256:9c10c309e18e443ddb108f0ef64e8729363adbfd92d6d57beec680f6261556f3", size = 1827025 },
    { url = "https://files.pythonhosted.org/packages/fe/0b/a24d9ef762d05bebdfafd6d5d176b990728fa9ec8ea7b6040d6fb5f3caaa/pydantic_core-2.27.1-pp39-pypy39_pp73-manylinux_2_17_x86_64.manylinux2014_x86_64.whl", hash = "sha256:98476c98b02c8e9b2eec76ac4156fd006628b1b2d0ef27e548ffa978393fd154", size = 1980927 },
    { url = "https://files.pythonhosted.org/packages/00/bd/deadc1722eb7dfdf787a3bbcd32eabbdcc36931fd48671a850e1b9f2cd77/pydantic_core-2.27.1-pp39-pypy39_pp73-manylinux_2_5_i686.manylinux1_i686.whl", hash = "sha256:c3027001c28434e7ca5a6e1e527487051136aa81803ac812be51802150d880dd", size = 1980918 },
    { url = "https://files.pythonhosted.org/packages/f0/05/5d09d0b0e92053d538927308ea1d35cb25ab543d9c3e2eb2d7653bc73690/pydantic_core-2.27.1-pp39-pypy39_pp73-musllinux_1_1_aarch64.whl", hash = "sha256:7699b1df36a48169cdebda7ab5a2bac265204003f153b4bd17276153d997670a", size = 1989990 },
    { url = "https://files.pythonhosted.org/packages/5b/7e/f7191346d1c3ac66049f618ee331359f8552a8b68a2daf916003c30b6dc8/pydantic_core-2.27.1-pp39-pypy39_pp73-musllinux_1_1_armv7l.whl", hash = "sha256:1c39b07d90be6b48968ddc8c19e7585052088fd7ec8d568bb31ff64c70ae3c97", size = 2079871 },
    { url = "https://files.pythonhosted.org/packages/f3/65/2caf4f7ad65413a137d43cb9578c54d1abd3224be786ad840263c1bf9e0f/pydantic_core-2.27.1-pp39-pypy39_pp73-musllinux_1_1_x86_64.whl", hash = "sha256:46ccfe3032b3915586e469d4972973f893c0a2bb65669194a5bdea9bacc088c2", size = 2133569 },
    { url = "https://files.pythonhosted.org/packages/fd/ab/718d9a1c41bb8d3e0e04d15b68b8afc135f8fcf552705b62f226225065c7/pydantic_core-2.27.1-pp39-pypy39_pp73-win_amd64.whl", hash = "sha256:62ba45e21cf6571d7f716d903b5b7b6d2617e2d5d67c0923dc47b9d41369f840", size = 2002035 },
]

[[package]]
name = "pydantic-settings"
version = "2.6.1"
source = { registry = "https://pypi.org/simple" }
dependencies = [
    { name = "pydantic" },
    { name = "python-dotenv" },
]
sdist = { url = "https://files.pythonhosted.org/packages/b5/d4/9dfbe238f45ad8b168f5c96ee49a3df0598ce18a0795a983b419949ce65b/pydantic_settings-2.6.1.tar.gz", hash = "sha256:e0f92546d8a9923cb8941689abf85d6601a8c19a23e97a34b2964a2e3f813ca0", size = 75646 }
wheels = [
    { url = "https://files.pythonhosted.org/packages/5e/f9/ff95fd7d760af42f647ea87f9b8a383d891cdb5e5dbd4613edaeb094252a/pydantic_settings-2.6.1-py3-none-any.whl", hash = "sha256:7fb0637c786a558d3103436278a7c4f1cfd29ba8973238a50c5bb9a55387da87", size = 28595 },
]

[[package]]
name = "pygments"
version = "2.18.0"
source = { registry = "https://pypi.org/simple" }
sdist = { url = "https://files.pythonhosted.org/packages/8e/62/8336eff65bcbc8e4cb5d05b55faf041285951b6e80f33e2bff2024788f31/pygments-2.18.0.tar.gz", hash = "sha256:786ff802f32e91311bff3889f6e9a86e81505fe99f2735bb6d60ae0c5004f199", size = 4891905 }
wheels = [
    { url = "https://files.pythonhosted.org/packages/f7/3f/01c8b82017c199075f8f788d0d906b9ffbbc5a47dc9918a945e13d5a2bda/pygments-2.18.0-py3-none-any.whl", hash = "sha256:b8e6aca0523f3ab76fee51799c488e38782ac06eafcf95e7ba832985c8e7b13a", size = 1205513 },
]

[[package]]
name = "pyjwt"
version = "2.10.1"
source = { registry = "https://pypi.org/simple" }
sdist = { url = "https://files.pythonhosted.org/packages/e7/46/bd74733ff231675599650d3e47f361794b22ef3e3770998dda30d3b63726/pyjwt-2.10.1.tar.gz", hash = "sha256:3cc5772eb20009233caf06e9d8a0577824723b44e6648ee0a2aedb6cf9381953", size = 87785 }
wheels = [
    { url = "https://files.pythonhosted.org/packages/61/ad/689f02752eeec26aed679477e80e632ef1b682313be70793d798c1d5fc8f/PyJWT-2.10.1-py3-none-any.whl", hash = "sha256:dcdd193e30abefd5debf142f9adfcdd2b58004e644f25406ffaebd50bd98dacb", size = 22997 },
]

[[package]]
name = "pytest"
version = "8.3.4"
source = { registry = "https://pypi.org/simple" }
dependencies = [
    { name = "colorama", marker = "sys_platform == 'win32'" },
    { name = "exceptiongroup", marker = "python_full_version < '3.11'" },
    { name = "iniconfig" },
    { name = "packaging" },
    { name = "pluggy" },
    { name = "tomli", marker = "python_full_version < '3.11'" },
]
sdist = { url = "https://files.pythonhosted.org/packages/05/35/30e0d83068951d90a01852cb1cef56e5d8a09d20c7f511634cc2f7e0372a/pytest-8.3.4.tar.gz", hash = "sha256:965370d062bce11e73868e0335abac31b4d3de0e82f4007408d242b4f8610761", size = 1445919 }
wheels = [
    { url = "https://files.pythonhosted.org/packages/11/92/76a1c94d3afee238333bc0a42b82935dd8f9cf8ce9e336ff87ee14d9e1cf/pytest-8.3.4-py3-none-any.whl", hash = "sha256:50e16d954148559c9a74109af1eaf0c945ba2d8f30f0a3d3335edde19788b6f6", size = 343083 },
]

[[package]]
name = "pytest-asyncio"
version = "0.24.0"
source = { registry = "https://pypi.org/simple" }
dependencies = [
    { name = "pytest" },
]
sdist = { url = "https://files.pythonhosted.org/packages/52/6d/c6cf50ce320cf8611df7a1254d86233b3df7cc07f9b5f5cbcb82e08aa534/pytest_asyncio-0.24.0.tar.gz", hash = "sha256:d081d828e576d85f875399194281e92bf8a68d60d72d1a2faf2feddb6c46b276", size = 49855 }
wheels = [
    { url = "https://files.pythonhosted.org/packages/96/31/6607dab48616902f76885dfcf62c08d929796fc3b2d2318faf9fd54dbed9/pytest_asyncio-0.24.0-py3-none-any.whl", hash = "sha256:a811296ed596b69bf0b6f3dc40f83bcaf341b155a269052d82efa2b25ac7037b", size = 18024 },
]

[[package]]
name = "pytest-cov"
version = "6.0.0"
source = { registry = "https://pypi.org/simple" }
dependencies = [
    { name = "coverage", extra = ["toml"] },
    { name = "pytest" },
]
sdist = { url = "https://files.pythonhosted.org/packages/be/45/9b538de8cef30e17c7b45ef42f538a94889ed6a16f2387a6c89e73220651/pytest-cov-6.0.0.tar.gz", hash = "sha256:fde0b595ca248bb8e2d76f020b465f3b107c9632e6a1d1705f17834c89dcadc0", size = 66945 }
wheels = [
    { url = "https://files.pythonhosted.org/packages/36/3b/48e79f2cd6a61dbbd4807b4ed46cb564b4fd50a76166b1c4ea5c1d9e2371/pytest_cov-6.0.0-py3-none-any.whl", hash = "sha256:eee6f1b9e61008bd34975a4d5bab25801eb31898b032dd55addc93e96fcaaa35", size = 22949 },
]

[[package]]
name = "pytest-httpx"
version = "0.35.0"
source = { registry = "https://pypi.org/simple" }
dependencies = [
    { name = "httpx" },
    { name = "pytest" },
]
sdist = { url = "https://files.pythonhosted.org/packages/1f/89/5b12b7b29e3d0af3a4b9c071ee92fa25a9017453731a38f08ba01c280f4c/pytest_httpx-0.35.0.tar.gz", hash = "sha256:d619ad5d2e67734abfbb224c3d9025d64795d4b8711116b1a13f72a251ae511f", size = 54146 }
wheels = [
    { url = "https://files.pythonhosted.org/packages/b0/ed/026d467c1853dd83102411a78126b4842618e86c895f93528b0528c7a620/pytest_httpx-0.35.0-py3-none-any.whl", hash = "sha256:ee11a00ffcea94a5cbff47af2114d34c5b231c326902458deed73f9c459fd744", size = 19442 },
]

[[package]]
name = "pytest-timeout"
version = "2.3.1"
source = { registry = "https://pypi.org/simple" }
dependencies = [
    { name = "pytest" },
]
sdist = { url = "https://files.pythonhosted.org/packages/93/0d/04719abc7a4bdb3a7a1f968f24b0f5253d698c9cc94975330e9d3145befb/pytest-timeout-2.3.1.tar.gz", hash = "sha256:12397729125c6ecbdaca01035b9e5239d4db97352320af155b3f5de1ba5165d9", size = 17697 }
wheels = [
    { url = "https://files.pythonhosted.org/packages/03/27/14af9ef8321f5edc7527e47def2a21d8118c6f329a9342cc61387a0c0599/pytest_timeout-2.3.1-py3-none-any.whl", hash = "sha256:68188cb703edfc6a18fad98dc25a3c61e9f24d644b0b70f33af545219fc7813e", size = 14148 },
]

[[package]]
name = "pytest-xdist"
version = "3.6.1"
source = { registry = "https://pypi.org/simple" }
dependencies = [
    { name = "execnet" },
    { name = "pytest" },
]
sdist = { url = "https://files.pythonhosted.org/packages/41/c4/3c310a19bc1f1e9ef50075582652673ef2bfc8cd62afef9585683821902f/pytest_xdist-3.6.1.tar.gz", hash = "sha256:ead156a4db231eec769737f57668ef58a2084a34b2e55c4a8fa20d861107300d", size = 84060 }
wheels = [
    { url = "https://files.pythonhosted.org/packages/6d/82/1d96bf03ee4c0fdc3c0cbe61470070e659ca78dc0086fb88b66c185e2449/pytest_xdist-3.6.1-py3-none-any.whl", hash = "sha256:9ed4adfb68a016610848639bb7e02c9352d5d9f03d04809919e2dafc3be4cca7", size = 46108 },
]

[package.optional-dependencies]
psutil = [
    { name = "psutil" },
]

[[package]]
name = "python-dateutil"
version = "2.9.0.post0"
source = { registry = "https://pypi.org/simple" }
dependencies = [
    { name = "six" },
]
sdist = { url = "https://files.pythonhosted.org/packages/66/c0/0c8b6ad9f17a802ee498c46e004a0eb49bc148f2fd230864601a86dcf6db/python-dateutil-2.9.0.post0.tar.gz", hash = "sha256:37dd54208da7e1cd875388217d5e00ebd4179249f90fb72437e91a35459a0ad3", size = 342432 }
wheels = [
    { url = "https://files.pythonhosted.org/packages/ec/57/56b9bcc3c9c6a792fcbaf139543cee77261f3651ca9da0c93f5c1221264b/python_dateutil-2.9.0.post0-py2.py3-none-any.whl", hash = "sha256:a8b2bc7bffae282281c8140a97d3aa9c14da0b136dfe83f850eea9a5f7470427", size = 229892 },
]

[[package]]
name = "python-dotenv"
version = "1.0.1"
source = { registry = "https://pypi.org/simple" }
sdist = { url = "https://files.pythonhosted.org/packages/bc/57/e84d88dfe0aec03b7a2d4327012c1627ab5f03652216c63d49846d7a6c58/python-dotenv-1.0.1.tar.gz", hash = "sha256:e324ee90a023d808f1959c46bcbc04446a10ced277783dc6ee09987c37ec10ca", size = 39115 }
wheels = [
    { url = "https://files.pythonhosted.org/packages/6a/3e/b68c118422ec867fa7ab88444e1274aa40681c606d59ac27de5a5588f082/python_dotenv-1.0.1-py3-none-any.whl", hash = "sha256:f7b63ef50f1b690dddf550d03497b66d609393b40b564ed0d674909a68ebf16a", size = 19863 },
]

[[package]]
name = "python-multipart"
version = "0.0.19"
source = { registry = "https://pypi.org/simple" }
sdist = { url = "https://files.pythonhosted.org/packages/c1/19/93bfb43a3c41b1dd0fa1fa66a08286f6467d36d30297a7aaab8c0b176a26/python_multipart-0.0.19.tar.gz", hash = "sha256:905502ef39050557b7a6af411f454bc19526529ca46ae6831508438890ce12cc", size = 36886 }
wheels = [
    { url = "https://files.pythonhosted.org/packages/e1/f4/ddd0fcdc454cf3870153ae16a818256523d31c3c8136e216bc6836ed4cd1/python_multipart-0.0.19-py3-none-any.whl", hash = "sha256:f8d5b0b9c618575bf9df01c684ded1d94a338839bdd8223838afacfb4bb2082d", size = 24448 },
]

[[package]]
name = "pytz"
version = "2024.2"
source = { registry = "https://pypi.org/simple" }
sdist = { url = "https://files.pythonhosted.org/packages/3a/31/3c70bf7603cc2dca0f19bdc53b4537a797747a58875b552c8c413d963a3f/pytz-2024.2.tar.gz", hash = "sha256:2aa355083c50a0f93fa581709deac0c9ad65cca8a9e9beac660adcbd493c798a", size = 319692 }
wheels = [
    { url = "https://files.pythonhosted.org/packages/11/c3/005fcca25ce078d2cc29fd559379817424e94885510568bc1bc53d7d5846/pytz-2024.2-py2.py3-none-any.whl", hash = "sha256:31c7c1817eb7fae7ca4b8c7ee50c72f93aa2dd863de768e1ef4245d426aa0725", size = 508002 },
]

[[package]]
name = "pywin32"
version = "308"
source = { registry = "https://pypi.org/simple" }
wheels = [
    { url = "https://files.pythonhosted.org/packages/72/a6/3e9f2c474895c1bb61b11fa9640be00067b5c5b363c501ee9c3fa53aec01/pywin32-308-cp310-cp310-win32.whl", hash = "sha256:796ff4426437896550d2981b9c2ac0ffd75238ad9ea2d3bfa67a1abd546d262e", size = 5927028 },
    { url = "https://files.pythonhosted.org/packages/d9/b4/84e2463422f869b4b718f79eb7530a4c1693e96b8a4e5e968de38be4d2ba/pywin32-308-cp310-cp310-win_amd64.whl", hash = "sha256:4fc888c59b3c0bef905ce7eb7e2106a07712015ea1c8234b703a088d46110e8e", size = 6558484 },
    { url = "https://files.pythonhosted.org/packages/9f/8f/fb84ab789713f7c6feacaa08dad3ec8105b88ade8d1c4f0f0dfcaaa017d6/pywin32-308-cp310-cp310-win_arm64.whl", hash = "sha256:a5ab5381813b40f264fa3495b98af850098f814a25a63589a8e9eb12560f450c", size = 7971454 },
    { url = "https://files.pythonhosted.org/packages/eb/e2/02652007469263fe1466e98439831d65d4ca80ea1a2df29abecedf7e47b7/pywin32-308-cp311-cp311-win32.whl", hash = "sha256:5d8c8015b24a7d6855b1550d8e660d8daa09983c80e5daf89a273e5c6fb5095a", size = 5928156 },
    { url = "https://files.pythonhosted.org/packages/48/ef/f4fb45e2196bc7ffe09cad0542d9aff66b0e33f6c0954b43e49c33cad7bd/pywin32-308-cp311-cp311-win_amd64.whl", hash = "sha256:575621b90f0dc2695fec346b2d6302faebd4f0f45c05ea29404cefe35d89442b", size = 6559559 },
    { url = "https://files.pythonhosted.org/packages/79/ef/68bb6aa865c5c9b11a35771329e95917b5559845bd75b65549407f9fc6b4/pywin32-308-cp311-cp311-win_arm64.whl", hash = "sha256:100a5442b7332070983c4cd03f2e906a5648a5104b8a7f50175f7906efd16bb6", size = 7972495 },
    { url = "https://files.pythonhosted.org/packages/00/7c/d00d6bdd96de4344e06c4afbf218bc86b54436a94c01c71a8701f613aa56/pywin32-308-cp312-cp312-win32.whl", hash = "sha256:587f3e19696f4bf96fde9d8a57cec74a57021ad5f204c9e627e15c33ff568897", size = 5939729 },
    { url = "https://files.pythonhosted.org/packages/21/27/0c8811fbc3ca188f93b5354e7c286eb91f80a53afa4e11007ef661afa746/pywin32-308-cp312-cp312-win_amd64.whl", hash = "sha256:00b3e11ef09ede56c6a43c71f2d31857cf7c54b0ab6e78ac659497abd2834f47", size = 6543015 },
    { url = "https://files.pythonhosted.org/packages/9d/0f/d40f8373608caed2255781a3ad9a51d03a594a1248cd632d6a298daca693/pywin32-308-cp312-cp312-win_arm64.whl", hash = "sha256:9b4de86c8d909aed15b7011182c8cab38c8850de36e6afb1f0db22b8959e3091", size = 7976033 },
    { url = "https://files.pythonhosted.org/packages/a9/a4/aa562d8935e3df5e49c161b427a3a2efad2ed4e9cf81c3de636f1fdddfd0/pywin32-308-cp313-cp313-win32.whl", hash = "sha256:1c44539a37a5b7b21d02ab34e6a4d314e0788f1690d65b48e9b0b89f31abbbed", size = 5938579 },
    { url = "https://files.pythonhosted.org/packages/c7/50/b0efb8bb66210da67a53ab95fd7a98826a97ee21f1d22949863e6d588b22/pywin32-308-cp313-cp313-win_amd64.whl", hash = "sha256:fd380990e792eaf6827fcb7e187b2b4b1cede0585e3d0c9e84201ec27b9905e4", size = 6542056 },
    { url = "https://files.pythonhosted.org/packages/26/df/2b63e3e4f2df0224f8aaf6d131f54fe4e8c96400eb9df563e2aae2e1a1f9/pywin32-308-cp313-cp313-win_arm64.whl", hash = "sha256:ef313c46d4c18dfb82a2431e3051ac8f112ccee1a34f29c263c583c568db63cd", size = 7974986 },
    { url = "https://files.pythonhosted.org/packages/a8/41/ead05a7657ffdbb1edabb954ab80825c4f87a3de0285d59f8290457f9016/pywin32-308-cp39-cp39-win32.whl", hash = "sha256:7873ca4dc60ab3287919881a7d4f88baee4a6e639aa6962de25a98ba6b193341", size = 5991824 },
    { url = "https://files.pythonhosted.org/packages/e4/cd/0838c9a6063bff2e9bac2388ae36524c26c50288b5d7b6aebb6cdf8d375d/pywin32-308-cp39-cp39-win_amd64.whl", hash = "sha256:71b3322d949b4cc20776436a9c9ba0eeedcbc9c650daa536df63f0ff111bb920", size = 6640327 },
]

[[package]]
name = "pyyaml"
version = "6.0.2"
source = { registry = "https://pypi.org/simple" }
sdist = { url = "https://files.pythonhosted.org/packages/54/ed/79a089b6be93607fa5cdaedf301d7dfb23af5f25c398d5ead2525b063e17/pyyaml-6.0.2.tar.gz", hash = "sha256:d584d9ec91ad65861cc08d42e834324ef890a082e591037abe114850ff7bbc3e", size = 130631 }
wheels = [
    { url = "https://files.pythonhosted.org/packages/9b/95/a3fac87cb7158e231b5a6012e438c647e1a87f09f8e0d123acec8ab8bf71/PyYAML-6.0.2-cp310-cp310-macosx_10_9_x86_64.whl", hash = "sha256:0a9a2848a5b7feac301353437eb7d5957887edbf81d56e903999a75a3d743086", size = 184199 },
    { url = "https://files.pythonhosted.org/packages/c7/7a/68bd47624dab8fd4afbfd3c48e3b79efe09098ae941de5b58abcbadff5cb/PyYAML-6.0.2-cp310-cp310-macosx_11_0_arm64.whl", hash = "sha256:29717114e51c84ddfba879543fb232a6ed60086602313ca38cce623c1d62cfbf", size = 171758 },
    { url = "https://files.pythonhosted.org/packages/49/ee/14c54df452143b9ee9f0f29074d7ca5516a36edb0b4cc40c3f280131656f/PyYAML-6.0.2-cp310-cp310-manylinux_2_17_aarch64.manylinux2014_aarch64.whl", hash = "sha256:8824b5a04a04a047e72eea5cec3bc266db09e35de6bdfe34c9436ac5ee27d237", size = 718463 },
    { url = "https://files.pythonhosted.org/packages/4d/61/de363a97476e766574650d742205be468921a7b532aa2499fcd886b62530/PyYAML-6.0.2-cp310-cp310-manylinux_2_17_s390x.manylinux2014_s390x.whl", hash = "sha256:7c36280e6fb8385e520936c3cb3b8042851904eba0e58d277dca80a5cfed590b", size = 719280 },
    { url = "https://files.pythonhosted.org/packages/6b/4e/1523cb902fd98355e2e9ea5e5eb237cbc5f3ad5f3075fa65087aa0ecb669/PyYAML-6.0.2-cp310-cp310-manylinux_2_17_x86_64.manylinux2014_x86_64.whl", hash = "sha256:ec031d5d2feb36d1d1a24380e4db6d43695f3748343d99434e6f5f9156aaa2ed", size = 751239 },
    { url = "https://files.pythonhosted.org/packages/b7/33/5504b3a9a4464893c32f118a9cc045190a91637b119a9c881da1cf6b7a72/PyYAML-6.0.2-cp310-cp310-musllinux_1_1_aarch64.whl", hash = "sha256:936d68689298c36b53b29f23c6dbb74de12b4ac12ca6cfe0e047bedceea56180", size = 695802 },
    { url = "https://files.pythonhosted.org/packages/5c/20/8347dcabd41ef3a3cdc4f7b7a2aff3d06598c8779faa189cdbf878b626a4/PyYAML-6.0.2-cp310-cp310-musllinux_1_1_x86_64.whl", hash = "sha256:23502f431948090f597378482b4812b0caae32c22213aecf3b55325e049a6c68", size = 720527 },
    { url = "https://files.pythonhosted.org/packages/be/aa/5afe99233fb360d0ff37377145a949ae258aaab831bde4792b32650a4378/PyYAML-6.0.2-cp310-cp310-win32.whl", hash = "sha256:2e99c6826ffa974fe6e27cdb5ed0021786b03fc98e5ee3c5bfe1fd5015f42b99", size = 144052 },
    { url = "https://files.pythonhosted.org/packages/b5/84/0fa4b06f6d6c958d207620fc60005e241ecedceee58931bb20138e1e5776/PyYAML-6.0.2-cp310-cp310-win_amd64.whl", hash = "sha256:a4d3091415f010369ae4ed1fc6b79def9416358877534caf6a0fdd2146c87a3e", size = 161774 },
    { url = "https://files.pythonhosted.org/packages/f8/aa/7af4e81f7acba21a4c6be026da38fd2b872ca46226673c89a758ebdc4fd2/PyYAML-6.0.2-cp311-cp311-macosx_10_9_x86_64.whl", hash = "sha256:cc1c1159b3d456576af7a3e4d1ba7e6924cb39de8f67111c735f6fc832082774", size = 184612 },
    { url = "https://files.pythonhosted.org/packages/8b/62/b9faa998fd185f65c1371643678e4d58254add437edb764a08c5a98fb986/PyYAML-6.0.2-cp311-cp311-macosx_11_0_arm64.whl", hash = "sha256:1e2120ef853f59c7419231f3bf4e7021f1b936f6ebd222406c3b60212205d2ee", size = 172040 },
    { url = "https://files.pythonhosted.org/packages/ad/0c/c804f5f922a9a6563bab712d8dcc70251e8af811fce4524d57c2c0fd49a4/PyYAML-6.0.2-cp311-cp311-manylinux_2_17_aarch64.manylinux2014_aarch64.whl", hash = "sha256:5d225db5a45f21e78dd9358e58a98702a0302f2659a3c6cd320564b75b86f47c", size = 736829 },
    { url = "https://files.pythonhosted.org/packages/51/16/6af8d6a6b210c8e54f1406a6b9481febf9c64a3109c541567e35a49aa2e7/PyYAML-6.0.2-cp311-cp311-manylinux_2_17_s390x.manylinux2014_s390x.whl", hash = "sha256:5ac9328ec4831237bec75defaf839f7d4564be1e6b25ac710bd1a96321cc8317", size = 764167 },
    { url = "https://files.pythonhosted.org/packages/75/e4/2c27590dfc9992f73aabbeb9241ae20220bd9452df27483b6e56d3975cc5/PyYAML-6.0.2-cp311-cp311-manylinux_2_17_x86_64.manylinux2014_x86_64.whl", hash = "sha256:3ad2a3decf9aaba3d29c8f537ac4b243e36bef957511b4766cb0057d32b0be85", size = 762952 },
    { url = "https://files.pythonhosted.org/packages/9b/97/ecc1abf4a823f5ac61941a9c00fe501b02ac3ab0e373c3857f7d4b83e2b6/PyYAML-6.0.2-cp311-cp311-musllinux_1_1_aarch64.whl", hash = "sha256:ff3824dc5261f50c9b0dfb3be22b4567a6f938ccce4587b38952d85fd9e9afe4", size = 735301 },
    { url = "https://files.pythonhosted.org/packages/45/73/0f49dacd6e82c9430e46f4a027baa4ca205e8b0a9dce1397f44edc23559d/PyYAML-6.0.2-cp311-cp311-musllinux_1_1_x86_64.whl", hash = "sha256:797b4f722ffa07cc8d62053e4cff1486fa6dc094105d13fea7b1de7d8bf71c9e", size = 756638 },
    { url = "https://files.pythonhosted.org/packages/22/5f/956f0f9fc65223a58fbc14459bf34b4cc48dec52e00535c79b8db361aabd/PyYAML-6.0.2-cp311-cp311-win32.whl", hash = "sha256:11d8f3dd2b9c1207dcaf2ee0bbbfd5991f571186ec9cc78427ba5bd32afae4b5", size = 143850 },
    { url = "https://files.pythonhosted.org/packages/ed/23/8da0bbe2ab9dcdd11f4f4557ccaf95c10b9811b13ecced089d43ce59c3c8/PyYAML-6.0.2-cp311-cp311-win_amd64.whl", hash = "sha256:e10ce637b18caea04431ce14fabcf5c64a1c61ec9c56b071a4b7ca131ca52d44", size = 161980 },
    { url = "https://files.pythonhosted.org/packages/86/0c/c581167fc46d6d6d7ddcfb8c843a4de25bdd27e4466938109ca68492292c/PyYAML-6.0.2-cp312-cp312-macosx_10_9_x86_64.whl", hash = "sha256:c70c95198c015b85feafc136515252a261a84561b7b1d51e3384e0655ddf25ab", size = 183873 },
    { url = "https://files.pythonhosted.org/packages/a8/0c/38374f5bb272c051e2a69281d71cba6fdb983413e6758b84482905e29a5d/PyYAML-6.0.2-cp312-cp312-macosx_11_0_arm64.whl", hash = "sha256:ce826d6ef20b1bc864f0a68340c8b3287705cae2f8b4b1d932177dcc76721725", size = 173302 },
    { url = "https://files.pythonhosted.org/packages/c3/93/9916574aa8c00aa06bbac729972eb1071d002b8e158bd0e83a3b9a20a1f7/PyYAML-6.0.2-cp312-cp312-manylinux_2_17_aarch64.manylinux2014_aarch64.whl", hash = "sha256:1f71ea527786de97d1a0cc0eacd1defc0985dcf6b3f17bb77dcfc8c34bec4dc5", size = 739154 },
    { url = "https://files.pythonhosted.org/packages/95/0f/b8938f1cbd09739c6da569d172531567dbcc9789e0029aa070856f123984/PyYAML-6.0.2-cp312-cp312-manylinux_2_17_s390x.manylinux2014_s390x.whl", hash = "sha256:9b22676e8097e9e22e36d6b7bda33190d0d400f345f23d4065d48f4ca7ae0425", size = 766223 },
    { url = "https://files.pythonhosted.org/packages/b9/2b/614b4752f2e127db5cc206abc23a8c19678e92b23c3db30fc86ab731d3bd/PyYAML-6.0.2-cp312-cp312-manylinux_2_17_x86_64.manylinux2014_x86_64.whl", hash = "sha256:80bab7bfc629882493af4aa31a4cfa43a4c57c83813253626916b8c7ada83476", size = 767542 },
    { url = "https://files.pythonhosted.org/packages/d4/00/dd137d5bcc7efea1836d6264f049359861cf548469d18da90cd8216cf05f/PyYAML-6.0.2-cp312-cp312-musllinux_1_1_aarch64.whl", hash = "sha256:0833f8694549e586547b576dcfaba4a6b55b9e96098b36cdc7ebefe667dfed48", size = 731164 },
    { url = "https://files.pythonhosted.org/packages/c9/1f/4f998c900485e5c0ef43838363ba4a9723ac0ad73a9dc42068b12aaba4e4/PyYAML-6.0.2-cp312-cp312-musllinux_1_1_x86_64.whl", hash = "sha256:8b9c7197f7cb2738065c481a0461e50ad02f18c78cd75775628afb4d7137fb3b", size = 756611 },
    { url = "https://files.pythonhosted.org/packages/df/d1/f5a275fdb252768b7a11ec63585bc38d0e87c9e05668a139fea92b80634c/PyYAML-6.0.2-cp312-cp312-win32.whl", hash = "sha256:ef6107725bd54b262d6dedcc2af448a266975032bc85ef0172c5f059da6325b4", size = 140591 },
    { url = "https://files.pythonhosted.org/packages/0c/e8/4f648c598b17c3d06e8753d7d13d57542b30d56e6c2dedf9c331ae56312e/PyYAML-6.0.2-cp312-cp312-win_amd64.whl", hash = "sha256:7e7401d0de89a9a855c839bc697c079a4af81cf878373abd7dc625847d25cbd8", size = 156338 },
    { url = "https://files.pythonhosted.org/packages/ef/e3/3af305b830494fa85d95f6d95ef7fa73f2ee1cc8ef5b495c7c3269fb835f/PyYAML-6.0.2-cp313-cp313-macosx_10_13_x86_64.whl", hash = "sha256:efdca5630322a10774e8e98e1af481aad470dd62c3170801852d752aa7a783ba", size = 181309 },
    { url = "https://files.pythonhosted.org/packages/45/9f/3b1c20a0b7a3200524eb0076cc027a970d320bd3a6592873c85c92a08731/PyYAML-6.0.2-cp313-cp313-macosx_11_0_arm64.whl", hash = "sha256:50187695423ffe49e2deacb8cd10510bc361faac997de9efef88badc3bb9e2d1", size = 171679 },
    { url = "https://files.pythonhosted.org/packages/7c/9a/337322f27005c33bcb656c655fa78325b730324c78620e8328ae28b64d0c/PyYAML-6.0.2-cp313-cp313-manylinux_2_17_aarch64.manylinux2014_aarch64.whl", hash = "sha256:0ffe8360bab4910ef1b9e87fb812d8bc0a308b0d0eef8c8f44e0254ab3b07133", size = 733428 },
    { url = "https://files.pythonhosted.org/packages/a3/69/864fbe19e6c18ea3cc196cbe5d392175b4cf3d5d0ac1403ec3f2d237ebb5/PyYAML-6.0.2-cp313-cp313-manylinux_2_17_s390x.manylinux2014_s390x.whl", hash = "sha256:17e311b6c678207928d649faa7cb0d7b4c26a0ba73d41e99c4fff6b6c3276484", size = 763361 },
    { url = "https://files.pythonhosted.org/packages/04/24/b7721e4845c2f162d26f50521b825fb061bc0a5afcf9a386840f23ea19fa/PyYAML-6.0.2-cp313-cp313-manylinux_2_17_x86_64.manylinux2014_x86_64.whl", hash = "sha256:70b189594dbe54f75ab3a1acec5f1e3faa7e8cf2f1e08d9b561cb41b845f69d5", size = 759523 },
    { url = "https://files.pythonhosted.org/packages/2b/b2/e3234f59ba06559c6ff63c4e10baea10e5e7df868092bf9ab40e5b9c56b6/PyYAML-6.0.2-cp313-cp313-musllinux_1_1_aarch64.whl", hash = "sha256:41e4e3953a79407c794916fa277a82531dd93aad34e29c2a514c2c0c5fe971cc", size = 726660 },
    { url = "https://files.pythonhosted.org/packages/fe/0f/25911a9f080464c59fab9027482f822b86bf0608957a5fcc6eaac85aa515/PyYAML-6.0.2-cp313-cp313-musllinux_1_1_x86_64.whl", hash = "sha256:68ccc6023a3400877818152ad9a1033e3db8625d899c72eacb5a668902e4d652", size = 751597 },
    { url = "https://files.pythonhosted.org/packages/14/0d/e2c3b43bbce3cf6bd97c840b46088a3031085179e596d4929729d8d68270/PyYAML-6.0.2-cp313-cp313-win32.whl", hash = "sha256:bc2fa7c6b47d6bc618dd7fb02ef6fdedb1090ec036abab80d4681424b84c1183", size = 140527 },
    { url = "https://files.pythonhosted.org/packages/fa/de/02b54f42487e3d3c6efb3f89428677074ca7bf43aae402517bc7cca949f3/PyYAML-6.0.2-cp313-cp313-win_amd64.whl", hash = "sha256:8388ee1976c416731879ac16da0aff3f63b286ffdd57cdeb95f3f2e085687563", size = 156446 },
    { url = "https://files.pythonhosted.org/packages/65/d8/b7a1db13636d7fb7d4ff431593c510c8b8fca920ade06ca8ef20015493c5/PyYAML-6.0.2-cp39-cp39-macosx_10_9_x86_64.whl", hash = "sha256:688ba32a1cffef67fd2e9398a2efebaea461578b0923624778664cc1c914db5d", size = 184777 },
    { url = "https://files.pythonhosted.org/packages/0a/02/6ec546cd45143fdf9840b2c6be8d875116a64076218b61d68e12548e5839/PyYAML-6.0.2-cp39-cp39-macosx_11_0_arm64.whl", hash = "sha256:a8786accb172bd8afb8be14490a16625cbc387036876ab6ba70912730faf8e1f", size = 172318 },
    { url = "https://files.pythonhosted.org/packages/0e/9a/8cc68be846c972bda34f6c2a93abb644fb2476f4dcc924d52175786932c9/PyYAML-6.0.2-cp39-cp39-manylinux_2_17_aarch64.manylinux2014_aarch64.whl", hash = "sha256:d8e03406cac8513435335dbab54c0d385e4a49e4945d2909a581c83647ca0290", size = 720891 },
    { url = "https://files.pythonhosted.org/packages/e9/6c/6e1b7f40181bc4805e2e07f4abc10a88ce4648e7e95ff1abe4ae4014a9b2/PyYAML-6.0.2-cp39-cp39-manylinux_2_17_s390x.manylinux2014_s390x.whl", hash = "sha256:f753120cb8181e736c57ef7636e83f31b9c0d1722c516f7e86cf15b7aa57ff12", size = 722614 },
    { url = "https://files.pythonhosted.org/packages/3d/32/e7bd8535d22ea2874cef6a81021ba019474ace0d13a4819c2a4bce79bd6a/PyYAML-6.0.2-cp39-cp39-manylinux_2_17_x86_64.manylinux2014_x86_64.whl", hash = "sha256:3b1fdb9dc17f5a7677423d508ab4f243a726dea51fa5e70992e59a7411c89d19", size = 737360 },
    { url = "https://files.pythonhosted.org/packages/d7/12/7322c1e30b9be969670b672573d45479edef72c9a0deac3bb2868f5d7469/PyYAML-6.0.2-cp39-cp39-musllinux_1_1_aarch64.whl", hash = "sha256:0b69e4ce7a131fe56b7e4d770c67429700908fc0752af059838b1cfb41960e4e", size = 699006 },
    { url = "https://files.pythonhosted.org/packages/82/72/04fcad41ca56491995076630c3ec1e834be241664c0c09a64c9a2589b507/PyYAML-6.0.2-cp39-cp39-musllinux_1_1_x86_64.whl", hash = "sha256:a9f8c2e67970f13b16084e04f134610fd1d374bf477b17ec1599185cf611d725", size = 723577 },
    { url = "https://files.pythonhosted.org/packages/ed/5e/46168b1f2757f1fcd442bc3029cd8767d88a98c9c05770d8b420948743bb/PyYAML-6.0.2-cp39-cp39-win32.whl", hash = "sha256:6395c297d42274772abc367baaa79683958044e5d3835486c16da75d2a694631", size = 144593 },
    { url = "https://files.pythonhosted.org/packages/19/87/5124b1c1f2412bb95c59ec481eaf936cd32f0fe2a7b16b97b81c4c017a6a/PyYAML-6.0.2-cp39-cp39-win_amd64.whl", hash = "sha256:39693e1f8320ae4f43943590b49779ffb98acb81f788220ea932a6b6c51004d8", size = 162312 },
]

[[package]]
name = "pyzmq"
version = "26.2.0"
source = { registry = "https://pypi.org/simple" }
dependencies = [
    { name = "cffi", marker = "implementation_name == 'pypy'" },
]
sdist = { url = "https://files.pythonhosted.org/packages/fd/05/bed626b9f7bb2322cdbbf7b4bd8f54b1b617b0d2ab2d3547d6e39428a48e/pyzmq-26.2.0.tar.gz", hash = "sha256:070672c258581c8e4f640b5159297580a9974b026043bd4ab0470be9ed324f1f", size = 271975 }
wheels = [
    { url = "https://files.pythonhosted.org/packages/1f/a8/9837c39aba390eb7d01924ace49d761c8dbe7bc2d6082346d00c8332e431/pyzmq-26.2.0-cp310-cp310-macosx_10_15_universal2.whl", hash = "sha256:ddf33d97d2f52d89f6e6e7ae66ee35a4d9ca6f36eda89c24591b0c40205a3629", size = 1340058 },
    { url = "https://files.pythonhosted.org/packages/a2/1f/a006f2e8e4f7d41d464272012695da17fb95f33b54342612a6890da96ff6/pyzmq-26.2.0-cp310-cp310-macosx_10_9_x86_64.whl", hash = "sha256:dacd995031a01d16eec825bf30802fceb2c3791ef24bcce48fa98ce40918c27b", size = 1008818 },
    { url = "https://files.pythonhosted.org/packages/b6/09/b51b6683fde5ca04593a57bbe81788b6b43114d8f8ee4e80afc991e14760/pyzmq-26.2.0-cp310-cp310-manylinux_2_17_aarch64.manylinux2014_aarch64.whl", hash = "sha256:89289a5ee32ef6c439086184529ae060c741334b8970a6855ec0b6ad3ff28764", size = 673199 },
    { url = "https://files.pythonhosted.org/packages/c9/78/486f3e2e824f3a645238332bf5a4c4b4477c3063033a27c1e4052358dee2/pyzmq-26.2.0-cp310-cp310-manylinux_2_17_i686.manylinux2014_i686.whl", hash = "sha256:5506f06d7dc6ecf1efacb4a013b1f05071bb24b76350832c96449f4a2d95091c", size = 911762 },
    { url = "https://files.pythonhosted.org/packages/5e/3b/2eb1667c9b866f53e76ee8b0c301b0469745a23bd5a87b7ee3d5dd9eb6e5/pyzmq-26.2.0-cp310-cp310-manylinux_2_17_x86_64.manylinux2014_x86_64.whl", hash = "sha256:8ea039387c10202ce304af74def5021e9adc6297067f3441d348d2b633e8166a", size = 868773 },
    { url = "https://files.pythonhosted.org/packages/16/29/ca99b4598a9dc7e468b5417eda91f372b595be1e3eec9b7cbe8e5d3584e8/pyzmq-26.2.0-cp310-cp310-manylinux_2_28_x86_64.whl", hash = "sha256:a2224fa4a4c2ee872886ed00a571f5e967c85e078e8e8c2530a2fb01b3309b88", size = 868834 },
    { url = "https://files.pythonhosted.org/packages/ad/e5/9efaeb1d2f4f8c50da04144f639b042bc52869d3a206d6bf672ab3522163/pyzmq-26.2.0-cp310-cp310-musllinux_1_1_aarch64.whl", hash = "sha256:28ad5233e9c3b52d76196c696e362508959741e1a005fb8fa03b51aea156088f", size = 1202861 },
    { url = "https://files.pythonhosted.org/packages/c3/62/c721b5608a8ac0a69bb83cbb7d07a56f3ff00b3991a138e44198a16f94c7/pyzmq-26.2.0-cp310-cp310-musllinux_1_1_i686.whl", hash = "sha256:1c17211bc037c7d88e85ed8b7d8f7e52db6dc8eca5590d162717c654550f7282", size = 1515304 },
    { url = "https://files.pythonhosted.org/packages/87/84/e8bd321aa99b72f48d4606fc5a0a920154125bd0a4608c67eab742dab087/pyzmq-26.2.0-cp310-cp310-musllinux_1_1_x86_64.whl", hash = "sha256:b8f86dd868d41bea9a5f873ee13bf5551c94cf6bc51baebc6f85075971fe6eea", size = 1414712 },
    { url = "https://files.pythonhosted.org/packages/cd/cd/420e3fd1ac6977b008b72e7ad2dae6350cc84d4c5027fc390b024e61738f/pyzmq-26.2.0-cp310-cp310-win32.whl", hash = "sha256:46a446c212e58456b23af260f3d9fb785054f3e3653dbf7279d8f2b5546b21c2", size = 578113 },
    { url = "https://files.pythonhosted.org/packages/5c/57/73930d56ed45ae0cb4946f383f985c855c9b3d4063f26416998f07523c0e/pyzmq-26.2.0-cp310-cp310-win_amd64.whl", hash = "sha256:49d34ab71db5a9c292a7644ce74190b1dd5a3475612eefb1f8be1d6961441971", size = 641631 },
    { url = "https://files.pythonhosted.org/packages/61/d2/ae6ac5c397f1ccad59031c64beaafce7a0d6182e0452cc48f1c9c87d2dd0/pyzmq-26.2.0-cp310-cp310-win_arm64.whl", hash = "sha256:bfa832bfa540e5b5c27dcf5de5d82ebc431b82c453a43d141afb1e5d2de025fa", size = 543528 },
    { url = "https://files.pythonhosted.org/packages/12/20/de7442172f77f7c96299a0ac70e7d4fb78cd51eca67aa2cf552b66c14196/pyzmq-26.2.0-cp311-cp311-macosx_10_15_universal2.whl", hash = "sha256:8f7e66c7113c684c2b3f1c83cdd3376103ee0ce4c49ff80a648643e57fb22218", size = 1340639 },
    { url = "https://files.pythonhosted.org/packages/98/4d/5000468bd64c7910190ed0a6c76a1ca59a68189ec1f007c451dc181a22f4/pyzmq-26.2.0-cp311-cp311-macosx_10_9_x86_64.whl", hash = "sha256:3a495b30fc91db2db25120df5847d9833af237546fd59170701acd816ccc01c4", size = 1008710 },
    { url = "https://files.pythonhosted.org/packages/e1/bf/c67fd638c2f9fbbab8090a3ee779370b97c82b84cc12d0c498b285d7b2c0/pyzmq-26.2.0-cp311-cp311-manylinux_2_17_aarch64.manylinux2014_aarch64.whl", hash = "sha256:77eb0968da535cba0470a5165468b2cac7772cfb569977cff92e240f57e31bef", size = 673129 },
    { url = "https://files.pythonhosted.org/packages/86/94/99085a3f492aa538161cbf27246e8886ff850e113e0c294a5b8245f13b52/pyzmq-26.2.0-cp311-cp311-manylinux_2_17_i686.manylinux2014_i686.whl", hash = "sha256:6ace4f71f1900a548f48407fc9be59c6ba9d9aaf658c2eea6cf2779e72f9f317", size = 910107 },
    { url = "https://files.pythonhosted.org/packages/31/1d/346809e8a9b999646d03f21096428453465b1bca5cd5c64ecd048d9ecb01/pyzmq-26.2.0-cp311-cp311-manylinux_2_17_x86_64.manylinux2014_x86_64.whl", hash = "sha256:92a78853d7280bffb93df0a4a6a2498cba10ee793cc8076ef797ef2f74d107cf", size = 867960 },
    { url = "https://files.pythonhosted.org/packages/ab/68/6fb6ae5551846ad5beca295b7bca32bf0a7ce19f135cb30e55fa2314e6b6/pyzmq-26.2.0-cp311-cp311-manylinux_2_28_x86_64.whl", hash = "sha256:689c5d781014956a4a6de61d74ba97b23547e431e9e7d64f27d4922ba96e9d6e", size = 869204 },
    { url = "https://files.pythonhosted.org/packages/0f/f9/18417771dee223ccf0f48e29adf8b4e25ba6d0e8285e33bcbce078070bc3/pyzmq-26.2.0-cp311-cp311-musllinux_1_1_aarch64.whl", hash = "sha256:0aca98bc423eb7d153214b2df397c6421ba6373d3397b26c057af3c904452e37", size = 1203351 },
    { url = "https://files.pythonhosted.org/packages/e0/46/f13e67fe0d4f8a2315782cbad50493de6203ea0d744610faf4d5f5b16e90/pyzmq-26.2.0-cp311-cp311-musllinux_1_1_i686.whl", hash = "sha256:1f3496d76b89d9429a656293744ceca4d2ac2a10ae59b84c1da9b5165f429ad3", size = 1514204 },
    { url = "https://files.pythonhosted.org/packages/50/11/ddcf7343b7b7a226e0fc7b68cbf5a5bb56291fac07f5c3023bb4c319ebb4/pyzmq-26.2.0-cp311-cp311-musllinux_1_1_x86_64.whl", hash = "sha256:5c2b3bfd4b9689919db068ac6c9911f3fcb231c39f7dd30e3138be94896d18e6", size = 1414339 },
    { url = "https://files.pythonhosted.org/packages/01/14/1c18d7d5b7be2708f513f37c61bfadfa62161c10624f8733f1c8451b3509/pyzmq-26.2.0-cp311-cp311-win32.whl", hash = "sha256:eac5174677da084abf378739dbf4ad245661635f1600edd1221f150b165343f4", size = 576928 },
    { url = "https://files.pythonhosted.org/packages/3b/1b/0a540edd75a41df14ec416a9a500b9fec66e554aac920d4c58fbd5756776/pyzmq-26.2.0-cp311-cp311-win_amd64.whl", hash = "sha256:5a509df7d0a83a4b178d0f937ef14286659225ef4e8812e05580776c70e155d5", size = 642317 },
    { url = "https://files.pythonhosted.org/packages/98/77/1cbfec0358078a4c5add529d8a70892db1be900980cdb5dd0898b3d6ab9d/pyzmq-26.2.0-cp311-cp311-win_arm64.whl", hash = "sha256:c0e6091b157d48cbe37bd67233318dbb53e1e6327d6fc3bb284afd585d141003", size = 543834 },
    { url = "https://files.pythonhosted.org/packages/28/2f/78a766c8913ad62b28581777ac4ede50c6d9f249d39c2963e279524a1bbe/pyzmq-26.2.0-cp312-cp312-macosx_10_15_universal2.whl", hash = "sha256:ded0fc7d90fe93ae0b18059930086c51e640cdd3baebdc783a695c77f123dcd9", size = 1343105 },
    { url = "https://files.pythonhosted.org/packages/b7/9c/4b1e2d3d4065be715e007fe063ec7885978fad285f87eae1436e6c3201f4/pyzmq-26.2.0-cp312-cp312-macosx_10_9_x86_64.whl", hash = "sha256:17bf5a931c7f6618023cdacc7081f3f266aecb68ca692adac015c383a134ca52", size = 1008365 },
    { url = "https://files.pythonhosted.org/packages/4f/ef/5a23ec689ff36d7625b38d121ef15abfc3631a9aecb417baf7a4245e4124/pyzmq-26.2.0-cp312-cp312-manylinux_2_17_aarch64.manylinux2014_aarch64.whl", hash = "sha256:55cf66647e49d4621a7e20c8d13511ef1fe1efbbccf670811864452487007e08", size = 665923 },
    { url = "https://files.pythonhosted.org/packages/ae/61/d436461a47437d63c6302c90724cf0981883ec57ceb6073873f32172d676/pyzmq-26.2.0-cp312-cp312-manylinux_2_17_i686.manylinux2014_i686.whl", hash = "sha256:4661c88db4a9e0f958c8abc2b97472e23061f0bc737f6f6179d7a27024e1faa5", size = 903400 },
    { url = "https://files.pythonhosted.org/packages/47/42/fc6d35ecefe1739a819afaf6f8e686f7f02a4dd241c78972d316f403474c/pyzmq-26.2.0-cp312-cp312-manylinux_2_17_x86_64.manylinux2014_x86_64.whl", hash = "sha256:ea7f69de383cb47522c9c208aec6dd17697db7875a4674c4af3f8cfdac0bdeae", size = 860034 },
    { url = "https://files.pythonhosted.org/packages/07/3b/44ea6266a6761e9eefaa37d98fabefa112328808ac41aa87b4bbb668af30/pyzmq-26.2.0-cp312-cp312-manylinux_2_28_x86_64.whl", hash = "sha256:7f98f6dfa8b8ccaf39163ce872bddacca38f6a67289116c8937a02e30bbe9711", size = 860579 },
    { url = "https://files.pythonhosted.org/packages/38/6f/4df2014ab553a6052b0e551b37da55166991510f9e1002c89cab7ce3b3f2/pyzmq-26.2.0-cp312-cp312-musllinux_1_1_aarch64.whl", hash = "sha256:e3e0210287329272539eea617830a6a28161fbbd8a3271bf4150ae3e58c5d0e6", size = 1196246 },
    { url = "https://files.pythonhosted.org/packages/38/9d/ee240fc0c9fe9817f0c9127a43238a3e28048795483c403cc10720ddef22/pyzmq-26.2.0-cp312-cp312-musllinux_1_1_i686.whl", hash = "sha256:6b274e0762c33c7471f1a7471d1a2085b1a35eba5cdc48d2ae319f28b6fc4de3", size = 1507441 },
    { url = "https://files.pythonhosted.org/packages/85/4f/01711edaa58d535eac4a26c294c617c9a01f09857c0ce191fd574d06f359/pyzmq-26.2.0-cp312-cp312-musllinux_1_1_x86_64.whl", hash = "sha256:29c6a4635eef69d68a00321e12a7d2559fe2dfccfa8efae3ffb8e91cd0b36a8b", size = 1406498 },
    { url = "https://files.pythonhosted.org/packages/07/18/907134c85c7152f679ed744e73e645b365f3ad571f38bdb62e36f347699a/pyzmq-26.2.0-cp312-cp312-win32.whl", hash = "sha256:989d842dc06dc59feea09e58c74ca3e1678c812a4a8a2a419046d711031f69c7", size = 575533 },
    { url = "https://files.pythonhosted.org/packages/ce/2c/a6f4a20202a4d3c582ad93f95ee78d79bbdc26803495aec2912b17dbbb6c/pyzmq-26.2.0-cp312-cp312-win_amd64.whl", hash = "sha256:2a50625acdc7801bc6f74698c5c583a491c61d73c6b7ea4dee3901bb99adb27a", size = 637768 },
    { url = "https://files.pythonhosted.org/packages/5f/0e/eb16ff731632d30554bf5af4dbba3ffcd04518219d82028aea4ae1b02ca5/pyzmq-26.2.0-cp312-cp312-win_arm64.whl", hash = "sha256:4d29ab8592b6ad12ebbf92ac2ed2bedcfd1cec192d8e559e2e099f648570e19b", size = 540675 },
    { url = "https://files.pythonhosted.org/packages/04/a7/0f7e2f6c126fe6e62dbae0bc93b1bd3f1099cf7fea47a5468defebe3f39d/pyzmq-26.2.0-cp313-cp313-macosx_10_13_x86_64.whl", hash = "sha256:9dd8cd1aeb00775f527ec60022004d030ddc51d783d056e3e23e74e623e33726", size = 1006564 },
    { url = "https://files.pythonhosted.org/packages/31/b6/a187165c852c5d49f826a690857684333a6a4a065af0a6015572d2284f6a/pyzmq-26.2.0-cp313-cp313-macosx_10_15_universal2.whl", hash = "sha256:28c812d9757fe8acecc910c9ac9dafd2ce968c00f9e619db09e9f8f54c3a68a3", size = 1340447 },
    { url = "https://files.pythonhosted.org/packages/68/ba/f4280c58ff71f321602a6e24fd19879b7e79793fb8ab14027027c0fb58ef/pyzmq-26.2.0-cp313-cp313-manylinux_2_17_aarch64.manylinux2014_aarch64.whl", hash = "sha256:4d80b1dd99c1942f74ed608ddb38b181b87476c6a966a88a950c7dee118fdf50", size = 665485 },
    { url = "https://files.pythonhosted.org/packages/77/b5/c987a5c53c7d8704216f29fc3d810b32f156bcea488a940e330e1bcbb88d/pyzmq-26.2.0-cp313-cp313-manylinux_2_17_i686.manylinux2014_i686.whl", hash = "sha256:8c997098cc65e3208eca09303630e84d42718620e83b733d0fd69543a9cab9cb", size = 903484 },
    { url = "https://files.pythonhosted.org/packages/29/c9/07da157d2db18c72a7eccef8e684cefc155b712a88e3d479d930aa9eceba/pyzmq-26.2.0-cp313-cp313-manylinux_2_17_x86_64.manylinux2014_x86_64.whl", hash = "sha256:7ad1bc8d1b7a18497dda9600b12dc193c577beb391beae5cd2349184db40f187", size = 859981 },
    { url = "https://files.pythonhosted.org/packages/43/09/e12501bd0b8394b7d02c41efd35c537a1988da67fc9c745cae9c6c776d31/pyzmq-26.2.0-cp313-cp313-manylinux_2_28_x86_64.whl", hash = "sha256:bea2acdd8ea4275e1278350ced63da0b166421928276c7c8e3f9729d7402a57b", size = 860334 },
    { url = "https://files.pythonhosted.org/packages/eb/ff/f5ec1d455f8f7385cc0a8b2acd8c807d7fade875c14c44b85c1bddabae21/pyzmq-26.2.0-cp313-cp313-musllinux_1_1_aarch64.whl", hash = "sha256:23f4aad749d13698f3f7b64aad34f5fc02d6f20f05999eebc96b89b01262fb18", size = 1196179 },
    { url = "https://files.pythonhosted.org/packages/ec/8a/bb2ac43295b1950fe436a81fc5b298be0b96ac76fb029b514d3ed58f7b27/pyzmq-26.2.0-cp313-cp313-musllinux_1_1_i686.whl", hash = "sha256:a4f96f0d88accc3dbe4a9025f785ba830f968e21e3e2c6321ccdfc9aef755115", size = 1507668 },
    { url = "https://files.pythonhosted.org/packages/a9/49/dbc284ebcfd2dca23f6349227ff1616a7ee2c4a35fe0a5d6c3deff2b4fed/pyzmq-26.2.0-cp313-cp313-musllinux_1_1_x86_64.whl", hash = "sha256:ced65e5a985398827cc9276b93ef6dfabe0273c23de8c7931339d7e141c2818e", size = 1406539 },
    { url = "https://files.pythonhosted.org/packages/00/68/093cdce3fe31e30a341d8e52a1ad86392e13c57970d722c1f62a1d1a54b6/pyzmq-26.2.0-cp313-cp313-win32.whl", hash = "sha256:31507f7b47cc1ead1f6e86927f8ebb196a0bab043f6345ce070f412a59bf87b5", size = 575567 },
    { url = "https://files.pythonhosted.org/packages/92/ae/6cc4657148143412b5819b05e362ae7dd09fb9fe76e2a539dcff3d0386bc/pyzmq-26.2.0-cp313-cp313-win_amd64.whl", hash = "sha256:70fc7fcf0410d16ebdda9b26cbd8bf8d803d220a7f3522e060a69a9c87bf7bad", size = 637551 },
    { url = "https://files.pythonhosted.org/packages/6c/67/fbff102e201688f97c8092e4c3445d1c1068c2f27bbd45a578df97ed5f94/pyzmq-26.2.0-cp313-cp313-win_arm64.whl", hash = "sha256:c3789bd5768ab5618ebf09cef6ec2b35fed88709b104351748a63045f0ff9797", size = 540378 },
    { url = "https://files.pythonhosted.org/packages/3f/fe/2d998380b6e0122c6c4bdf9b6caf490831e5f5e2d08a203b5adff060c226/pyzmq-26.2.0-cp313-cp313t-macosx_10_13_x86_64.whl", hash = "sha256:034da5fc55d9f8da09015d368f519478a52675e558c989bfcb5cf6d4e16a7d2a", size = 1007378 },
    { url = "https://files.pythonhosted.org/packages/4a/f4/30d6e7157f12b3a0390bde94d6a8567cdb88846ed068a6e17238a4ccf600/pyzmq-26.2.0-cp313-cp313t-macosx_10_15_universal2.whl", hash = "sha256:c92d73464b886931308ccc45b2744e5968cbaade0b1d6aeb40d8ab537765f5bc", size = 1329532 },
    { url = "https://files.pythonhosted.org/packages/82/86/3fe917870e15ee1c3ad48229a2a64458e36036e64b4afa9659045d82bfa8/pyzmq-26.2.0-cp313-cp313t-manylinux_2_17_aarch64.manylinux2014_aarch64.whl", hash = "sha256:794a4562dcb374f7dbbfb3f51d28fb40123b5a2abadee7b4091f93054909add5", size = 653242 },
    { url = "https://files.pythonhosted.org/packages/50/2d/242e7e6ef6c8c19e6cb52d095834508cd581ffb925699fd3c640cdc758f1/pyzmq-26.2.0-cp313-cp313t-manylinux_2_17_i686.manylinux2014_i686.whl", hash = "sha256:aee22939bb6075e7afededabad1a56a905da0b3c4e3e0c45e75810ebe3a52672", size = 888404 },
    { url = "https://files.pythonhosted.org/packages/ac/11/7270566e1f31e4ea73c81ec821a4b1688fd551009a3d2bab11ec66cb1e8f/pyzmq-26.2.0-cp313-cp313t-manylinux_2_17_x86_64.manylinux2014_x86_64.whl", hash = "sha256:2ae90ff9dad33a1cfe947d2c40cb9cb5e600d759ac4f0fd22616ce6540f72797", size = 845858 },
    { url = "https://files.pythonhosted.org/packages/91/d5/72b38fbc69867795c8711bdd735312f9fef1e3d9204e2f63ab57085434b9/pyzmq-26.2.0-cp313-cp313t-manylinux_2_28_x86_64.whl", hash = "sha256:43a47408ac52647dfabbc66a25b05b6a61700b5165807e3fbd40063fcaf46386", size = 847375 },
    { url = "https://files.pythonhosted.org/packages/dd/9a/10ed3c7f72b4c24e719c59359fbadd1a27556a28b36cdf1cd9e4fb7845d5/pyzmq-26.2.0-cp313-cp313t-musllinux_1_1_aarch64.whl", hash = "sha256:25bf2374a2a8433633c65ccb9553350d5e17e60c8eb4de4d92cc6bd60f01d306", size = 1183489 },
    { url = "https://files.pythonhosted.org/packages/72/2d/8660892543fabf1fe41861efa222455811adac9f3c0818d6c3170a1153e3/pyzmq-26.2.0-cp313-cp313t-musllinux_1_1_i686.whl", hash = "sha256:007137c9ac9ad5ea21e6ad97d3489af654381324d5d3ba614c323f60dab8fae6", size = 1492932 },
    { url = "https://files.pythonhosted.org/packages/7b/d6/32fd69744afb53995619bc5effa2a405ae0d343cd3e747d0fbc43fe894ee/pyzmq-26.2.0-cp313-cp313t-musllinux_1_1_x86_64.whl", hash = "sha256:470d4a4f6d48fb34e92d768b4e8a5cc3780db0d69107abf1cd7ff734b9766eb0", size = 1392485 },
    { url = "https://files.pythonhosted.org/packages/ac/9e/ad5fbbe1bcc7a9d1e8c5f4f7de48f2c1dc481e151ef80cc1ce9a7fe67b55/pyzmq-26.2.0-cp39-cp39-macosx_10_15_universal2.whl", hash = "sha256:b1d464cb8d72bfc1a3adc53305a63a8e0cac6bc8c5a07e8ca190ab8d3faa43c2", size = 1341256 },
    { url = "https://files.pythonhosted.org/packages/4c/d9/d7a8022108c214803a82b0b69d4885cee00933d21928f1f09dca371cf4bf/pyzmq-26.2.0-cp39-cp39-macosx_10_9_x86_64.whl", hash = "sha256:4da04c48873a6abdd71811c5e163bd656ee1b957971db7f35140a2d573f6949c", size = 1009385 },
    { url = "https://files.pythonhosted.org/packages/ed/69/0529b59ac667ea8bfe8796ac71796b688fbb42ff78e06525dabfed3bc7ae/pyzmq-26.2.0-cp39-cp39-manylinux_2_12_i686.manylinux2010_i686.whl", hash = "sha256:d049df610ac811dcffdc147153b414147428567fbbc8be43bb8885f04db39d98", size = 908009 },
    { url = "https://files.pythonhosted.org/packages/6e/bd/3ff3e1172f12f55769793a3a334e956ec2886805ebfb2f64756b6b5c6a1a/pyzmq-26.2.0-cp39-cp39-manylinux_2_12_x86_64.manylinux2010_x86_64.whl", hash = "sha256:05590cdbc6b902101d0e65d6a4780af14dc22914cc6ab995d99b85af45362cc9", size = 862078 },
    { url = "https://files.pythonhosted.org/packages/c3/ec/ab13585c3a1f48e2874253844c47b194d56eb25c94718691349c646f336f/pyzmq-26.2.0-cp39-cp39-manylinux_2_17_aarch64.manylinux2014_aarch64.whl", hash = "sha256:c811cfcd6a9bf680236c40c6f617187515269ab2912f3d7e8c0174898e2519db", size = 673756 },
    { url = "https://files.pythonhosted.org/packages/1e/be/febcd4b04dd50ee6d514dfbc33a3d5d9cb38ec9516e02bbfc929baa0f141/pyzmq-26.2.0-cp39-cp39-musllinux_1_1_aarch64.whl", hash = "sha256:6835dd60355593de10350394242b5757fbbd88b25287314316f266e24c61d073", size = 1203684 },
    { url = "https://files.pythonhosted.org/packages/16/28/304150e71afd2df3b82f52f66c0d8ab9ac6fe1f1ffdf92bad4c8cc91d557/pyzmq-26.2.0-cp39-cp39-musllinux_1_1_i686.whl", hash = "sha256:bc6bee759a6bddea5db78d7dcd609397449cb2d2d6587f48f3ca613b19410cfc", size = 1515864 },
    { url = "https://files.pythonhosted.org/packages/18/89/8d48d8cd505c12a1f5edee597cc32ffcedc65fd8d2603aebaaedc38a7041/pyzmq-26.2.0-cp39-cp39-musllinux_1_1_x86_64.whl", hash = "sha256:c530e1eecd036ecc83c3407f77bb86feb79916d4a33d11394b8234f3bd35b940", size = 1415383 },
    { url = "https://files.pythonhosted.org/packages/d4/7e/43a60c3b179f7da0cbc2b649bd2702fd6a39bff5f72aa38d6e1aeb00256d/pyzmq-26.2.0-cp39-cp39-win32.whl", hash = "sha256:367b4f689786fca726ef7a6c5ba606958b145b9340a5e4808132cc65759abd44", size = 578540 },
    { url = "https://files.pythonhosted.org/packages/3a/55/8841dcd28f783ad06674c8fe8d7d72794b548d0bff8829aaafeb72e8b44d/pyzmq-26.2.0-cp39-cp39-win_amd64.whl", hash = "sha256:e6fa2e3e683f34aea77de8112f6483803c96a44fd726d7358b9888ae5bb394ec", size = 642147 },
    { url = "https://files.pythonhosted.org/packages/b4/78/b3c31ccfcfcdd6ea50b6abc8f46a2a7aadb9c3d40531d1b908d834aaa12e/pyzmq-26.2.0-cp39-cp39-win_arm64.whl", hash = "sha256:7445be39143a8aa4faec43b076e06944b8f9d0701b669df4af200531b21e40bb", size = 543903 },
    { url = "https://files.pythonhosted.org/packages/53/fb/36b2b2548286e9444e52fcd198760af99fd89102b5be50f0660fcfe902df/pyzmq-26.2.0-pp310-pypy310_pp73-macosx_10_15_x86_64.whl", hash = "sha256:706e794564bec25819d21a41c31d4df2d48e1cc4b061e8d345d7fb4dd3e94072", size = 906955 },
    { url = "https://files.pythonhosted.org/packages/77/8f/6ce54f8979a01656e894946db6299e2273fcee21c8e5fa57c6295ef11f57/pyzmq-26.2.0-pp310-pypy310_pp73-manylinux_2_17_aarch64.manylinux2014_aarch64.whl", hash = "sha256:8b435f2753621cd36e7c1762156815e21c985c72b19135dac43a7f4f31d28dd1", size = 565701 },
    { url = "https://files.pythonhosted.org/packages/ee/1c/bf8cd66730a866b16db8483286078892b7f6536f8c389fb46e4beba0a970/pyzmq-26.2.0-pp310-pypy310_pp73-manylinux_2_17_i686.manylinux2014_i686.whl", hash = "sha256:160c7e0a5eb178011e72892f99f918c04a131f36056d10d9c1afb223fc952c2d", size = 794312 },
    { url = "https://files.pythonhosted.org/packages/71/43/91fa4ff25bbfdc914ab6bafa0f03241d69370ef31a761d16bb859f346582/pyzmq-26.2.0-pp310-pypy310_pp73-manylinux_2_17_x86_64.manylinux2014_x86_64.whl", hash = "sha256:2c4a71d5d6e7b28a47a394c0471b7e77a0661e2d651e7ae91e0cab0a587859ca", size = 752775 },
    { url = "https://files.pythonhosted.org/packages/ec/d2/3b2ab40f455a256cb6672186bea95cd97b459ce4594050132d71e76f0d6f/pyzmq-26.2.0-pp310-pypy310_pp73-win_amd64.whl", hash = "sha256:90412f2db8c02a3864cbfc67db0e3dcdbda336acf1c469526d3e869394fe001c", size = 550762 },
    { url = "https://files.pythonhosted.org/packages/6c/78/3096d72581365dfb0081ac9512a3b53672fa69854aa174d78636510c4db8/pyzmq-26.2.0-pp39-pypy39_pp73-macosx_10_15_x86_64.whl", hash = "sha256:cdeabcff45d1c219636ee2e54d852262e5c2e085d6cb476d938aee8d921356b3", size = 906945 },
    { url = "https://files.pythonhosted.org/packages/da/f2/8054574d77c269c31d055d4daf3d8407adf61ea384a50c8d14b158551d09/pyzmq-26.2.0-pp39-pypy39_pp73-manylinux_2_17_aarch64.manylinux2014_aarch64.whl", hash = "sha256:35cffef589bcdc587d06f9149f8d5e9e8859920a071df5a2671de2213bef592a", size = 565698 },
    { url = "https://files.pythonhosted.org/packages/77/21/c3ad93236d1d60eea10b67528f55e7db115a9d32e2bf163fcf601f85e9cc/pyzmq-26.2.0-pp39-pypy39_pp73-manylinux_2_17_i686.manylinux2014_i686.whl", hash = "sha256:18c8dc3b7468d8b4bdf60ce9d7141897da103c7a4690157b32b60acb45e333e6", size = 794307 },
    { url = "https://files.pythonhosted.org/packages/6a/49/e95b491724500fcb760178ce8db39b923429e328e57bcf9162e32c2c187c/pyzmq-26.2.0-pp39-pypy39_pp73-manylinux_2_17_x86_64.manylinux2014_x86_64.whl", hash = "sha256:7133d0a1677aec369d67dd78520d3fa96dd7f3dcec99d66c1762870e5ea1a50a", size = 752769 },
    { url = "https://files.pythonhosted.org/packages/9b/a9/50c9c06762b30792f71aaad8d1886748d39c4bffedc1171fbc6ad2b92d67/pyzmq-26.2.0-pp39-pypy39_pp73-manylinux_2_28_x86_64.whl", hash = "sha256:6a96179a24b14fa6428cbfc08641c779a53f8fcec43644030328f44034c7f1f4", size = 751338 },
    { url = "https://files.pythonhosted.org/packages/ca/63/27e6142b4f67a442ee480986ca5b88edb01462dd2319843057683a5148bd/pyzmq-26.2.0-pp39-pypy39_pp73-win_amd64.whl", hash = "sha256:4f78c88905461a9203eac9faac157a2a0dbba84a0fd09fd29315db27be40af9f", size = 550757 },
]

[[package]]
name = "requests"
version = "2.32.3"
source = { registry = "https://pypi.org/simple" }
dependencies = [
    { name = "certifi" },
    { name = "charset-normalizer" },
    { name = "idna" },
    { name = "urllib3" },
]
sdist = { url = "https://files.pythonhosted.org/packages/63/70/2bf7780ad2d390a8d301ad0b550f1581eadbd9a20f896afe06353c2a2913/requests-2.32.3.tar.gz", hash = "sha256:55365417734eb18255590a9ff9eb97e9e1da868d4ccd6402399eaf68af20a760", size = 131218 }
wheels = [
    { url = "https://files.pythonhosted.org/packages/f9/9b/335f9764261e915ed497fcdeb11df5dfd6f7bf257d4a6a2a686d80da4d54/requests-2.32.3-py3-none-any.whl", hash = "sha256:70761cfe03c773ceb22aa2f671b4757976145175cdfca038c02654d061d6dcc6", size = 64928 },
]

[[package]]
name = "rich"
version = "13.9.4"
source = { registry = "https://pypi.org/simple" }
dependencies = [
    { name = "markdown-it-py" },
    { name = "pygments" },
    { name = "typing-extensions", marker = "python_full_version < '3.11'" },
]
sdist = { url = "https://files.pythonhosted.org/packages/ab/3a/0316b28d0761c6734d6bc14e770d85506c986c85ffb239e688eeaab2c2bc/rich-13.9.4.tar.gz", hash = "sha256:439594978a49a09530cff7ebc4b5c7103ef57baf48d5ea3184f21d9a2befa098", size = 223149 }
wheels = [
    { url = "https://files.pythonhosted.org/packages/19/71/39c7c0d87f8d4e6c020a393182060eaefeeae6c01dab6a84ec346f2567df/rich-13.9.4-py3-none-any.whl", hash = "sha256:6049d5e6ec054bf2779ab3358186963bac2ea89175919d699e378b99738c2a90", size = 242424 },
]

[[package]]
name = "setuptools"
version = "75.6.0"
source = { registry = "https://pypi.org/simple" }
sdist = { url = "https://files.pythonhosted.org/packages/43/54/292f26c208734e9a7f067aea4a7e282c080750c4546559b58e2e45413ca0/setuptools-75.6.0.tar.gz", hash = "sha256:8199222558df7c86216af4f84c30e9b34a61d8ba19366cc914424cdbd28252f6", size = 1337429 }
wheels = [
    { url = "https://files.pythonhosted.org/packages/55/21/47d163f615df1d30c094f6c8bbb353619274edccf0327b185cc2493c2c33/setuptools-75.6.0-py3-none-any.whl", hash = "sha256:ce74b49e8f7110f9bf04883b730f4765b774ef3ef28f722cce7c273d253aaf7d", size = 1224032 },
]

[[package]]
name = "shellingham"
version = "1.5.4"
source = { registry = "https://pypi.org/simple" }
sdist = { url = "https://files.pythonhosted.org/packages/58/15/8b3609fd3830ef7b27b655beb4b4e9c62313a4e8da8c676e142cc210d58e/shellingham-1.5.4.tar.gz", hash = "sha256:8dbca0739d487e5bd35ab3ca4b36e11c4078f3a234bfce294b0a0291363404de", size = 10310 }
wheels = [
    { url = "https://files.pythonhosted.org/packages/e0/f9/0595336914c5619e5f28a1fb793285925a8cd4b432c9da0a987836c7f822/shellingham-1.5.4-py2.py3-none-any.whl", hash = "sha256:7ecfff8f2fd72616f7481040475a65b2bf8af90a56c89140852d1120324e8686", size = 9755 },
]

[[package]]
name = "six"
version = "1.17.0"
source = { registry = "https://pypi.org/simple" }
sdist = { url = "https://files.pythonhosted.org/packages/94/e7/b2c673351809dca68a0e064b6af791aa332cf192da575fd474ed7d6f16a2/six-1.17.0.tar.gz", hash = "sha256:ff70335d468e7eb6ec65b95b99d3a2836546063f63acc5171de367e834932a81", size = 34031 }
wheels = [
    { url = "https://files.pythonhosted.org/packages/b7/ce/149a00dd41f10bc29e5921b496af8b574d8413afcd5e30dfa0ed46c2cc5e/six-1.17.0-py2.py3-none-any.whl", hash = "sha256:4721f391ed90541fddacab5acf947aa0d3dc7d27b2e1e8eda2be8970586c3274", size = 11050 },
]

[[package]]
name = "sniffio"
version = "1.3.1"
source = { registry = "https://pypi.org/simple" }
sdist = { url = "https://files.pythonhosted.org/packages/a2/87/a6771e1546d97e7e041b6ae58d80074f81b7d5121207425c964ddf5cfdbd/sniffio-1.3.1.tar.gz", hash = "sha256:f4324edc670a0f49750a81b895f35c3adb843cca46f0530f79fc1babb23789dc", size = 20372 }
wheels = [
    { url = "https://files.pythonhosted.org/packages/e9/44/75a9c9421471a6c4805dbf2356f7c181a29c1879239abab1ea2cc8f38b40/sniffio-1.3.1-py3-none-any.whl", hash = "sha256:2f6da418d1f1e0fddd844478f41680e794e6051915791a034ff65e5f100525a2", size = 10235 },
]

[[package]]
name = "stack-data"
version = "0.6.3"
source = { registry = "https://pypi.org/simple" }
dependencies = [
    { name = "asttokens" },
    { name = "executing" },
    { name = "pure-eval" },
]
sdist = { url = "https://files.pythonhosted.org/packages/28/e3/55dcc2cfbc3ca9c29519eb6884dd1415ecb53b0e934862d3559ddcb7e20b/stack_data-0.6.3.tar.gz", hash = "sha256:836a778de4fec4dcd1dcd89ed8abff8a221f58308462e1c4aa2a3cf30148f0b9", size = 44707 }
wheels = [
    { url = "https://files.pythonhosted.org/packages/f1/7b/ce1eafaf1a76852e2ec9b22edecf1daa58175c090266e9f6c64afcd81d91/stack_data-0.6.3-py3-none-any.whl", hash = "sha256:d5558e0c25a4cb0853cddad3d77da9891a08cb85dd9f9f91b9f8cd66e511e695", size = 24521 },
]

[[package]]
name = "starlette"
version = "0.41.3"
source = { registry = "https://pypi.org/simple" }
dependencies = [
    { name = "anyio" },
    { name = "typing-extensions", marker = "python_full_version < '3.10'" },
]
sdist = { url = "https://files.pythonhosted.org/packages/1a/4c/9b5764bd22eec91c4039ef4c55334e9187085da2d8a2df7bd570869aae18/starlette-0.41.3.tar.gz", hash = "sha256:0e4ab3d16522a255be6b28260b938eae2482f98ce5cc934cb08dce8dc3ba5835", size = 2574159 }
wheels = [
    { url = "https://files.pythonhosted.org/packages/96/00/2b325970b3060c7cecebab6d295afe763365822b1306a12eeab198f74323/starlette-0.41.3-py3-none-any.whl", hash = "sha256:44cedb2b7c77a9de33a8b74b2b90e9f50d11fcf25d8270ea525ad71a25374ff7", size = 73225 },
]

[[package]]
name = "syftbox"
version = "0.2.11"
source = { editable = "." }
dependencies = [
    { name = "croniter" },
    { name = "curl-cffi" },
    { name = "fastapi" },
    { name = "httpx" },
    { name = "jinja2" },
    { name = "loguru" },
    { name = "opentelemetry-exporter-otlp-proto-grpc" },
    { name = "opentelemetry-instrumentation-fastapi" },
    { name = "opentelemetry-instrumentation-sqlite3" },
    { name = "pathspec" },
    { name = "pid" },
    { name = "psutil" },
    { name = "py-fast-rsync" },
    { name = "pydantic", extra = ["email"] },
    { name = "pydantic-settings" },
    { name = "pyjwt" },
    { name = "python-multipart" },
    { name = "pyyaml" },
    { name = "rich" },
    { name = "typer" },
    { name = "typing-extensions" },
    { name = "uvicorn" },
    { name = "wcmatch" },
]

[package.optional-dependencies]
server = [
    { name = "gunicorn" },
]

[package.dev-dependencies]
dev = [
    { name = "bump2version" },
    { name = "faker" },
    { name = "ipykernel" },
    { name = "locust" },
    { name = "pre-commit" },
    { name = "pytest" },
    { name = "pytest-asyncio" },
    { name = "pytest-cov" },
    { name = "pytest-httpx" },
    { name = "pytest-timeout" },
    { name = "pytest-xdist", extra = ["psutil"] },
]

[package.metadata]
requires-dist = [
    { name = "croniter", specifier = "==5.0.1" },
    { name = "curl-cffi", specifier = ">=0.7.4" },
    { name = "fastapi", specifier = "==0.115.6" },
    { name = "gunicorn", marker = "extra == 'server'", specifier = ">=23.0.0" },
    { name = "httpx", specifier = "==0.28.1" },
    { name = "jinja2", specifier = "==3.1.4" },
    { name = "loguru", specifier = "==0.7.3" },
    { name = "opentelemetry-exporter-otlp-proto-grpc", specifier = "==1.29.0" },
    { name = "opentelemetry-instrumentation-fastapi", specifier = "==0.50b0" },
    { name = "opentelemetry-instrumentation-sqlite3", specifier = "==0.50b0" },
    { name = "pathspec", specifier = "==0.12.1" },
    { name = "pid", specifier = "==3.0.4" },
    { name = "psutil", specifier = "==6.1.0" },
    { name = "py-fast-rsync", specifier = "==0.1.0" },
    { name = "pydantic", extras = ["email"], specifier = "==2.10.3" },
    { name = "pydantic-settings", specifier = "==2.6.1" },
    { name = "pyjwt", specifier = "==2.10.1" },
    { name = "python-multipart", specifier = "==0.0.19" },
    { name = "pyyaml", specifier = "==6.0.2" },
    { name = "rich", specifier = "==13.9.4" },
    { name = "typer", specifier = "==0.15.1" },
    { name = "typing-extensions", specifier = "==4.12.2" },
    { name = "uvicorn", specifier = "==0.32.1" },
    { name = "wcmatch", specifier = "==10.0" },
]

[package.metadata.requires-dev]
dev = [
    { name = "bump2version", specifier = ">=1.0.1" },
    { name = "faker", specifier = ">=30.3.0" },
    { name = "ipykernel", specifier = ">=6.29.5" },
    { name = "locust", specifier = ">=2.32.0" },
    { name = "pre-commit", specifier = ">=4.0.1" },
    { name = "pytest", specifier = ">=8.3.3" },
    { name = "pytest-asyncio", specifier = ">=0.24.0" },
    { name = "pytest-cov", specifier = ">=5.0.0" },
    { name = "pytest-httpx", specifier = ">=0.35.0" },
    { name = "pytest-timeout", specifier = ">=2.3.1" },
    { name = "pytest-xdist", extras = ["psutil"], specifier = ">=3.6.1" },
]

[[package]]
name = "tomli"
version = "2.2.1"
source = { registry = "https://pypi.org/simple" }
sdist = { url = "https://files.pythonhosted.org/packages/18/87/302344fed471e44a87289cf4967697d07e532f2421fdaf868a303cbae4ff/tomli-2.2.1.tar.gz", hash = "sha256:cd45e1dc79c835ce60f7404ec8119f2eb06d38b1deba146f07ced3bbc44505ff", size = 17175 }
wheels = [
    { url = "https://files.pythonhosted.org/packages/43/ca/75707e6efa2b37c77dadb324ae7d9571cb424e61ea73fad7c56c2d14527f/tomli-2.2.1-cp311-cp311-macosx_10_9_x86_64.whl", hash = "sha256:678e4fa69e4575eb77d103de3df8a895e1591b48e740211bd1067378c69e8249", size = 131077 },
    { url = "https://files.pythonhosted.org/packages/c7/16/51ae563a8615d472fdbffc43a3f3d46588c264ac4f024f63f01283becfbb/tomli-2.2.1-cp311-cp311-macosx_11_0_arm64.whl", hash = "sha256:023aa114dd824ade0100497eb2318602af309e5a55595f76b626d6d9f3b7b0a6", size = 123429 },
    { url = "https://files.pythonhosted.org/packages/f1/dd/4f6cd1e7b160041db83c694abc78e100473c15d54620083dbd5aae7b990e/tomli-2.2.1-cp311-cp311-manylinux_2_17_aarch64.manylinux2014_aarch64.whl", hash = "sha256:ece47d672db52ac607a3d9599a9d48dcb2f2f735c6c2d1f34130085bb12b112a", size = 226067 },
    { url = "https://files.pythonhosted.org/packages/a9/6b/c54ede5dc70d648cc6361eaf429304b02f2871a345bbdd51e993d6cdf550/tomli-2.2.1-cp311-cp311-manylinux_2_17_x86_64.manylinux2014_x86_64.whl", hash = "sha256:6972ca9c9cc9f0acaa56a8ca1ff51e7af152a9f87fb64623e31d5c83700080ee", size = 236030 },
    { url = "https://files.pythonhosted.org/packages/1f/47/999514fa49cfaf7a92c805a86c3c43f4215621855d151b61c602abb38091/tomli-2.2.1-cp311-cp311-manylinux_2_5_i686.manylinux1_i686.manylinux_2_17_i686.manylinux2014_i686.whl", hash = "sha256:c954d2250168d28797dd4e3ac5cf812a406cd5a92674ee4c8f123c889786aa8e", size = 240898 },
    { url = "https://files.pythonhosted.org/packages/73/41/0a01279a7ae09ee1573b423318e7934674ce06eb33f50936655071d81a24/tomli-2.2.1-cp311-cp311-musllinux_1_2_aarch64.whl", hash = "sha256:8dd28b3e155b80f4d54beb40a441d366adcfe740969820caf156c019fb5c7ec4", size = 229894 },
    { url = "https://files.pythonhosted.org/packages/55/18/5d8bc5b0a0362311ce4d18830a5d28943667599a60d20118074ea1b01bb7/tomli-2.2.1-cp311-cp311-musllinux_1_2_i686.whl", hash = "sha256:e59e304978767a54663af13c07b3d1af22ddee3bb2fb0618ca1593e4f593a106", size = 245319 },
    { url = "https://files.pythonhosted.org/packages/92/a3/7ade0576d17f3cdf5ff44d61390d4b3febb8a9fc2b480c75c47ea048c646/tomli-2.2.1-cp311-cp311-musllinux_1_2_x86_64.whl", hash = "sha256:33580bccab0338d00994d7f16f4c4ec25b776af3ffaac1ed74e0b3fc95e885a8", size = 238273 },
    { url = "https://files.pythonhosted.org/packages/72/6f/fa64ef058ac1446a1e51110c375339b3ec6be245af9d14c87c4a6412dd32/tomli-2.2.1-cp311-cp311-win32.whl", hash = "sha256:465af0e0875402f1d226519c9904f37254b3045fc5084697cefb9bdde1ff99ff", size = 98310 },
    { url = "https://files.pythonhosted.org/packages/6a/1c/4a2dcde4a51b81be3530565e92eda625d94dafb46dbeb15069df4caffc34/tomli-2.2.1-cp311-cp311-win_amd64.whl", hash = "sha256:2d0f2fdd22b02c6d81637a3c95f8cd77f995846af7414c5c4b8d0545afa1bc4b", size = 108309 },
    { url = "https://files.pythonhosted.org/packages/52/e1/f8af4c2fcde17500422858155aeb0d7e93477a0d59a98e56cbfe75070fd0/tomli-2.2.1-cp312-cp312-macosx_10_13_x86_64.whl", hash = "sha256:4a8f6e44de52d5e6c657c9fe83b562f5f4256d8ebbfe4ff922c495620a7f6cea", size = 132762 },
    { url = "https://files.pythonhosted.org/packages/03/b8/152c68bb84fc00396b83e7bbddd5ec0bd3dd409db4195e2a9b3e398ad2e3/tomli-2.2.1-cp312-cp312-macosx_11_0_arm64.whl", hash = "sha256:8d57ca8095a641b8237d5b079147646153d22552f1c637fd3ba7f4b0b29167a8", size = 123453 },
    { url = "https://files.pythonhosted.org/packages/c8/d6/fc9267af9166f79ac528ff7e8c55c8181ded34eb4b0e93daa767b8841573/tomli-2.2.1-cp312-cp312-manylinux_2_17_aarch64.manylinux2014_aarch64.whl", hash = "sha256:4e340144ad7ae1533cb897d406382b4b6fede8890a03738ff1683af800d54192", size = 233486 },
    { url = "https://files.pythonhosted.org/packages/5c/51/51c3f2884d7bab89af25f678447ea7d297b53b5a3b5730a7cb2ef6069f07/tomli-2.2.1-cp312-cp312-manylinux_2_17_x86_64.manylinux2014_x86_64.whl", hash = "sha256:db2b95f9de79181805df90bedc5a5ab4c165e6ec3fe99f970d0e302f384ad222", size = 242349 },
    { url = "https://files.pythonhosted.org/packages/ab/df/bfa89627d13a5cc22402e441e8a931ef2108403db390ff3345c05253935e/tomli-2.2.1-cp312-cp312-manylinux_2_5_i686.manylinux1_i686.manylinux_2_17_i686.manylinux2014_i686.whl", hash = "sha256:40741994320b232529c802f8bc86da4e1aa9f413db394617b9a256ae0f9a7f77", size = 252159 },
    { url = "https://files.pythonhosted.org/packages/9e/6e/fa2b916dced65763a5168c6ccb91066f7639bdc88b48adda990db10c8c0b/tomli-2.2.1-cp312-cp312-musllinux_1_2_aarch64.whl", hash = "sha256:400e720fe168c0f8521520190686ef8ef033fb19fc493da09779e592861b78c6", size = 237243 },
    { url = "https://files.pythonhosted.org/packages/b4/04/885d3b1f650e1153cbb93a6a9782c58a972b94ea4483ae4ac5cedd5e4a09/tomli-2.2.1-cp312-cp312-musllinux_1_2_i686.whl", hash = "sha256:02abe224de6ae62c19f090f68da4e27b10af2b93213d36cf44e6e1c5abd19fdd", size = 259645 },
    { url = "https://files.pythonhosted.org/packages/9c/de/6b432d66e986e501586da298e28ebeefd3edc2c780f3ad73d22566034239/tomli-2.2.1-cp312-cp312-musllinux_1_2_x86_64.whl", hash = "sha256:b82ebccc8c8a36f2094e969560a1b836758481f3dc360ce9a3277c65f374285e", size = 244584 },
    { url = "https://files.pythonhosted.org/packages/1c/9a/47c0449b98e6e7d1be6cbac02f93dd79003234ddc4aaab6ba07a9a7482e2/tomli-2.2.1-cp312-cp312-win32.whl", hash = "sha256:889f80ef92701b9dbb224e49ec87c645ce5df3fa2cc548664eb8a25e03127a98", size = 98875 },
    { url = "https://files.pythonhosted.org/packages/ef/60/9b9638f081c6f1261e2688bd487625cd1e660d0a85bd469e91d8db969734/tomli-2.2.1-cp312-cp312-win_amd64.whl", hash = "sha256:7fc04e92e1d624a4a63c76474610238576942d6b8950a2d7f908a340494e67e4", size = 109418 },
    { url = "https://files.pythonhosted.org/packages/04/90/2ee5f2e0362cb8a0b6499dc44f4d7d48f8fff06d28ba46e6f1eaa61a1388/tomli-2.2.1-cp313-cp313-macosx_10_13_x86_64.whl", hash = "sha256:f4039b9cbc3048b2416cc57ab3bda989a6fcf9b36cf8937f01a6e731b64f80d7", size = 132708 },
    { url = "https://files.pythonhosted.org/packages/c0/ec/46b4108816de6b385141f082ba99e315501ccd0a2ea23db4a100dd3990ea/tomli-2.2.1-cp313-cp313-macosx_11_0_arm64.whl", hash = "sha256:286f0ca2ffeeb5b9bd4fcc8d6c330534323ec51b2f52da063b11c502da16f30c", size = 123582 },
    { url = "https://files.pythonhosted.org/packages/a0/bd/b470466d0137b37b68d24556c38a0cc819e8febe392d5b199dcd7f578365/tomli-2.2.1-cp313-cp313-manylinux_2_17_aarch64.manylinux2014_aarch64.whl", hash = "sha256:a92ef1a44547e894e2a17d24e7557a5e85a9e1d0048b0b5e7541f76c5032cb13", size = 232543 },
    { url = "https://files.pythonhosted.org/packages/d9/e5/82e80ff3b751373f7cead2815bcbe2d51c895b3c990686741a8e56ec42ab/tomli-2.2.1-cp313-cp313-manylinux_2_17_x86_64.manylinux2014_x86_64.whl", hash = "sha256:9316dc65bed1684c9a98ee68759ceaed29d229e985297003e494aa825ebb0281", size = 241691 },
    { url = "https://files.pythonhosted.org/packages/05/7e/2a110bc2713557d6a1bfb06af23dd01e7dde52b6ee7dadc589868f9abfac/tomli-2.2.1-cp313-cp313-manylinux_2_5_i686.manylinux1_i686.manylinux_2_17_i686.manylinux2014_i686.whl", hash = "sha256:e85e99945e688e32d5a35c1ff38ed0b3f41f43fad8df0bdf79f72b2ba7bc5272", size = 251170 },
    { url = "https://files.pythonhosted.org/packages/64/7b/22d713946efe00e0adbcdfd6d1aa119ae03fd0b60ebed51ebb3fa9f5a2e5/tomli-2.2.1-cp313-cp313-musllinux_1_2_aarch64.whl", hash = "sha256:ac065718db92ca818f8d6141b5f66369833d4a80a9d74435a268c52bdfa73140", size = 236530 },
    { url = "https://files.pythonhosted.org/packages/38/31/3a76f67da4b0cf37b742ca76beaf819dca0ebef26d78fc794a576e08accf/tomli-2.2.1-cp313-cp313-musllinux_1_2_i686.whl", hash = "sha256:d920f33822747519673ee656a4b6ac33e382eca9d331c87770faa3eef562aeb2", size = 258666 },
    { url = "https://files.pythonhosted.org/packages/07/10/5af1293da642aded87e8a988753945d0cf7e00a9452d3911dd3bb354c9e2/tomli-2.2.1-cp313-cp313-musllinux_1_2_x86_64.whl", hash = "sha256:a198f10c4d1b1375d7687bc25294306e551bf1abfa4eace6650070a5c1ae2744", size = 243954 },
    { url = "https://files.pythonhosted.org/packages/5b/b9/1ed31d167be802da0fc95020d04cd27b7d7065cc6fbefdd2f9186f60d7bd/tomli-2.2.1-cp313-cp313-win32.whl", hash = "sha256:d3f5614314d758649ab2ab3a62d4f2004c825922f9e370b29416484086b264ec", size = 98724 },
    { url = "https://files.pythonhosted.org/packages/c7/32/b0963458706accd9afcfeb867c0f9175a741bf7b19cd424230714d722198/tomli-2.2.1-cp313-cp313-win_amd64.whl", hash = "sha256:a38aa0308e754b0e3c67e344754dff64999ff9b513e691d0e786265c93583c69", size = 109383 },
    { url = "https://files.pythonhosted.org/packages/6e/c2/61d3e0f47e2b74ef40a68b9e6ad5984f6241a942f7cd3bbfbdbd03861ea9/tomli-2.2.1-py3-none-any.whl", hash = "sha256:cb55c73c5f4408779d0cf3eef9f762b9c9f147a77de7b258bef0a5628adc85cc", size = 14257 },
]

[[package]]
name = "tornado"
version = "6.4.2"
source = { registry = "https://pypi.org/simple" }
sdist = { url = "https://files.pythonhosted.org/packages/59/45/a0daf161f7d6f36c3ea5fc0c2de619746cc3dd4c76402e9db545bd920f63/tornado-6.4.2.tar.gz", hash = "sha256:92bad5b4746e9879fd7bf1eb21dce4e3fc5128d71601f80005afa39237ad620b", size = 501135 }
wheels = [
    { url = "https://files.pythonhosted.org/packages/26/7e/71f604d8cea1b58f82ba3590290b66da1e72d840aeb37e0d5f7291bd30db/tornado-6.4.2-cp38-abi3-macosx_10_9_universal2.whl", hash = "sha256:e828cce1123e9e44ae2a50a9de3055497ab1d0aeb440c5ac23064d9e44880da1", size = 436299 },
    { url = "https://files.pythonhosted.org/packages/96/44/87543a3b99016d0bf54fdaab30d24bf0af2e848f1d13d34a3a5380aabe16/tornado-6.4.2-cp38-abi3-macosx_10_9_x86_64.whl", hash = "sha256:072ce12ada169c5b00b7d92a99ba089447ccc993ea2143c9ede887e0937aa803", size = 434253 },
    { url = "https://files.pythonhosted.org/packages/cb/fb/fdf679b4ce51bcb7210801ef4f11fdac96e9885daa402861751353beea6e/tornado-6.4.2-cp38-abi3-manylinux_2_17_aarch64.manylinux2014_aarch64.whl", hash = "sha256:1a017d239bd1bb0919f72af256a970624241f070496635784d9bf0db640d3fec", size = 437602 },
    { url = "https://files.pythonhosted.org/packages/4f/3b/e31aeffffc22b475a64dbeb273026a21b5b566f74dee48742817626c47dc/tornado-6.4.2-cp38-abi3-manylinux_2_5_i686.manylinux1_i686.manylinux_2_17_i686.manylinux2014_i686.whl", hash = "sha256:c36e62ce8f63409301537222faffcef7dfc5284f27eec227389f2ad11b09d946", size = 436972 },
    { url = "https://files.pythonhosted.org/packages/22/55/b78a464de78051a30599ceb6983b01d8f732e6f69bf37b4ed07f642ac0fc/tornado-6.4.2-cp38-abi3-manylinux_2_5_x86_64.manylinux1_x86_64.manylinux_2_17_x86_64.manylinux2014_x86_64.whl", hash = "sha256:bca9eb02196e789c9cb5c3c7c0f04fb447dc2adffd95265b2c7223a8a615ccbf", size = 437173 },
    { url = "https://files.pythonhosted.org/packages/79/5e/be4fb0d1684eb822c9a62fb18a3e44a06188f78aa466b2ad991d2ee31104/tornado-6.4.2-cp38-abi3-musllinux_1_2_aarch64.whl", hash = "sha256:304463bd0772442ff4d0f5149c6f1c2135a1fae045adf070821c6cdc76980634", size = 437892 },
    { url = "https://files.pythonhosted.org/packages/f5/33/4f91fdd94ea36e1d796147003b490fe60a0215ac5737b6f9c65e160d4fe0/tornado-6.4.2-cp38-abi3-musllinux_1_2_i686.whl", hash = "sha256:c82c46813ba483a385ab2a99caeaedf92585a1f90defb5693351fa7e4ea0bf73", size = 437334 },
    { url = "https://files.pythonhosted.org/packages/2b/ae/c1b22d4524b0e10da2f29a176fb2890386f7bd1f63aacf186444873a88a0/tornado-6.4.2-cp38-abi3-musllinux_1_2_x86_64.whl", hash = "sha256:932d195ca9015956fa502c6b56af9eb06106140d844a335590c1ec7f5277d10c", size = 437261 },
    { url = "https://files.pythonhosted.org/packages/b5/25/36dbd49ab6d179bcfc4c6c093a51795a4f3bed380543a8242ac3517a1751/tornado-6.4.2-cp38-abi3-win32.whl", hash = "sha256:2876cef82e6c5978fde1e0d5b1f919d756968d5b4282418f3146b79b58556482", size = 438463 },
    { url = "https://files.pythonhosted.org/packages/61/cc/58b1adeb1bb46228442081e746fcdbc4540905c87e8add7c277540934edb/tornado-6.4.2-cp38-abi3-win_amd64.whl", hash = "sha256:908b71bf3ff37d81073356a5fadcc660eb10c1476ee6e2725588626ce7e5ca38", size = 438907 },
]

[[package]]
name = "traitlets"
version = "5.14.3"
source = { registry = "https://pypi.org/simple" }
sdist = { url = "https://files.pythonhosted.org/packages/eb/79/72064e6a701c2183016abbbfedaba506d81e30e232a68c9f0d6f6fcd1574/traitlets-5.14.3.tar.gz", hash = "sha256:9ed0579d3502c94b4b3732ac120375cda96f923114522847de4b3bb98b96b6b7", size = 161621 }
wheels = [
    { url = "https://files.pythonhosted.org/packages/00/c0/8f5d070730d7836adc9c9b6408dec68c6ced86b304a9b26a14df072a6e8c/traitlets-5.14.3-py3-none-any.whl", hash = "sha256:b74e89e397b1ed28cc831db7aea759ba6640cb3de13090ca145426688ff1ac4f", size = 85359 },
]

[[package]]
name = "typer"
version = "0.15.1"
source = { registry = "https://pypi.org/simple" }
dependencies = [
    { name = "click" },
    { name = "rich" },
    { name = "shellingham" },
    { name = "typing-extensions" },
]
sdist = { url = "https://files.pythonhosted.org/packages/cb/ce/dca7b219718afd37a0068f4f2530a727c2b74a8b6e8e0c0080a4c0de4fcd/typer-0.15.1.tar.gz", hash = "sha256:a0588c0a7fa68a1978a069818657778f86abe6ff5ea6abf472f940a08bfe4f0a", size = 99789 }
wheels = [
    { url = "https://files.pythonhosted.org/packages/d0/cc/0a838ba5ca64dc832aa43f727bd586309846b0ffb2ce52422543e6075e8a/typer-0.15.1-py3-none-any.whl", hash = "sha256:7994fb7b8155b64d3402518560648446072864beefd44aa2dc36972a5972e847", size = 44908 },
]

[[package]]
name = "typing-extensions"
version = "4.12.2"
source = { registry = "https://pypi.org/simple" }
sdist = { url = "https://files.pythonhosted.org/packages/df/db/f35a00659bc03fec321ba8bce9420de607a1d37f8342eee1863174c69557/typing_extensions-4.12.2.tar.gz", hash = "sha256:1a7ead55c7e559dd4dee8856e3a88b41225abfe1ce8df57b7c13915fe121ffb8", size = 85321 }
wheels = [
    { url = "https://files.pythonhosted.org/packages/26/9f/ad63fc0248c5379346306f8668cda6e2e2e9c95e01216d2b8ffd9ff037d0/typing_extensions-4.12.2-py3-none-any.whl", hash = "sha256:04e5ca0351e0f3f85c6853954072df659d0d13fac324d0072316b67d7794700d", size = 37438 },
]

[[package]]
name = "urllib3"
version = "2.2.3"
source = { registry = "https://pypi.org/simple" }
sdist = { url = "https://files.pythonhosted.org/packages/ed/63/22ba4ebfe7430b76388e7cd448d5478814d3032121827c12a2cc287e2260/urllib3-2.2.3.tar.gz", hash = "sha256:e7d814a81dad81e6caf2ec9fdedb284ecc9c73076b62654547cc64ccdcae26e9", size = 300677 }
wheels = [
    { url = "https://files.pythonhosted.org/packages/ce/d9/5f4c13cecde62396b0d3fe530a50ccea91e7dfc1ccf0e09c228841bb5ba8/urllib3-2.2.3-py3-none-any.whl", hash = "sha256:ca899ca043dcb1bafa3e262d73aa25c465bfb49e0bd9dd5d59f1d0acba2f8fac", size = 126338 },
]

[[package]]
name = "uvicorn"
version = "0.32.1"
source = { registry = "https://pypi.org/simple" }
dependencies = [
    { name = "click" },
    { name = "h11" },
    { name = "typing-extensions", marker = "python_full_version < '3.11'" },
]
sdist = { url = "https://files.pythonhosted.org/packages/6a/3c/21dba3e7d76138725ef307e3d7ddd29b763119b3aa459d02cc05fefcff75/uvicorn-0.32.1.tar.gz", hash = "sha256:ee9519c246a72b1c084cea8d3b44ed6026e78a4a309cbedae9c37e4cb9fbb175", size = 77630 }
wheels = [
    { url = "https://files.pythonhosted.org/packages/50/c1/2d27b0a15826c2b71dcf6e2f5402181ef85acf439617bb2f1453125ce1f3/uvicorn-0.32.1-py3-none-any.whl", hash = "sha256:82ad92fd58da0d12af7482ecdb5f2470a04c9c9a53ced65b9bbb4a205377602e", size = 63828 },
]

[[package]]
name = "virtualenv"
version = "20.28.0"
source = { registry = "https://pypi.org/simple" }
dependencies = [
    { name = "distlib" },
    { name = "filelock" },
    { name = "platformdirs" },
]
sdist = { url = "https://files.pythonhosted.org/packages/bf/75/53316a5a8050069228a2f6d11f32046cfa94fbb6cc3f08703f59b873de2e/virtualenv-20.28.0.tar.gz", hash = "sha256:2c9c3262bb8e7b87ea801d715fae4495e6032450c71d2309be9550e7364049aa", size = 7650368 }
wheels = [
    { url = "https://files.pythonhosted.org/packages/10/f9/0919cf6f1432a8c4baa62511f8f8da8225432d22e83e3476f5be1a1edc6e/virtualenv-20.28.0-py3-none-any.whl", hash = "sha256:23eae1b4516ecd610481eda647f3a7c09aea295055337331bb4e6892ecce47b0", size = 4276702 },
]

[[package]]
name = "wcmatch"
version = "10.0"
source = { registry = "https://pypi.org/simple" }
dependencies = [
    { name = "bracex" },
]
sdist = { url = "https://files.pythonhosted.org/packages/41/ab/b3a52228538ccb983653c446c1656eddf1d5303b9cb8b9aef6a91299f862/wcmatch-10.0.tar.gz", hash = "sha256:e72f0de09bba6a04e0de70937b0cf06e55f36f37b3deb422dfaf854b867b840a", size = 115578 }
wheels = [
    { url = "https://files.pythonhosted.org/packages/ab/df/4ee467ab39cc1de4b852c212c1ed3becfec2e486a51ac1ce0091f85f38d7/wcmatch-10.0-py3-none-any.whl", hash = "sha256:0dd927072d03c0a6527a20d2e6ad5ba8d0380e60870c383bc533b71744df7b7a", size = 39347 },
]

[[package]]
name = "wcwidth"
version = "0.2.13"
source = { registry = "https://pypi.org/simple" }
sdist = { url = "https://files.pythonhosted.org/packages/6c/63/53559446a878410fc5a5974feb13d31d78d752eb18aeba59c7fef1af7598/wcwidth-0.2.13.tar.gz", hash = "sha256:72ea0c06399eb286d978fdedb6923a9eb47e1c486ce63e9b4e64fc18303972b5", size = 101301 }
wheels = [
    { url = "https://files.pythonhosted.org/packages/fd/84/fd2ba7aafacbad3c4201d395674fc6348826569da3c0937e75505ead3528/wcwidth-0.2.13-py2.py3-none-any.whl", hash = "sha256:3da69048e4540d84af32131829ff948f1e022c1c6bdb8d6102117aac784f6859", size = 34166 },
]

[[package]]
name = "werkzeug"
version = "3.1.3"
source = { registry = "https://pypi.org/simple" }
dependencies = [
    { name = "markupsafe" },
]
sdist = { url = "https://files.pythonhosted.org/packages/9f/69/83029f1f6300c5fb2471d621ab06f6ec6b3324685a2ce0f9777fd4a8b71e/werkzeug-3.1.3.tar.gz", hash = "sha256:60723ce945c19328679790e3282cc758aa4a6040e4bb330f53d30fa546d44746", size = 806925 }
wheels = [
    { url = "https://files.pythonhosted.org/packages/52/24/ab44c871b0f07f491e5d2ad12c9bd7358e527510618cb1b803a88e986db1/werkzeug-3.1.3-py3-none-any.whl", hash = "sha256:54b78bf3716d19a65be4fceccc0d1d7b89e608834989dfae50ea87564639213e", size = 224498 },
]

[[package]]
name = "win32-setctime"
version = "1.2.0"
source = { registry = "https://pypi.org/simple" }
sdist = { url = "https://files.pythonhosted.org/packages/b3/8f/705086c9d734d3b663af0e9bb3d4de6578d08f46b1b101c2442fd9aecaa2/win32_setctime-1.2.0.tar.gz", hash = "sha256:ae1fdf948f5640aae05c511ade119313fb6a30d7eabe25fef9764dca5873c4c0", size = 4867 }
wheels = [
    { url = "https://files.pythonhosted.org/packages/e1/07/c6fe3ad3e685340704d314d765b7912993bcb8dc198f0e7a89382d37974b/win32_setctime-1.2.0-py3-none-any.whl", hash = "sha256:95d644c4e708aba81dc3704a116d8cbc974d70b3bdb8be1d150e36be6e9d1390", size = 4083 },
]

[[package]]
name = "wrapt"
version = "1.17.0"
source = { registry = "https://pypi.org/simple" }
sdist = { url = "https://files.pythonhosted.org/packages/24/a1/fc03dca9b0432725c2e8cdbf91a349d2194cf03d8523c124faebe581de09/wrapt-1.17.0.tar.gz", hash = "sha256:16187aa2317c731170a88ef35e8937ae0f533c402872c1ee5e6d079fcf320801", size = 55542 }
wheels = [
    { url = "https://files.pythonhosted.org/packages/99/f9/85220321e9bb1a5f72ccce6604395ae75fcb463d87dad0014dc1010bd1f1/wrapt-1.17.0-cp310-cp310-macosx_11_0_arm64.whl", hash = "sha256:2a0c23b8319848426f305f9cb0c98a6e32ee68a36264f45948ccf8e7d2b941f8", size = 38766 },
    { url = "https://files.pythonhosted.org/packages/ff/71/ff624ff3bde91ceb65db6952cdf8947bc0111d91bd2359343bc2fa7c57fd/wrapt-1.17.0-cp310-cp310-manylinux_2_17_aarch64.manylinux2014_aarch64.whl", hash = "sha256:b1ca5f060e205f72bec57faae5bd817a1560fcfc4af03f414b08fa29106b7e2d", size = 83262 },
    { url = "https://files.pythonhosted.org/packages/9f/0a/814d4a121a643af99cfe55a43e9e6dd08f4a47cdac8e8f0912c018794715/wrapt-1.17.0-cp310-cp310-manylinux_2_5_i686.manylinux1_i686.manylinux_2_17_i686.manylinux2014_i686.whl", hash = "sha256:e185ec6060e301a7e5f8461c86fb3640a7beb1a0f0208ffde7a65ec4074931df", size = 74990 },
    { url = "https://files.pythonhosted.org/packages/cd/c7/b8c89bf5ca5c4e6a2d0565d149d549cdb4cffb8916d1d1b546b62fb79281/wrapt-1.17.0-cp310-cp310-manylinux_2_5_x86_64.manylinux1_x86_64.manylinux_2_17_x86_64.manylinux2014_x86_64.whl", hash = "sha256:bb90765dd91aed05b53cd7a87bd7f5c188fcd95960914bae0d32c5e7f899719d", size = 82712 },
    { url = "https://files.pythonhosted.org/packages/19/7c/5977aefa8460906c1ff914fd42b11cf6c09ded5388e46e1cc6cea4ab15e9/wrapt-1.17.0-cp310-cp310-musllinux_1_2_aarch64.whl", hash = "sha256:879591c2b5ab0a7184258274c42a126b74a2c3d5a329df16d69f9cee07bba6ea", size = 81705 },
    { url = "https://files.pythonhosted.org/packages/ae/e7/233402d7bd805096bb4a8ec471f5a141421a01de3c8c957cce569772c056/wrapt-1.17.0-cp310-cp310-musllinux_1_2_i686.whl", hash = "sha256:fce6fee67c318fdfb7f285c29a82d84782ae2579c0e1b385b7f36c6e8074fffb", size = 74636 },
    { url = "https://files.pythonhosted.org/packages/93/81/b6c32d8387d9cfbc0134f01585dee7583315c3b46dfd3ae64d47693cd078/wrapt-1.17.0-cp310-cp310-musllinux_1_2_x86_64.whl", hash = "sha256:0698d3a86f68abc894d537887b9bbf84d29bcfbc759e23f4644be27acf6da301", size = 81299 },
    { url = "https://files.pythonhosted.org/packages/d1/c3/1fae15d453468c98f09519076f8d401b476d18d8d94379e839eed14c4c8b/wrapt-1.17.0-cp310-cp310-win32.whl", hash = "sha256:69d093792dc34a9c4c8a70e4973a3361c7a7578e9cd86961b2bbf38ca71e4e22", size = 36425 },
    { url = "https://files.pythonhosted.org/packages/c6/f4/77e0886c95556f2b4caa8908ea8eb85f713fc68296a2113f8c63d50fe0fb/wrapt-1.17.0-cp310-cp310-win_amd64.whl", hash = "sha256:f28b29dc158ca5d6ac396c8e0a2ef45c4e97bb7e65522bfc04c989e6fe814575", size = 38748 },
    { url = "https://files.pythonhosted.org/packages/0e/40/def56538acddc2f764c157d565b9f989072a1d2f2a8e384324e2e104fc7d/wrapt-1.17.0-cp311-cp311-macosx_11_0_arm64.whl", hash = "sha256:74bf625b1b4caaa7bad51d9003f8b07a468a704e0644a700e936c357c17dd45a", size = 38766 },
    { url = "https://files.pythonhosted.org/packages/89/e2/8c299f384ae4364193724e2adad99f9504599d02a73ec9199bf3f406549d/wrapt-1.17.0-cp311-cp311-manylinux_2_17_aarch64.manylinux2014_aarch64.whl", hash = "sha256:0f2a28eb35cf99d5f5bd12f5dd44a0f41d206db226535b37b0c60e9da162c3ed", size = 83730 },
    { url = "https://files.pythonhosted.org/packages/29/ef/fcdb776b12df5ea7180d065b28fa6bb27ac785dddcd7202a0b6962bbdb47/wrapt-1.17.0-cp311-cp311-manylinux_2_5_i686.manylinux1_i686.manylinux_2_17_i686.manylinux2014_i686.whl", hash = "sha256:81b1289e99cf4bad07c23393ab447e5e96db0ab50974a280f7954b071d41b489", size = 75470 },
    { url = "https://files.pythonhosted.org/packages/55/b5/698bd0bf9fbb3ddb3a2feefbb7ad0dea1205f5d7d05b9cbab54f5db731aa/wrapt-1.17.0-cp311-cp311-manylinux_2_5_x86_64.manylinux1_x86_64.manylinux_2_17_x86_64.manylinux2014_x86_64.whl", hash = "sha256:9f2939cd4a2a52ca32bc0b359015718472d7f6de870760342e7ba295be9ebaf9", size = 83168 },
    { url = "https://files.pythonhosted.org/packages/ce/07/701a5cee28cb4d5df030d4b2649319e36f3d9fdd8000ef1d84eb06b9860d/wrapt-1.17.0-cp311-cp311-musllinux_1_2_aarch64.whl", hash = "sha256:6a9653131bda68a1f029c52157fd81e11f07d485df55410401f745007bd6d339", size = 82307 },
    { url = "https://files.pythonhosted.org/packages/42/92/c48ba92cda6f74cb914dc3c5bba9650dc80b790e121c4b987f3a46b028f5/wrapt-1.17.0-cp311-cp311-musllinux_1_2_i686.whl", hash = "sha256:4e4b4385363de9052dac1a67bfb535c376f3d19c238b5f36bddc95efae15e12d", size = 75101 },
    { url = "https://files.pythonhosted.org/packages/8a/0a/9276d3269334138b88a2947efaaf6335f61d547698e50dff672ade24f2c6/wrapt-1.17.0-cp311-cp311-musllinux_1_2_x86_64.whl", hash = "sha256:bdf62d25234290db1837875d4dceb2151e4ea7f9fff2ed41c0fde23ed542eb5b", size = 81835 },
    { url = "https://files.pythonhosted.org/packages/b9/4c/39595e692753ef656ea94b51382cc9aea662fef59d7910128f5906486f0e/wrapt-1.17.0-cp311-cp311-win32.whl", hash = "sha256:5d8fd17635b262448ab8f99230fe4dac991af1dabdbb92f7a70a6afac8a7e346", size = 36412 },
    { url = "https://files.pythonhosted.org/packages/63/bb/c293a67fb765a2ada48f48cd0f2bb957da8161439da4c03ea123b9894c02/wrapt-1.17.0-cp311-cp311-win_amd64.whl", hash = "sha256:92a3d214d5e53cb1db8b015f30d544bc9d3f7179a05feb8f16df713cecc2620a", size = 38744 },
    { url = "https://files.pythonhosted.org/packages/85/82/518605474beafff11f1a34759f6410ab429abff9f7881858a447e0d20712/wrapt-1.17.0-cp312-cp312-macosx_11_0_arm64.whl", hash = "sha256:89fc28495896097622c3fc238915c79365dd0ede02f9a82ce436b13bd0ab7569", size = 38904 },
    { url = "https://files.pythonhosted.org/packages/80/6c/17c3b2fed28edfd96d8417c865ef0b4c955dc52c4e375d86f459f14340f1/wrapt-1.17.0-cp312-cp312-manylinux_2_17_aarch64.manylinux2014_aarch64.whl", hash = "sha256:875d240fdbdbe9e11f9831901fb8719da0bd4e6131f83aa9f69b96d18fae7504", size = 88622 },
    { url = "https://files.pythonhosted.org/packages/4a/11/60ecdf3b0fd3dca18978d89acb5d095a05f23299216e925fcd2717c81d93/wrapt-1.17.0-cp312-cp312-manylinux_2_5_i686.manylinux1_i686.manylinux_2_17_i686.manylinux2014_i686.whl", hash = "sha256:e5ed16d95fd142e9c72b6c10b06514ad30e846a0d0917ab406186541fe68b451", size = 80920 },
    { url = "https://files.pythonhosted.org/packages/d2/50/dbef1a651578a3520d4534c1e434989e3620380c1ad97e309576b47f0ada/wrapt-1.17.0-cp312-cp312-manylinux_2_5_x86_64.manylinux1_x86_64.manylinux_2_17_x86_64.manylinux2014_x86_64.whl", hash = "sha256:18b956061b8db634120b58f668592a772e87e2e78bc1f6a906cfcaa0cc7991c1", size = 89170 },
    { url = "https://files.pythonhosted.org/packages/44/a2/78c5956bf39955288c9e0dd62e807b308c3aa15a0f611fbff52aa8d6b5ea/wrapt-1.17.0-cp312-cp312-musllinux_1_2_aarch64.whl", hash = "sha256:daba396199399ccabafbfc509037ac635a6bc18510ad1add8fd16d4739cdd106", size = 86748 },
    { url = "https://files.pythonhosted.org/packages/99/49/2ee413c78fc0bdfebe5bee590bf3becdc1fab0096a7a9c3b5c9666b2415f/wrapt-1.17.0-cp312-cp312-musllinux_1_2_i686.whl", hash = "sha256:4d63f4d446e10ad19ed01188d6c1e1bb134cde8c18b0aa2acfd973d41fcc5ada", size = 79734 },
    { url = "https://files.pythonhosted.org/packages/c0/8c/4221b7b270e36be90f0930fe15a4755a6ea24093f90b510166e9ed7861ea/wrapt-1.17.0-cp312-cp312-musllinux_1_2_x86_64.whl", hash = "sha256:8a5e7cc39a45fc430af1aefc4d77ee6bad72c5bcdb1322cfde852c15192b8bd4", size = 87552 },
    { url = "https://files.pythonhosted.org/packages/4c/6b/1aaccf3efe58eb95e10ce8e77c8909b7a6b0da93449a92c4e6d6d10b3a3d/wrapt-1.17.0-cp312-cp312-win32.whl", hash = "sha256:0a0a1a1ec28b641f2a3a2c35cbe86c00051c04fffcfcc577ffcdd707df3f8635", size = 36647 },
    { url = "https://files.pythonhosted.org/packages/b3/4f/243f88ac49df005b9129194c6511b3642818b3e6271ddea47a15e2ee4934/wrapt-1.17.0-cp312-cp312-win_amd64.whl", hash = "sha256:3c34f6896a01b84bab196f7119770fd8466c8ae3dfa73c59c0bb281e7b588ce7", size = 38830 },
    { url = "https://files.pythonhosted.org/packages/67/9c/38294e1bb92b055222d1b8b6591604ca4468b77b1250f59c15256437644f/wrapt-1.17.0-cp313-cp313-macosx_11_0_arm64.whl", hash = "sha256:714c12485aa52efbc0fc0ade1e9ab3a70343db82627f90f2ecbc898fdf0bb181", size = 38904 },
    { url = "https://files.pythonhosted.org/packages/78/b6/76597fb362cbf8913a481d41b14b049a8813cd402a5d2f84e57957c813ae/wrapt-1.17.0-cp313-cp313-manylinux_2_17_aarch64.manylinux2014_aarch64.whl", hash = "sha256:da427d311782324a376cacb47c1a4adc43f99fd9d996ffc1b3e8529c4074d393", size = 88608 },
    { url = "https://files.pythonhosted.org/packages/bc/69/b500884e45b3881926b5f69188dc542fb5880019d15c8a0df1ab1dfda1f7/wrapt-1.17.0-cp313-cp313-manylinux_2_5_i686.manylinux1_i686.manylinux_2_17_i686.manylinux2014_i686.whl", hash = "sha256:ba1739fb38441a27a676f4de4123d3e858e494fac05868b7a281c0a383c098f4", size = 80879 },
    { url = "https://files.pythonhosted.org/packages/52/31/f4cc58afe29eab8a50ac5969963010c8b60987e719c478a5024bce39bc42/wrapt-1.17.0-cp313-cp313-manylinux_2_5_x86_64.manylinux1_x86_64.manylinux_2_17_x86_64.manylinux2014_x86_64.whl", hash = "sha256:e711fc1acc7468463bc084d1b68561e40d1eaa135d8c509a65dd534403d83d7b", size = 89119 },
    { url = "https://files.pythonhosted.org/packages/aa/9c/05ab6bf75dbae7a9d34975fb6ee577e086c1c26cde3b6cf6051726d33c7c/wrapt-1.17.0-cp313-cp313-musllinux_1_2_aarch64.whl", hash = "sha256:140ea00c87fafc42739bd74a94a5a9003f8e72c27c47cd4f61d8e05e6dec8721", size = 86778 },
    { url = "https://files.pythonhosted.org/packages/0e/6c/4b8d42e3db355603d35fe5c9db79c28f2472a6fd1ccf4dc25ae46739672a/wrapt-1.17.0-cp313-cp313-musllinux_1_2_i686.whl", hash = "sha256:73a96fd11d2b2e77d623a7f26e004cc31f131a365add1ce1ce9a19e55a1eef90", size = 79793 },
    { url = "https://files.pythonhosted.org/packages/69/23/90e3a2ee210c0843b2c2a49b3b97ffcf9cad1387cb18cbeef9218631ed5a/wrapt-1.17.0-cp313-cp313-musllinux_1_2_x86_64.whl", hash = "sha256:0b48554952f0f387984da81ccfa73b62e52817a4386d070c75e4db7d43a28c4a", size = 87606 },
    { url = "https://files.pythonhosted.org/packages/5f/06/3683126491ca787d8d71d8d340e775d40767c5efedb35039d987203393b7/wrapt-1.17.0-cp313-cp313-win32.whl", hash = "sha256:498fec8da10e3e62edd1e7368f4b24aa362ac0ad931e678332d1b209aec93045", size = 36651 },
    { url = "https://files.pythonhosted.org/packages/f1/bc/3bf6d2ca0d2c030d324ef9272bea0a8fdaff68f3d1fa7be7a61da88e51f7/wrapt-1.17.0-cp313-cp313-win_amd64.whl", hash = "sha256:fd136bb85f4568fffca995bd3c8d52080b1e5b225dbf1c2b17b66b4c5fa02838", size = 38835 },
    { url = "https://files.pythonhosted.org/packages/ce/b5/251165c232d87197a81cd362eeb5104d661a2dd3aa1f0b33e4bf61dda8b8/wrapt-1.17.0-cp313-cp313t-macosx_11_0_arm64.whl", hash = "sha256:17fcf043d0b4724858f25b8826c36e08f9fb2e475410bece0ec44a22d533da9b", size = 40146 },
    { url = "https://files.pythonhosted.org/packages/89/33/1e1bdd3e866eeb73d8c4755db1ceb8a80d5bd51ee4648b3f2247adec4e67/wrapt-1.17.0-cp313-cp313t-manylinux_2_17_aarch64.manylinux2014_aarch64.whl", hash = "sha256:e4a557d97f12813dc5e18dad9fa765ae44ddd56a672bb5de4825527c847d6379", size = 113444 },
    { url = "https://files.pythonhosted.org/packages/9f/7c/94f53b065a43f5dc1fbdd8b80fd8f41284315b543805c956619c0b8d92f0/wrapt-1.17.0-cp313-cp313t-manylinux_2_5_i686.manylinux1_i686.manylinux_2_17_i686.manylinux2014_i686.whl", hash = "sha256:0229b247b0fc7dee0d36176cbb79dbaf2a9eb7ecc50ec3121f40ef443155fb1d", size = 101246 },
    { url = "https://files.pythonhosted.org/packages/62/5d/640360baac6ea6018ed5e34e6e80e33cfbae2aefde24f117587cd5efd4b7/wrapt-1.17.0-cp313-cp313t-manylinux_2_5_x86_64.manylinux1_x86_64.manylinux_2_17_x86_64.manylinux2014_x86_64.whl", hash = "sha256:8425cfce27b8b20c9b89d77fb50e368d8306a90bf2b6eef2cdf5cd5083adf83f", size = 109320 },
    { url = "https://files.pythonhosted.org/packages/e3/cf/6c7a00ae86a2e9482c91170aefe93f4ccda06c1ac86c4de637c69133da59/wrapt-1.17.0-cp313-cp313t-musllinux_1_2_aarch64.whl", hash = "sha256:9c900108df470060174108012de06d45f514aa4ec21a191e7ab42988ff42a86c", size = 110193 },
    { url = "https://files.pythonhosted.org/packages/cd/cc/aa718df0d20287e8f953ce0e2f70c0af0fba1d3c367db7ee8bdc46ea7003/wrapt-1.17.0-cp313-cp313t-musllinux_1_2_i686.whl", hash = "sha256:4e547b447073fc0dbfcbff15154c1be8823d10dab4ad401bdb1575e3fdedff1b", size = 100460 },
    { url = "https://files.pythonhosted.org/packages/f7/16/9f3ac99fe1f6caaa789d67b4e3c562898b532c250769f5255fa8b8b93983/wrapt-1.17.0-cp313-cp313t-musllinux_1_2_x86_64.whl", hash = "sha256:914f66f3b6fc7b915d46c1cc424bc2441841083de01b90f9e81109c9759e43ab", size = 106347 },
    { url = "https://files.pythonhosted.org/packages/64/85/c77a331b2c06af49a687f8b926fc2d111047a51e6f0b0a4baa01ff3a673a/wrapt-1.17.0-cp313-cp313t-win32.whl", hash = "sha256:a4192b45dff127c7d69b3bdfb4d3e47b64179a0b9900b6351859f3001397dabf", size = 37971 },
    { url = "https://files.pythonhosted.org/packages/05/9b/b2469f8be9efed24283fd7b9eeb8e913e9bc0715cf919ea8645e428ab7af/wrapt-1.17.0-cp313-cp313t-win_amd64.whl", hash = "sha256:4f643df3d4419ea3f856c5c3f40fec1d65ea2e89ec812c83f7767c8730f9827a", size = 40755 },
    { url = "https://files.pythonhosted.org/packages/89/03/518069f0708573c02cbba3a3e452be3642dc7d984d0a03a47e0850e2fb05/wrapt-1.17.0-cp39-cp39-macosx_11_0_arm64.whl", hash = "sha256:d751300b94e35b6016d4b1e7d0e7bbc3b5e1751e2405ef908316c2a9024008a1", size = 38765 },
    { url = "https://files.pythonhosted.org/packages/60/01/12dd81522f8c1c953e98e2cbf356ff44fbb06ef0f7523cd622ac06ad7f03/wrapt-1.17.0-cp39-cp39-manylinux_2_17_aarch64.manylinux2014_aarch64.whl", hash = "sha256:7264cbb4a18dc4acfd73b63e4bcfec9c9802614572025bdd44d0721983fc1d9c", size = 83012 },
    { url = "https://files.pythonhosted.org/packages/c4/2d/9853fe0009271b2841f839eb0e707c6b4307d169375f26c58812ecf4fd71/wrapt-1.17.0-cp39-cp39-manylinux_2_5_i686.manylinux1_i686.manylinux_2_17_i686.manylinux2014_i686.whl", hash = "sha256:33539c6f5b96cf0b1105a0ff4cf5db9332e773bb521cc804a90e58dc49b10578", size = 74759 },
    { url = "https://files.pythonhosted.org/packages/94/5c/03c911442b01b50e364572581430e12f82c3f5ea74d302907c1449d7ba36/wrapt-1.17.0-cp39-cp39-manylinux_2_5_x86_64.manylinux1_x86_64.manylinux_2_17_x86_64.manylinux2014_x86_64.whl", hash = "sha256:c30970bdee1cad6a8da2044febd824ef6dc4cc0b19e39af3085c763fdec7de33", size = 82540 },
    { url = "https://files.pythonhosted.org/packages/52/e0/ef637448514295a6b3a01cf1dff417e081e7b8cf1eb712839962459af1f6/wrapt-1.17.0-cp39-cp39-musllinux_1_2_aarch64.whl", hash = "sha256:bc7f729a72b16ee21795a943f85c6244971724819819a41ddbaeb691b2dd85ad", size = 81461 },
    { url = "https://files.pythonhosted.org/packages/7f/44/8b7d417c3aae3a35ccfe361375ee3e452901c91062e5462e1aeef98255e8/wrapt-1.17.0-cp39-cp39-musllinux_1_2_i686.whl", hash = "sha256:6ff02a91c4fc9b6a94e1c9c20f62ea06a7e375f42fe57587f004d1078ac86ca9", size = 74380 },
    { url = "https://files.pythonhosted.org/packages/af/a9/e65406a9c3a99162055efcb6bf5e0261924381228c0a7608066805da03df/wrapt-1.17.0-cp39-cp39-musllinux_1_2_x86_64.whl", hash = "sha256:2dfb7cff84e72e7bf975b06b4989477873dcf160b2fd89959c629535df53d4e0", size = 81057 },
    { url = "https://files.pythonhosted.org/packages/55/0c/111d42fb658a2f9ed7024cd5e57c08521d61646a256a3946db7d500c1551/wrapt-1.17.0-cp39-cp39-win32.whl", hash = "sha256:2399408ac33ffd5b200480ee858baa58d77dd30e0dd0cab6a8a9547135f30a88", size = 36415 },
    { url = "https://files.pythonhosted.org/packages/00/33/e7b14a7c06cedfaae064f34e95c95350de7cc10187ac173743e30a956b30/wrapt-1.17.0-cp39-cp39-win_amd64.whl", hash = "sha256:4f763a29ee6a20c529496a20a7bcb16a73de27f5da6a843249c7047daf135977", size = 38742 },
    { url = "https://files.pythonhosted.org/packages/4b/d9/a8ba5e9507a9af1917285d118388c5eb7a81834873f45df213a6fe923774/wrapt-1.17.0-py3-none-any.whl", hash = "sha256:d2c63b93548eda58abf5188e505ffed0229bf675f7c3090f8e36ad55b8cbc371", size = 23592 },
]

[[package]]
name = "zipp"
version = "3.21.0"
source = { registry = "https://pypi.org/simple" }
sdist = { url = "https://files.pythonhosted.org/packages/3f/50/bad581df71744867e9468ebd0bcd6505de3b275e06f202c2cb016e3ff56f/zipp-3.21.0.tar.gz", hash = "sha256:2c9958f6430a2040341a52eb608ed6dd93ef4392e02ffe219417c1b28b5dd1f4", size = 24545 }
wheels = [
    { url = "https://files.pythonhosted.org/packages/b7/1a/7e4798e9339adc931158c9d69ecc34f5e6791489d469f5e50ec15e35f458/zipp-3.21.0-py3-none-any.whl", hash = "sha256:ac1bbe05fd2991f160ebce24ffbac5f6d11d83dc90891255885223d42b3cd931", size = 9630 },
]

[[package]]
name = "zope-event"
version = "5.0"
source = { registry = "https://pypi.org/simple" }
dependencies = [
    { name = "setuptools" },
]
sdist = { url = "https://files.pythonhosted.org/packages/46/c2/427f1867bb96555d1d34342f1dd97f8c420966ab564d58d18469a1db8736/zope.event-5.0.tar.gz", hash = "sha256:bac440d8d9891b4068e2b5a2c5e2c9765a9df762944bda6955f96bb9b91e67cd", size = 17350 }
wheels = [
    { url = "https://files.pythonhosted.org/packages/fe/42/f8dbc2b9ad59e927940325a22d6d3931d630c3644dae7e2369ef5d9ba230/zope.event-5.0-py3-none-any.whl", hash = "sha256:2832e95014f4db26c47a13fdaef84cef2f4df37e66b59d8f1f4a8f319a632c26", size = 6824 },
]

[[package]]
name = "zope-interface"
version = "7.2"
source = { registry = "https://pypi.org/simple" }
dependencies = [
    { name = "setuptools" },
]
sdist = { url = "https://files.pythonhosted.org/packages/30/93/9210e7606be57a2dfc6277ac97dcc864fd8d39f142ca194fdc186d596fda/zope.interface-7.2.tar.gz", hash = "sha256:8b49f1a3d1ee4cdaf5b32d2e738362c7f5e40ac8b46dd7d1a65e82a4872728fe", size = 252960 }
wheels = [
    { url = "https://files.pythonhosted.org/packages/76/71/e6177f390e8daa7e75378505c5ab974e0bf59c1d3b19155638c7afbf4b2d/zope.interface-7.2-cp310-cp310-macosx_10_9_x86_64.whl", hash = "sha256:ce290e62229964715f1011c3dbeab7a4a1e4971fd6f31324c4519464473ef9f2", size = 208243 },
    { url = "https://files.pythonhosted.org/packages/52/db/7e5f4226bef540f6d55acfd95cd105782bc6ee044d9b5587ce2c95558a5e/zope.interface-7.2-cp310-cp310-macosx_11_0_arm64.whl", hash = "sha256:05b910a5afe03256b58ab2ba6288960a2892dfeef01336dc4be6f1b9ed02ab0a", size = 208759 },
    { url = "https://files.pythonhosted.org/packages/28/ea/fdd9813c1eafd333ad92464d57a4e3a82b37ae57c19497bcffa42df673e4/zope.interface-7.2-cp310-cp310-manylinux_2_17_aarch64.manylinux2014_aarch64.whl", hash = "sha256:550f1c6588ecc368c9ce13c44a49b8d6b6f3ca7588873c679bd8fd88a1b557b6", size = 254922 },
    { url = "https://files.pythonhosted.org/packages/3b/d3/0000a4d497ef9fbf4f66bb6828b8d0a235e690d57c333be877bec763722f/zope.interface-7.2-cp310-cp310-manylinux_2_5_i686.manylinux1_i686.manylinux_2_17_i686.manylinux2014_i686.whl", hash = "sha256:0ef9e2f865721553c6f22a9ff97da0f0216c074bd02b25cf0d3af60ea4d6931d", size = 249367 },
    { url = "https://files.pythonhosted.org/packages/3e/e5/0b359e99084f033d413419eff23ee9c2bd33bca2ca9f4e83d11856f22d10/zope.interface-7.2-cp310-cp310-manylinux_2_5_x86_64.manylinux1_x86_64.manylinux_2_17_x86_64.manylinux2014_x86_64.whl", hash = "sha256:27f926f0dcb058211a3bb3e0e501c69759613b17a553788b2caeb991bed3b61d", size = 254488 },
    { url = "https://files.pythonhosted.org/packages/7b/90/12d50b95f40e3b2fc0ba7f7782104093b9fd62806b13b98ef4e580f2ca61/zope.interface-7.2-cp310-cp310-win_amd64.whl", hash = "sha256:144964649eba4c5e4410bb0ee290d338e78f179cdbfd15813de1a664e7649b3b", size = 211947 },
    { url = "https://files.pythonhosted.org/packages/98/7d/2e8daf0abea7798d16a58f2f3a2bf7588872eee54ac119f99393fdd47b65/zope.interface-7.2-cp311-cp311-macosx_10_9_x86_64.whl", hash = "sha256:1909f52a00c8c3dcab6c4fad5d13de2285a4b3c7be063b239b8dc15ddfb73bd2", size = 208776 },
    { url = "https://files.pythonhosted.org/packages/a0/2a/0c03c7170fe61d0d371e4c7ea5b62b8cb79b095b3d630ca16719bf8b7b18/zope.interface-7.2-cp311-cp311-macosx_11_0_arm64.whl", hash = "sha256:80ecf2451596f19fd607bb09953f426588fc1e79e93f5968ecf3367550396b22", size = 209296 },
    { url = "https://files.pythonhosted.org/packages/49/b4/451f19448772b4a1159519033a5f72672221e623b0a1bd2b896b653943d8/zope.interface-7.2-cp311-cp311-manylinux_2_17_aarch64.manylinux2014_aarch64.whl", hash = "sha256:033b3923b63474800b04cba480b70f6e6243a62208071fc148354f3f89cc01b7", size = 260997 },
    { url = "https://files.pythonhosted.org/packages/65/94/5aa4461c10718062c8f8711161faf3249d6d3679c24a0b81dd6fc8ba1dd3/zope.interface-7.2-cp311-cp311-manylinux_2_5_i686.manylinux1_i686.manylinux_2_17_i686.manylinux2014_i686.whl", hash = "sha256:a102424e28c6b47c67923a1f337ede4a4c2bba3965b01cf707978a801fc7442c", size = 255038 },
    { url = "https://files.pythonhosted.org/packages/9f/aa/1a28c02815fe1ca282b54f6705b9ddba20328fabdc37b8cf73fc06b172f0/zope.interface-7.2-cp311-cp311-manylinux_2_5_x86_64.manylinux1_x86_64.manylinux_2_17_x86_64.manylinux2014_x86_64.whl", hash = "sha256:25e6a61dcb184453bb00eafa733169ab6d903e46f5c2ace4ad275386f9ab327a", size = 259806 },
    { url = "https://files.pythonhosted.org/packages/a7/2c/82028f121d27c7e68632347fe04f4a6e0466e77bb36e104c8b074f3d7d7b/zope.interface-7.2-cp311-cp311-win_amd64.whl", hash = "sha256:3f6771d1647b1fc543d37640b45c06b34832a943c80d1db214a37c31161a93f1", size = 212305 },
    { url = "https://files.pythonhosted.org/packages/68/0b/c7516bc3bad144c2496f355e35bd699443b82e9437aa02d9867653203b4a/zope.interface-7.2-cp312-cp312-macosx_10_9_x86_64.whl", hash = "sha256:086ee2f51eaef1e4a52bd7d3111a0404081dadae87f84c0ad4ce2649d4f708b7", size = 208959 },
    { url = "https://files.pythonhosted.org/packages/a2/e9/1463036df1f78ff8c45a02642a7bf6931ae4a38a4acd6a8e07c128e387a7/zope.interface-7.2-cp312-cp312-macosx_11_0_arm64.whl", hash = "sha256:21328fcc9d5b80768bf051faa35ab98fb979080c18e6f84ab3f27ce703bce465", size = 209357 },
    { url = "https://files.pythonhosted.org/packages/07/a8/106ca4c2add440728e382f1b16c7d886563602487bdd90004788d45eb310/zope.interface-7.2-cp312-cp312-manylinux_2_17_aarch64.manylinux2014_aarch64.whl", hash = "sha256:f6dd02ec01f4468da0f234da9d9c8545c5412fef80bc590cc51d8dd084138a89", size = 264235 },
    { url = "https://files.pythonhosted.org/packages/fc/ca/57286866285f4b8a4634c12ca1957c24bdac06eae28fd4a3a578e30cf906/zope.interface-7.2-cp312-cp312-manylinux_2_5_i686.manylinux1_i686.manylinux_2_17_i686.manylinux2014_i686.whl", hash = "sha256:8e7da17f53e25d1a3bde5da4601e026adc9e8071f9f6f936d0fe3fe84ace6d54", size = 259253 },
    { url = "https://files.pythonhosted.org/packages/96/08/2103587ebc989b455cf05e858e7fbdfeedfc3373358320e9c513428290b1/zope.interface-7.2-cp312-cp312-manylinux_2_5_x86_64.manylinux1_x86_64.manylinux_2_17_x86_64.manylinux2014_x86_64.whl", hash = "sha256:cab15ff4832580aa440dc9790b8a6128abd0b88b7ee4dd56abacbc52f212209d", size = 264702 },
    { url = "https://files.pythonhosted.org/packages/5f/c7/3c67562e03b3752ba4ab6b23355f15a58ac2d023a6ef763caaca430f91f2/zope.interface-7.2-cp312-cp312-win_amd64.whl", hash = "sha256:29caad142a2355ce7cfea48725aa8bcf0067e2b5cc63fcf5cd9f97ad12d6afb5", size = 212466 },
    { url = "https://files.pythonhosted.org/packages/c6/3b/e309d731712c1a1866d61b5356a069dd44e5b01e394b6cb49848fa2efbff/zope.interface-7.2-cp313-cp313-macosx_10_9_x86_64.whl", hash = "sha256:3e0350b51e88658d5ad126c6a57502b19d5f559f6cb0a628e3dc90442b53dd98", size = 208961 },
    { url = "https://files.pythonhosted.org/packages/49/65/78e7cebca6be07c8fc4032bfbb123e500d60efdf7b86727bb8a071992108/zope.interface-7.2-cp313-cp313-macosx_11_0_arm64.whl", hash = "sha256:15398c000c094b8855d7d74f4fdc9e73aa02d4d0d5c775acdef98cdb1119768d", size = 209356 },
    { url = "https://files.pythonhosted.org/packages/11/b1/627384b745310d082d29e3695db5f5a9188186676912c14b61a78bbc6afe/zope.interface-7.2-cp313-cp313-manylinux_2_17_aarch64.manylinux2014_aarch64.whl", hash = "sha256:802176a9f99bd8cc276dcd3b8512808716492f6f557c11196d42e26c01a69a4c", size = 264196 },
    { url = "https://files.pythonhosted.org/packages/b8/f6/54548df6dc73e30ac6c8a7ff1da73ac9007ba38f866397091d5a82237bd3/zope.interface-7.2-cp313-cp313-manylinux_2_5_i686.manylinux1_i686.manylinux_2_17_i686.manylinux2014_i686.whl", hash = "sha256:eb23f58a446a7f09db85eda09521a498e109f137b85fb278edb2e34841055398", size = 259237 },
    { url = "https://files.pythonhosted.org/packages/b6/66/ac05b741c2129fdf668b85631d2268421c5cd1a9ff99be1674371139d665/zope.interface-7.2-cp313-cp313-manylinux_2_5_x86_64.manylinux1_x86_64.manylinux_2_17_x86_64.manylinux2014_x86_64.whl", hash = "sha256:a71a5b541078d0ebe373a81a3b7e71432c61d12e660f1d67896ca62d9628045b", size = 264696 },
    { url = "https://files.pythonhosted.org/packages/0a/2f/1bccc6f4cc882662162a1158cda1a7f616add2ffe322b28c99cb031b4ffc/zope.interface-7.2-cp313-cp313-win_amd64.whl", hash = "sha256:4893395d5dd2ba655c38ceb13014fd65667740f09fa5bb01caa1e6284e48c0cd", size = 212472 },
    { url = "https://files.pythonhosted.org/packages/8c/2c/1f49dc8b4843c4f0848d8e43191aed312bad946a1563d1bf9e46cf2816ee/zope.interface-7.2-cp39-cp39-macosx_10_9_x86_64.whl", hash = "sha256:7bd449c306ba006c65799ea7912adbbfed071089461a19091a228998b82b1fdb", size = 208349 },
    { url = "https://files.pythonhosted.org/packages/ed/7d/83ddbfc8424c69579a90fc8edc2b797223da2a8083a94d8dfa0e374c5ed4/zope.interface-7.2-cp39-cp39-macosx_11_0_arm64.whl", hash = "sha256:a19a6cc9c6ce4b1e7e3d319a473cf0ee989cbbe2b39201d7c19e214d2dfb80c7", size = 208799 },
    { url = "https://files.pythonhosted.org/packages/36/22/b1abd91854c1be03f5542fe092e6a745096d2eca7704d69432e119100583/zope.interface-7.2-cp39-cp39-manylinux_2_17_aarch64.manylinux2014_aarch64.whl", hash = "sha256:72cd1790b48c16db85d51fbbd12d20949d7339ad84fd971427cf00d990c1f137", size = 254267 },
    { url = "https://files.pythonhosted.org/packages/2a/dd/fcd313ee216ad0739ae00e6126bc22a0af62a74f76a9ca668d16cd276222/zope.interface-7.2-cp39-cp39-manylinux_2_5_i686.manylinux1_i686.manylinux_2_17_i686.manylinux2014_i686.whl", hash = "sha256:52e446f9955195440e787596dccd1411f543743c359eeb26e9b2c02b077b0519", size = 248614 },
    { url = "https://files.pythonhosted.org/packages/88/d4/4ba1569b856870527cec4bf22b91fe704b81a3c1a451b2ccf234e9e0666f/zope.interface-7.2-cp39-cp39-manylinux_2_5_x86_64.manylinux1_x86_64.manylinux_2_17_x86_64.manylinux2014_x86_64.whl", hash = "sha256:2ad9913fd858274db8dd867012ebe544ef18d218f6f7d1e3c3e6d98000f14b75", size = 253800 },
    { url = "https://files.pythonhosted.org/packages/69/da/c9cfb384c18bd3a26d9fc6a9b5f32ccea49ae09444f097eaa5ca9814aff9/zope.interface-7.2-cp39-cp39-win_amd64.whl", hash = "sha256:1090c60116b3da3bfdd0c03406e2f14a1ff53e5771aebe33fec1edc0a350175d", size = 211980 },
]<|MERGE_RESOLUTION|>--- conflicted
+++ resolved
@@ -1002,11 +1002,8 @@
 version = "8.5.0"
 source = { registry = "https://pypi.org/simple" }
 dependencies = [
-<<<<<<< HEAD
     { name = "zipp", marker = "python_full_version <= '3.11'" },
-=======
     { name = "zipp" },
->>>>>>> 7a220464
 ]
 sdist = { url = "https://files.pythonhosted.org/packages/cd/12/33e59336dca5be0c398a7482335911a33aa0e20776128f038019f1a95f1b/importlib_metadata-8.5.0.tar.gz", hash = "sha256:71522656f0abace1d072b9e5481a48f07c138e00f079c38c8f883823f9c26bd7", size = 55304 }
 wheels = [
@@ -1354,8 +1351,6 @@
 ]
 
 [[package]]
-<<<<<<< HEAD
-=======
 name = "numpy"
 version = "2.0.2"
 source = { registry = "https://pypi.org/simple" }
@@ -1575,7 +1570,6 @@
 ]
 
 [[package]]
->>>>>>> 7a220464
 name = "packaging"
 version = "24.2"
 source = { registry = "https://pypi.org/simple" }
