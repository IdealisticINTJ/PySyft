--- conflicted
+++ resolved
@@ -31,81 +31,6 @@
 from nbconvert.writers import FilesWriter
 import nbformat
 
-<<<<<<< HEAD
-tests = defaultdict(list)
-output_dir = Path("tests/syft/notebooks")
-checkpoint_dir = Path("tests/syft/notebooks/checkpoints")
-
-SLEEP_TIME = 360
-PORTS: Dict[str, int] = {}
-
-try:
-    os.makedirs(output_dir, exist_ok=True)
-except BaseException as e:
-    print("os.makedirs failed ", e)
-
-try:
-    shutil.rmtree(checkpoint_dir)
-except BaseException as e:
-    print("rmtree failed ", e)
-
-try:
-    os.makedirs(checkpoint_dir, exist_ok=True)
-except BaseException as e:
-    print("os.makedirs failed ", e)
-
-testcase_lib = {}
-for path in (
-    list(Path("examples/differential-privacy").rglob("*.ipynb"))
-    + list(Path("examples/duet/dcgan").rglob("*.ipynb"))
-    + list(Path("examples/duet/mnist_lightning").rglob("*.ipynb"))
-    + list(Path("examples/duet/mnist_lightning").rglob("*.ipynb"))
-    + list(Path("examples/duet/mnist").rglob("*.ipynb"))
-    + list(Path("examples/duet/super_resolution").rglob("*.ipynb"))
-    + list(Path("examples/homomorphic-encryption").rglob("*.ipynb"))
-    + list(Path("examples/private-ai-series/duet_basics").rglob("*.ipynb"))
-    + list(Path("examples/private-ai-series/duet_iris_classifier").rglob("*.ipynb"))
-):
-    if ".ipynb_checkpoints" in str(path):
-        continue
-
-    testname = re.sub("[^0-9a-zA-Z]+", "_", str(path))
-    output = output_dir / testname
-
-    file_name = str(path.stem)
-    is_do = False
-    is_ds = False
-
-    if file_name.endswith("_Data_Scientist"):
-        testcase = file_name.replace("_Data_Scientist", "")
-        tests[testcase].append(testname)
-        is_ds = True
-    elif file_name.endswith("_Data_Owner"):
-        testcase = file_name.replace("_Data_Owner", "")
-        tests[testcase].append(testname)
-        is_do = True
-    else:
-        continue
-
-    # generate a unique port for this testcase
-    while testcase not in PORTS:
-        PORT = secrets.choice(range(21000, 22000))
-        if PORT not in PORTS.values():
-            # unique port so set
-            PORTS[testcase] = PORT
-    load_lib_search = r"load_lib\(\W+([a-z_-]+)\W+\)"
-
-    with open(path, "r") as f:
-        load_lib_results = re.search(load_lib_search, str(f.read()), re.IGNORECASE)
-        if load_lib_results:
-            lib_name = load_lib_results.group(1)
-            testcase_lib[testcase] = lib_name
-
-    notebook_nodes = nbformat.read(path, as_version=4)
-
-    custom_cell = nbformat.v4.new_code_cell(
-        source="""
-=======
 
 def generate_targets() -> List[Path]:
     result = []
@@ -122,7 +47,6 @@
 
 
 asyncio_event_loop = """
->>>>>>> 88e5a5af
 import os
 import time
 import asyncio
@@ -153,14 +77,15 @@
 """
 
 PATHS = [
+    "examples/differential-privacy",
+    "examples/duet/dcgan",
+    "examples/duet/mnist_lightning",
+    "examples/duet/mnist",
+    "examples/duet/reinforcement_learning",
+    "examples/duet/super_resolution",
     "examples/homomorphic-encryption",
-    "examples/duet/dcgan",
-    "examples/duet/super_resolution",
     "examples/private-ai-series/duet_basics",
     "examples/private-ai-series/duet_iris_classifier",
-    "examples/differential-privacy/opacus" "examples/duet/mnist",
-    "examples/duet/mnist_lightning",
-    "examples/duet/reinforcement_learning",
 ]
 
 NOTEBOOK_TESTS_PATH = Path("tests/syft/notebooks")
