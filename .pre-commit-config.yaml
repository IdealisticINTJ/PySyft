--- conflicted
+++ resolved
@@ -172,13 +172,8 @@
       - id: mypy
         name: "mypy: syft"
         always_run: true
-<<<<<<< HEAD
         files: "^packages/syft/src/syft/"
-        exclude: "^packages/syft/src/syft/service|^packages/syft/src/syft/external/oblv/|^packages/syft/src/syft/types/dicttuple.py|^packages/syft/src/syft/util/telemetry.py"
-=======
-        files: "^packages/syft/src/syft/serde|^packages/syft/src/syft/util|^packages/syft/src/syft/service"
-        # files: "^packages/syft/src/syft/"
->>>>>>> 12513553
+        exclude: "^packages/syft/src/syft/external/oblv/"
         args: [
             "--follow-imports=skip",
             "--ignore-missing-imports",
