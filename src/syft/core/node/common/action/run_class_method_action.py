--- conflicted
+++ resolved
@@ -175,11 +175,8 @@
                 result = float(result)
             if "int" in type(result).__name__:
                 result = int(result)
-<<<<<<< HEAD
             if "bool" in type(result).__name__:
                 result = bool(result)
-=======
->>>>>>> a8e35c44
 
         if lib.python.primitive_factory.isprimitive(value=result):
             # Wrap in a SyPrimitive
