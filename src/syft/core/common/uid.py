# external lib imports
import uuid

# external class/method imports
from typing import final

from google.protobuf.message import Message

from syft.core.common.serializable import Serializable

# syft imports
from ...decorators import syft_decorator

from ...proto.core.common.common_object_pb2 import UID as UID_PB

# resources
uuid_type = type(uuid.uuid4())


@final
class AbstractUID(Serializable):
    """This exists to allow us to typecheck on the UID object
    because we need a type which has already been initialized in
    order to add it as a type hint on the UID object.
    """


@final
class UID(AbstractUID):
    """A unique ID for every Syft object.

    This object creates a unique ID for every object in the Syft
    ecosystem. This ID is guaranteed to be unique for the node on
    which it is initialized and is very likely to be unique across
    the whole ecosystem (because it is long and randomly generated).

    Nearly all objects within Syft subclass from this object because
    nearly all objects need to have a unique ID. The only major
    exception a the time of writing is the Client object because it
    just points to another object which itself has an id.

    There is no other way in Syft to create an ID for any object.

    """

    protobuf_type = UID_PB
    is_wrapper = True
    wrapping_class = uuid_type

    @syft_decorator(typechecking=True)
    def __init__(self, value: uuid_type = None, as_wrapper:bool = False):
        """Initializes the internal id using the uuid package.

        This initializes the object. Normal use for this object is
        to initialize the constructor with value==None because you
        want to initialize with a novel ID. The only major exception
        is deserialization, wherein a UID object is created with a
        specific id value.

        :param value: if you want to initialize an object with a specific UID, pass it
                      in here. This is normally only used during deserialization.
        :type value: uuid.uuid4, optional
        :return: returns the initialized object
        :rtype: UID

        .. code-block:: python

            from syft.core.common.uid import UID
            my_id = UID()
            print(my_id.value)

        .. code-block:: bash

        """
        # checks to make sure you've set a proto_type
        super().__init__(as_wrapper=as_wrapper)

        # if value is not set - create a novel and unique ID.
        if value is None:

            # for more info on how this UUID is generated:
            # https://docs.python.org/2/library/uuid.html
            value = uuid.uuid4()

        # save the ID's value. Note that this saves the uuid value
        # itself instead of saving the
        self.value = value

    @syft_decorator(typechecking=True)
    def __hash__(self) -> int:
        """Hashes the UID for use in dictionaries and sets

        A very common use of UID objects is as a key in a dictionary
        or database. The object must be able to be hashed in order to
        be used in this way. We take the 128-bit int representation of the
        value.

        :return: returns a hash of the object
        :rtype: int

        .. note::
            Note that this probably gets further hashed into a shorter
            representation for most python data-structures.

        .. note::
            Note that we assume that any collisions will be very rare and
            detected by the ObjectStore class in Syft.


    """

        return self.value.int

    @syft_decorator(typechecking=True, prohibit_args=False)
    def __eq__(self, other: AbstractUID) -> bool:
        """Checks to see if two UIDs are the same using the internal object

        This checks to see whether this UID is equal to another UID by
        comparing whether they have the same .value objects. These objects
        come with their own __eq__ function which we assume to be correct.

        :param other: this is the other ID to be compared with
        :type other: AbstractUID
        :return: returns True/False based on whether the objcts are the same
        :rtype: bool


    """

        if isinstance(other, UID):
            return self.value == other.value

    @syft_decorator(typechecking=True)
    def __repr__(self) -> str:
        """Returns a human-readable version of the ID

        Return a human-readable representation of the UID with brackets
        so that it can be easily spotted when nested inside of the human-
        readable representations of other objects."""

        return f"<UID:{self.value}>"

    @syft_decorator(typechecking=True)
    def _object2proto(self) -> Message:
        """Returns a protobuf serialization of self.

        As a requirement of all objects which inherit from Serializable,
        this method transforms the current object into the corresponding
        Protobuf object so that it can be further serialized.

        :return: returns a protobuf object
        :rtype: ProtoUID

        .. note::
            This method is purely an internal method. Please use object.serialize() or one of
            the other public serialization methods if you wish to serialize an
            object.
        """

        self_type = type(self)
        obj_type = self_type.__module__ + "." + self_type.__name__
        return UID_PB(
            obj_type=obj_type, value=self.value.bytes, as_wrapper=self.as_wrapper
        )

    @staticmethod
<<<<<<< HEAD
    def _proto2object(proto):
        """As a requirement of all objects which inherit from Serializable,
=======
    def _proto2object(proto: ProtoUID) -> AbstractUID:
        """Creates a UID from a protobuf

        As a requirement of all objects which inherit from Serializable,
>>>>>>> b33ddd2e
        this method transforms a protobuf object into an instance of this class.

        :return: returns an instance of UID
        :rtype: UID

        .. note::
            This method is purely an internal method. Please use syft.deserialize()
            if you wish to deserialize an object."""

        value = uuid.UUID(bytes=proto.value)
        if proto.as_wrapper:
            return value
        return UID(value=value)


# This flag is what allows the serializer to find this class
# when it encounters an object of uuid_type.
uuid_type.serializable_wrapper_type = UID<|MERGE_RESOLUTION|>--- conflicted
+++ resolved
@@ -141,7 +141,7 @@
         return f"<UID:{self.value}>"
 
     @syft_decorator(typechecking=True)
-    def _object2proto(self) -> Message:
+    def _object2proto(self) -> UID_PB:
         """Returns a protobuf serialization of self.
 
         As a requirement of all objects which inherit from Serializable,
@@ -164,15 +164,10 @@
         )
 
     @staticmethod
-<<<<<<< HEAD
-    def _proto2object(proto):
-        """As a requirement of all objects which inherit from Serializable,
-=======
-    def _proto2object(proto: ProtoUID) -> AbstractUID:
+    def _proto2object(proto: UID_PB) -> AbstractUID:
         """Creates a UID from a protobuf
 
         As a requirement of all objects which inherit from Serializable,
->>>>>>> b33ddd2e
         this method transforms a protobuf object into an instance of this class.
 
         :return: returns an instance of UID
