# stdlib
import importlib
import sys
from types import ModuleType
from typing import Any
from typing import Any as TypeAny
from typing import Dict as TypeDict
from typing import Optional
from typing import Union as TypeUnion
import warnings

# third party
from packaging import version

# syft relative
from ..ast.globals import Globals
from ..core.node.abstract.node import AbstractNodeClient
from ..lib.plan import create_plan_ast
from ..lib.python import create_python_ast
from ..lib.remote_dataloader import create_remote_dataloader_ast
from ..lib.torch import create_torch_ast
from ..lib.torchvision import create_torchvision_ast
from ..logger import critical
from ..logger import traceback_and_raise
from ..logger import warning
from .misc import create_union_ast


class VendorLibraryImportException(Exception):
    pass


def vendor_requirements_available(vendor_requirements: TypeDict[str, TypeAny]) -> bool:
    """
    Check whether torch or python version is supported

    Args:
        vendor_requirements: dictionary containing version of python or torch to be supported

    Returns:
        True if system supports all vendor requirements

    """
    # see if python version is supported
    if "python" in vendor_requirements:
        python_reqs = vendor_requirements["python"]

        PYTHON_VERSION = sys.version_info
        min_version = python_reqs.get("min_version", None)
        if min_version is not None:
            if PYTHON_VERSION < min_version:
                traceback_and_raise(
                    VendorLibraryImportException(
                        f"Unable to load {vendor_requirements['lib']}."
                        + f"Python: {PYTHON_VERSION} < {min_version}"
                    )
                )
        max_version = python_reqs.get("max_version", None)
        if max_version is not None:
            if PYTHON_VERSION > max_version:
                traceback_and_raise(
                    VendorLibraryImportException(
                        f"Unable to load {vendor_requirements['lib']}."
                        + f"Python: {PYTHON_VERSION} > {max_version}"
                    )
                )

    # see if torch version is supported
    if "torch" in vendor_requirements:
        torch_reqs = vendor_requirements["torch"]
        # third party
        import torch

        TORCH_VERSION = version.parse(torch.__version__.split("+")[0])
        min_version = torch_reqs.get("min_version", None)
        if min_version is not None:
            if TORCH_VERSION < version.parse(min_version):
                traceback_and_raise(
                    VendorLibraryImportException(
                        f"Unable to load {vendor_requirements['lib']}."
                        + f"Torch: {TORCH_VERSION} < {min_version}"
                    )
                )

        max_version = torch_reqs.get("max_version", None)
        if max_version is not None:
            if TORCH_VERSION > version.parse(max_version):
                traceback_and_raise(
                    VendorLibraryImportException(
                        f"Unable to load {vendor_requirements['lib']}."
                        + f"Torch: {TORCH_VERSION} > {max_version}"
                    )
                )

    return True


<<<<<<< HEAD
def load_lib(lib: str, options: TypeDict[str, TypeAny] = None) -> None:
    if options is None:
        options = {}
=======
def _add_lib(
    *, vendor_ast: ModuleType, ast_or_client: TypeUnion[Globals, AbstractNodeClient]
) -> None:
    update_ast = getattr(vendor_ast, "update_ast", None)
    post_update_ast = getattr(vendor_ast, "post_update_ast", None)
    if update_ast is not None:
        update_ast(ast_or_client=ast_or_client)
        if post_update_ast is not None:
            post_update_ast(ast_or_client=ast_or_client)


def _regenerate_unions(*, lib_ast: Globals, client: TypeAny = None) -> None:
    union_misc_ast = getattr(
        getattr(create_union_ast(lib_ast=lib_ast, client=client), "syft"), "lib"
    )
    if client is not None:
        client.syft.lib.add_attr(attr_name="misc", attr=union_misc_ast.attrs["misc"])
    else:
        lib_ast.syft.lib.add_attr(attr_name="misc", attr=union_misc_ast.attrs["misc"])


def _load_lib(*, lib: str, options: TypeDict[str, TypeAny] = {}) -> None:
    """
    Load and Update Node with given library module

    Args:
        lib: name of library to load and update Node with
        options: external requirements for loading library successfully
    """
    _ = importlib.import_module(lib)
    vendor_ast = importlib.import_module(f"syft.lib.{lib}")
    PACKAGE_SUPPORT = getattr(vendor_ast, "PACKAGE_SUPPORT", None)
    PACKAGE_SUPPORT.update(options)
    if PACKAGE_SUPPORT is not None and vendor_requirements_available(
        vendor_requirements=PACKAGE_SUPPORT
    ):
        global lib_ast
        _add_lib(vendor_ast=vendor_ast, ast_or_client=lib_ast)
        # cache the constructor for future created clients
        lib_ast.loaded_lib_constructors[lib] = getattr(vendor_ast, "update_ast", None)
        _regenerate_unions(lib_ast=lib_ast)

        for _, client in lib_ast.registered_clients.items():
            _add_lib(vendor_ast=vendor_ast, ast_or_client=client)
            _regenerate_unions(lib_ast=lib_ast, client=client)


def load(lib: str, options: TypeDict[str, TypeAny] = {}) -> None:
    """
    Load and Update Node with given library module

    Args:
        lib: name of library to load and update Node with
        options: external requirements for loading library successfully
    """
>>>>>>> 9e2e227f
    try:
        _load_lib(lib=lib, options=options)
    except VendorLibraryImportException as e:
        critical(e)
    except Exception as e:
        critical(f"Unable to load package support for: {lib}. {e}")


def load_lib(lib: str, options: TypeDict[str, TypeAny] = {}) -> None:
    """
    Load and Update Node with given library module
    load_lib() is deprecated please use load() in the future

    Args:
        lib: name of library to load and update Node with
        options: external requirements for loading library successfully

    """
    msg = "load_lib() is deprecated please use load() in the future"
    warning(msg, print=True)
    warnings.warn(msg, DeprecationWarning)
    load(lib=lib, options=options)


# now we need to load the relevant frameworks onto the node
def create_lib_ast(client: Optional[Any] = None) -> Globals:
    """
    Create AST and load the relevant frameworks onto the node

    Args:
        client: VM client onto whom the frameworks need to be loaded

    Returns:
        AST for client of type Globals

    """
    python_ast = create_python_ast(client=client)
    torch_ast = create_torch_ast(client=client)
    torchvision_ast = create_torchvision_ast(client=client)
    # numpy_ast = create_numpy_ast()
    plan_ast = create_plan_ast(client=client)
    remote_dataloader_ast = create_remote_dataloader_ast(client=client)

    lib_ast = Globals(client=client)
    lib_ast.add_attr(attr_name="syft", attr=python_ast.attrs["syft"])
    lib_ast.add_attr(attr_name="torch", attr=torch_ast.attrs["torch"])
    lib_ast.add_attr(attr_name="torchvision", attr=torchvision_ast.attrs["torchvision"])
    lib_ast.syft.add_attr("core", attr=plan_ast.syft.core)
    lib_ast.syft.core.add_attr(
        "remote_dataloader", remote_dataloader_ast.syft.core.remote_dataloader
    )

    # let the misc creation be always the last, as it needs the full ast solved
    # to properly generated unions
    union_misc_ast = getattr(getattr(create_union_ast(lib_ast, client), "syft"), "lib")
    lib_ast.syft.lib.add_attr(attr_name="misc", attr=union_misc_ast.attrs["misc"])

    return lib_ast


lib_ast = create_lib_ast(None)<|MERGE_RESOLUTION|>--- conflicted
+++ resolved
@@ -95,11 +95,6 @@
     return True
 
 
-<<<<<<< HEAD
-def load_lib(lib: str, options: TypeDict[str, TypeAny] = None) -> None:
-    if options is None:
-        options = {}
-=======
 def _add_lib(
     *, vendor_ast: ModuleType, ast_or_client: TypeUnion[Globals, AbstractNodeClient]
 ) -> None:
@@ -155,7 +150,6 @@
         lib: name of library to load and update Node with
         options: external requirements for loading library successfully
     """
->>>>>>> 9e2e227f
     try:
         _load_lib(lib=lib, options=options)
     except VendorLibraryImportException as e:
