# -*- coding: utf-8 -*-
"""
Welcome to the syft package! This package is the primary package for PySyft.
This package has two kinds of attributes: submodules and convenience functions.
Submodules are configured in the standard way, but the convenience
functions exist to allow for a convenient `import syft as sy` to then expose
the most-used functionalities directly on syft. Note that this way of importing
PySyft is the strict convention in this codebase. (Do no simply call
`import syft` and then directly use `syft.<method>`.)

The syft module is split into two distinct groups of functionality which we casually refer to
as syft "core" and syft "python". "core" functionality is functionality which is designed
to be universal across all Syft languages (javascript, kotlin, swift, etc.).
Syft "python" includes all functionality which by its very nature cannot be
truly polyglot. Syft "core" functionality includes the following modules:

* :py:mod:`syft.core.node` - APIs for interacting with remote machines you do not directly
control.
* :py:mod:`syft.core.old_message` - APIs for serializing messages sent between Client and Node
classes.
* :py:mod:`syft.core.pointer` - Client side API for referring to objects on a Node
* :py:mod:`syft.core.store` - Server side API for referring to object storage on a node
(things pointers point to)

Syft "python" functionality includes the following modules:

* :py:mod:`syft.ast` - code generates external library common syntax tree using a white\
list of methods
* :py:mod:`syft.typecheck` - automatically checks and enforces Python type hints and the exclusive
use of kwargs.
* :py:mod:`syft.lib` - uses the ast library to dynamically create remote execution APIs for
supported Python libs.

    IMPORTANT: syft.core should be very careful when importing functionality from outside of syft
    core!!! Since we plan to drop syft core down to a language (such as C++ or Rust)
    this can create future complications with lower level languages calling
    higher level ones.

To begin your education in Syft, continue to the :py:mod:`syft.core.node.vm.vm` module...
"""


import sys
from pathlib import Path

from pkg_resources import DistributionNotFound, get_distribution  # noqa: F401

import syft as sy

# ASTRACT OBJECT IMPORTS
from syft.core import common  # noqa: F401

# Convenience Methods
from syft.core.common.serializable import deserialize, serialize  # noqa: F401
from syft.core.node.common.service.repr_service import ReprMessage  # noqa: F401
from syft.core.node.device.device import Device, DeviceClient  # noqa: F401
from syft.core.node.domain.domain import Domain, DomainClient  # noqa: F401
from syft.core.node.network.network import Network, NetworkClient  # noqa: F401

# Convenience Constructors
from syft.core.node.vm.vm import VirtualMachine, VirtualMachineClient  # noqa: F401

# CONVENIENCE FUNCTIONS
from syft.decorators import type_hints  # noqa: F401

# Convenience Objects
from syft.lib import lib_ast  # noqa: F401

# PACKAGE IMPORTS
from . import lib  # noqa: F401

# VERSIONING
try:
    # Change here if project is renamed and does not equal the package name
    dist_name = __name__
    __version__ = get_distribution(dist_name).version
except DistributionNotFound:
    __version__ = "unknown"
finally:
    del get_distribution, DistributionNotFound

<<<<<<< HEAD
=======
# Convenience Constructors
from syft.core.node.vm.vm import VirtualMachine
from syft.core.node.vm.vm import VirtualMachineClient
from syft.core.node.device.device import Device
from syft.core.node.device.device import DeviceClient
from syft.core.node.domain.domain import Domain
from syft.core.node.domain.domain import DomainClient
from syft.core.node.network.network import Network
from syft.core.node.network.network import NetworkClient

from syft.core.node.common.service.repr_service import ReprMessage

# Convenience Objects
from syft.lib import lib_ast

# Convenience Methods
from syft.core.common.serializable import _deserialize as deserialize
from syft.core.common.serializable import _serialize as serialize

>>>>>>> b33ddd2e

# LIBRARY CONFIG

# When you pass in an argument which is of the incorrect type,
# do you want the long or abbreviated stack trace?


def LONG_TYPECHECK_STACK_TRACES(setting=None):
    if setting is not None:
        sy.decorators.syft_decorator_impl.LONG_TYPECHECK_STACK_TRACES = setting
    return sy.decorators.syft_decorator_impl.LONG_TYPECHECK_STACK_TRACES


LONG_TYPECHECK_STACK_TRACES(True)


sys.path.append(str(Path(__file__)))<|MERGE_RESOLUTION|>--- conflicted
+++ resolved
@@ -38,12 +38,11 @@
 
 To begin your education in Syft, continue to the :py:mod:`syft.core.node.vm.vm` module...
 """
-
-
 import sys
 from pathlib import Path
 
-from pkg_resources import DistributionNotFound, get_distribution  # noqa: F401
+from pkg_resources import DistributionNotFound  # noqa: F401
+from pkg_resources import get_distribution  # noqa: F401
 
 import syft as sy
 
@@ -51,22 +50,27 @@
 from syft.core import common  # noqa: F401
 
 # Convenience Methods
-from syft.core.common.serializable import deserialize, serialize  # noqa: F401
+from syft.core.common.serializable import _deserialize as deserialize
+from syft.core.common.serializable import _serialize as serialize  # noqa: F401
 from syft.core.node.common.service.repr_service import ReprMessage  # noqa: F401
-from syft.core.node.device.device import Device, DeviceClient  # noqa: F401
-from syft.core.node.domain.domain import Domain, DomainClient  # noqa: F401
-from syft.core.node.network.network import Network, NetworkClient  # noqa: F401
+from syft.core.node.device.device import Device# noqa: F401
+from syft.core.node.device.device import DeviceClient  # noqa: F401
+from syft.core.node.domain.domain import Domain  # noqa: F401
+from syft.core.node.domain.domain import DomainClient  # noqa: F401
+from syft.core.node.network.network import Network  # noqa: F401
+from syft.core.node.network.network import NetworkClient  # noqa: F401
 
 # Convenience Constructors
-from syft.core.node.vm.vm import VirtualMachine, VirtualMachineClient  # noqa: F401
+from syft.core.node.vm.vm import VirtualMachine  # noqa: F401
+from syft.core.node.vm.vm import VirtualMachineClient  # noqa: F401
 
-# CONVENIENCE FUNCTIONS
+# Convenience Functions
 from syft.decorators import type_hints  # noqa: F401
 
 # Convenience Objects
 from syft.lib import lib_ast  # noqa: F401
 
-# PACKAGE IMPORTS
+# Package Imports
 from . import lib  # noqa: F401
 
 # VERSIONING
@@ -78,29 +82,6 @@
     __version__ = "unknown"
 finally:
     del get_distribution, DistributionNotFound
-
-<<<<<<< HEAD
-=======
-# Convenience Constructors
-from syft.core.node.vm.vm import VirtualMachine
-from syft.core.node.vm.vm import VirtualMachineClient
-from syft.core.node.device.device import Device
-from syft.core.node.device.device import DeviceClient
-from syft.core.node.domain.domain import Domain
-from syft.core.node.domain.domain import DomainClient
-from syft.core.node.network.network import Network
-from syft.core.node.network.network import NetworkClient
-
-from syft.core.node.common.service.repr_service import ReprMessage
-
-# Convenience Objects
-from syft.lib import lib_ast
-
-# Convenience Methods
-from syft.core.common.serializable import _deserialize as deserialize
-from syft.core.common.serializable import _serialize as serialize
-
->>>>>>> b33ddd2e
 
 # LIBRARY CONFIG
 
