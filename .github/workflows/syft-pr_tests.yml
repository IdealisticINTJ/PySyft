--- conflicted
+++ resolved
@@ -71,11 +71,8 @@
         run: |
           pip install packaging wheel --default-timeout=60
           python scripts/adjust_torch_versions.py ./setup.cfg ${{ matrix.torch-version }}
-<<<<<<< HEAD
           python -c "import platform; import os; os.system('pip install https://whls.blob.core.windows.net/unstable/cpu/jaxlib-0.3.2-cp39-none-win_amd64.whl') if platform.system().lower() == 'windows' else ''"
-=======
           pip install pycapnp
->>>>>>> abfde76e
           pip install -e .[dev] -f https://download.pytorch.org/whl/torch_stable.html
           pip install numpy==1.22.3
           pip install primesieve==2.3.0 --force-reinstall --no-cache-dir
