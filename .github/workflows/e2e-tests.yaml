--- conflicted
+++ resolved
@@ -19,16 +19,13 @@
       max-parallel: 99
       matrix:
         e2e-test:
-<<<<<<< HEAD
-          ["ring", "basic_aggregator", "model_aggregator", "fl_model_training"]
-=======
           [
             "ring",
             "basic_aggregator",
             "model_aggregator",
             "aggregator_with_local_training",
+            "fl_model_training",
           ]
->>>>>>> 47dbdbb9
         python-version: ["3.9", "3.12"]
         os: [ubuntu-latest, macos-latest]
         # runner: [syftbox-sh-linux-x64, scaleway-macOS-arm64]
