--- conflicted
+++ resolved
@@ -413,11 +413,7 @@
         run: |
           export PATH=`pwd`:$PATH
           k3d cluster delete test-gateway-1 || true
-<<<<<<< HEAD
           k3d cluster delete test-datasite-1 || true
-          k3d registry delete k3d-registry.localhost || true
-=======
-          k3d cluster delete test-domain-1 || true
           k3d registry delete k3d-registry.localhost || true
 
   pr-tests-migrations:
@@ -479,5 +475,4 @@
       - name: Run migration tests
         if: steps.changes.outputs.syft == 'true'
         run: |
-          tox -e migration.test
->>>>>>> 477fd1ea
+          tox -e migration.test