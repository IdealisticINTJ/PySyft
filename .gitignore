# Byte-compiled / optimized / DLL files
__pycache__/
*.py[cod]
*$py.class

# C extensions
*.so

# Distribution / packaging
.Python
build/
develop-eggs/
dist/
downloads/
eggs/
.eggs/
lib64/
parts/
sdist/
var/
wheels/
share/python-wheels/
*.egg-info/
.installed.cfg
*.egg
MANIFEST

# PyInstaller
#  Usually these files are written by a python script from a template
#  before PyInstaller builds the exe, so as to inject date/other infos into it.
*.manifest
*.spec

# Installer logs
pip-log.txt
pip-delete-this-directory.txt

# Unit test / coverage reports
htmlcov/
.tox/
.nox/
.coverage
.coverage.*
.cache
nosetests.xml
coverage.xml
*.cover
*.py,cover
.hypothesis/
.pytest_cache/
cover/

# Translations
*.mo
*.pot

# Django stuff:
*.log
local_settings.py
db.sqlite3
db.sqlite3-journal

# Flask stuff:
instance/
.webassets-cache

# Scrapy stuff:
.scrapy

# Sphinx documentation
docs/_build/

# PyBuilder
.pybuilder/
target/

# Jupyter Notebook
.ipynb_checkpoints

# IPython
profile_default/
ipython_config.py

# pyenv
#   For a library or package, you might want to ignore these files since the code is
#   intended to run in multiple environments; otherwise, check them in:
# .python-version

# pipenv
#   According to pypa/pipenv#598, it is recommended to include Pipfile.lock in version control.
#   However, in case of collaboration, if having platform-specific dependencies or dependencies
#   having no cross-platform support, pipenv may install dependencies that don't work, or not
#   install all needed dependencies.
#Pipfile.lock

# poetry
#   Similar to Pipfile.lock, it is generally recommended to include poetry.lock in version control.
#   This is especially recommended for binary packages to ensure reproducibility, and is more
#   commonly ignored for libraries.
#   https://python-poetry.org/docs/basic-usage/#commit-your-poetrylock-file-to-version-control
#poetry.lock

# pdm
#   Similar to Pipfile.lock, it is generally recommended to include pdm.lock in version control.
#pdm.lock
#   pdm stores project-wide configurations in .pdm.toml, but it is recommended to not include it
#   in version control.
#   https://pdm.fming.dev/latest/usage/project/#working-with-version-control
.pdm.toml
.pdm-python
.pdm-build/

# PEP 582; used by e.g. github.com/David-OConnor/pyflow and github.com/pdm-project/pdm
__pypackages__/

# Celery stuff
celerybeat-schedule
celerybeat.pid

# SageMath parsed files
*.sage.py

# Environments
.env
.venv
env/
venv/
ENV/
env.bak/
venv.bak/

# Spyder project settings
.spyderproject
.spyproject

# Rope project settings
.ropeproject

# mkdocs documentation
/site

# mypy
.mypy_cache/
.dmypy.json
dmypy.json

# Pyre type checker
.pyre/

# pytype static type analyzer
.pytype/

# Cython debug symbols
cython_debug/

# PyCharm
#  JetBrains specific template is maintained in a separate JetBrains.gitignore that can
#  be found at https://github.com/github/gitignore/blob/main/Global/JetBrains.gitignore
#  and can be added to the global gitignore or merged into this file.  For a more nuclear
#  option (not recommended) you can uncomment the following to ignore the entire idea folder.
#.idea/

# os garbage
**/.DS_Store
**/Thumbs.db

# syft dirs
data/
users/
.clients/
keys/
backup/
netflix_data/
notebooks/crypto

# syft files
scheduler.lock
jobs.sqlite

.vscode
experimental/
<<<<<<< HEAD
dev_space/

*.db

notebooks/
=======

notebooks/
dev_space/
>>>>>>> 61757f8a
<|MERGE_RESOLUTION|>--- conflicted
+++ resolved
@@ -179,14 +179,6 @@
 
 .vscode
 experimental/
-<<<<<<< HEAD
-dev_space/
-
 *.db
-
 notebooks/
-=======
-
-notebooks/
-dev_space/
->>>>>>> 61757f8a
+dev_space/