import base64
import hashlib
import zipfile
from io import BytesIO
from pathlib import Path

import py_fast_rsync
import pytest
import yaml
from fastapi.testclient import TestClient
from py_fast_rsync import signature

from syftbox.client.exceptions import SyftServerError
<<<<<<< HEAD
from syftbox.client.server_client import SyncClient
from syftbox.lib.lib import FileMetadata
from syftbox.server.sync.models import ApplyDiffResponse, DiffResponse
from tests.unit.server.conftest import PERMFILE_FILE, TEST_DATASITE_NAME, TEST_FILE
=======
from syftbox.client.plugins.sync.sync_client import SyncClient
from syftbox.server.models.sync_models import ApplyDiffResponse, DiffResponse, FileMetadata
from tests.unit.server.conftest import PERM_FILE, TEST_DATASITE_NAME, TEST_FILE
>>>>>>> e62353ac


def test_get_diff_2(client: TestClient):
    local_data = b"This is my local data"
    sig = signature.calculate(local_data)
    sig_b85 = base64.b85encode(sig).decode("utf-8")
    response = client.post(
        "/sync/get_diff",
        json={
            "path": f"{TEST_DATASITE_NAME}/{TEST_FILE}",
            "signature": sig_b85,
        },
    )

    response.raise_for_status()
    diff_response = DiffResponse.model_validate(response.json())
    remote_diff = diff_response.diff_bytes
    probably_remote_data = py_fast_rsync.apply(local_data, remote_diff)

    server_settings = client.app_state["server_settings"]
    file_server_contents = server_settings.read(f"{TEST_DATASITE_NAME}/{TEST_FILE}")
    assert file_server_contents == probably_remote_data


def file_digest(file_path, algorithm="sha256"):
    # because this doesnt work in python <=3.10, we implement it manually
    hash_func = hashlib.new(algorithm)

    with open(file_path, "rb") as file:
        # Read the file in chunks to handle large files efficiently
        for chunk in iter(lambda: file.read(4096), b""):
            hash_func.update(chunk)

    return hash_func.hexdigest()


def test_syft_client_push_flow(client: TestClient):
    response = client.post(
        "/sync/get_metadata",
        json={"path": f"{TEST_DATASITE_NAME}/{TEST_FILE}"},
    )

    response.raise_for_status()
    server_signature_b85 = response.json()["signature"]
    server_signature = base64.b85decode(server_signature_b85)
    assert server_signature

    local_data = b"This is my local data"
    delta = py_fast_rsync.diff(server_signature, local_data)
    delta_b85 = base64.b85encode(delta).decode("utf-8")
    expected_hash = hashlib.sha256(local_data).hexdigest()

    response = client.post(
        "/sync/apply_diff",
        json={
            "path": f"{TEST_DATASITE_NAME}/{TEST_FILE}",
            "diff": delta_b85,
            "expected_hash": expected_hash,
        },
    )

    response.raise_for_status()

    result = response.json()
    snapshot_folder = client.app_state["server_settings"].snapshot_folder
    sha256local = file_digest(f"{snapshot_folder}/{TEST_DATASITE_NAME}/{TEST_FILE}", "sha256")
    assert result["current_hash"] == expected_hash == sha256local


def test_get_remote_state(sync_client: SyncClient):
    metadata = sync_client.get_remote_state(Path(TEST_DATASITE_NAME))

    assert len(metadata) == 3


def test_get_metadata(sync_client: SyncClient):
    metadata = sync_client.get_metadata(Path(TEST_DATASITE_NAME) / TEST_FILE)
    assert metadata.path == Path(TEST_DATASITE_NAME) / TEST_FILE

    # check serde works
    assert isinstance(metadata.hash_bytes, bytes)
    assert isinstance(metadata.signature_bytes, bytes)


def test_apply_diff(sync_client: SyncClient):
    local_data = b"This is my local data"

    remote_metadata = sync_client.get_metadata(Path(TEST_DATASITE_NAME) / TEST_FILE)

    diff = py_fast_rsync.diff(remote_metadata.signature_bytes, local_data)
    expected_hash = hashlib.sha256(local_data).hexdigest()

    # Apply local_data to server
    response = sync_client.apply_diff(Path(TEST_DATASITE_NAME) / TEST_FILE, diff, expected_hash)
    assert response.current_hash == expected_hash

    # check file was written correctly
    snapshot_folder = sync_client.conn.app_state["server_settings"].snapshot_folder
    snapshot_file_path = snapshot_folder / Path(TEST_DATASITE_NAME) / TEST_FILE
    remote_data = snapshot_file_path.read_bytes()
    assert local_data == remote_data

    # another diff with incorrect hash
    remote_metadata = sync_client.get_metadata(Path(TEST_DATASITE_NAME) / TEST_FILE)
    diff = py_fast_rsync.diff(remote_metadata.signature_bytes, local_data)
    wrong_hash = "wrong_hash"

    with pytest.raises(SyftServerError):
        sync_client.apply_diff(Path(TEST_DATASITE_NAME) / TEST_FILE, diff, wrong_hash)


def test_get_diff(sync_client: SyncClient):
    local_data = b"This is my local data"
    sig = signature.calculate(local_data)

    file_path = Path(TEST_DATASITE_NAME) / TEST_FILE
    response = sync_client.get_diff(file_path, sig)
    assert response.path == file_path

    # apply and check hash
    new_data = py_fast_rsync.apply(local_data, base64.b85decode(response.diff))
    new_hash = hashlib.sha256(new_data).hexdigest()

    assert new_hash == response.hash

    # diff nonexistent file
    file_path = Path(TEST_DATASITE_NAME) / "nonexistent_file.txt"
    with pytest.raises(SyftServerError):
        sync_client.get_diff(file_path, sig)


def test_delete_file(sync_client: SyncClient):
    sync_client.delete(Path(TEST_DATASITE_NAME) / TEST_FILE)

    snapshot_folder = sync_client.conn.app_state["server_settings"].snapshot_folder
    path = Path(f"{snapshot_folder}/{TEST_DATASITE_NAME}/{TEST_FILE}")
    assert not path.exists()

    with pytest.raises(SyftServerError):
        sync_client.get_metadata(Path(TEST_DATASITE_NAME) / TEST_FILE)


def test_create_file(sync_client: SyncClient):
    snapshot_folder = sync_client.conn.app_state["server_settings"].snapshot_folder
    new_fname = "new.txt"
    contents = b"Some content"
    path = Path(f"{snapshot_folder}/{TEST_DATASITE_NAME}/{new_fname}")
    assert not path.exists()

    with open(path, "wb") as f:
        f.write(contents)

    with open(path, "rb") as f:
        sync_client.create(relative_path=Path(TEST_DATASITE_NAME) / new_fname, data=f.read())
    assert path.exists()


def test_create_permfile(sync_client: SyncClient):
    invalid_contents = b"wrong permfile"
    folder = "test"
    relative_path = Path(TEST_DATASITE_NAME) / folder / PERM_FILE

    # invalid
    with pytest.raises(SyftServerError):
        sync_client.create(relative_path=relative_path, data=invalid_contents)

    # valid
    valid_contents = yaml.safe_dump(
        [
            {
                "path": "a",
                "user": "*",
                "permissions": ["write"],
            }
        ]
    ).encode()
    sync_client.create(relative_path=relative_path, data=valid_contents)


def test_update_permfile_success(sync_client: SyncClient):
    local_data = yaml.safe_dump(
        [
            {
                "path": "a",
                "user": "*",
                "permissions": ["write"],
            }
        ]
    ).encode()

    remote_metadata = sync_client.get_metadata(Path(TEST_DATASITE_NAME) / PERM_FILE)

    diff = py_fast_rsync.diff(remote_metadata.signature_bytes, local_data)
    expected_hash = hashlib.sha256(local_data).hexdigest()

    response = sync_client.apply_diff(Path(TEST_DATASITE_NAME) / PERM_FILE, diff, expected_hash)
    assert isinstance(response, ApplyDiffResponse)


def test_update_permfile_failure(sync_client: SyncClient):
    local_data = b'3gwrehtytrterfewdw ["x@x.org"], "read": ["x@x.org"], "write": ["x@x.org"], "filepath": "~/syftperm.yaml",}'

    remote_metadata = sync_client.get_metadata(Path(TEST_DATASITE_NAME) / PERM_FILE)

    diff = py_fast_rsync.diff(remote_metadata.signature_bytes, local_data)
    expected_hash = hashlib.sha256(local_data).hexdigest()

    with pytest.raises(SyftServerError):
        sync_client.apply_diff(Path(TEST_DATASITE_NAME) / PERM_FILE, diff, expected_hash)


def test_list_datasites(client: TestClient):
    response = client.post("/sync/datasites")

    response.raise_for_status()


def test_get_all_datasite_states(sync_client: SyncClient):
    response = sync_client.get_datasite_states()
    assert len(response) == 1

    metadatas = response[TEST_DATASITE_NAME]
    assert len(metadatas) == 3
    assert all(isinstance(m, FileMetadata) for m in metadatas)


def test_download_snapshot(sync_client: SyncClient):
    metadata = sync_client.get_remote_state(Path(TEST_DATASITE_NAME))
    paths = [m.path for m in metadata]
    data = sync_client.download_bulk(paths)
    zip_file = zipfile.ZipFile(BytesIO(data))
    assert len(zip_file.filelist) == 3


def test_whoami(client: TestClient):
    response = client.post("/auth/whoami")
    response.raise_for_status()
    assert response.json() == {"email": TEST_DATASITE_NAME}<|MERGE_RESOLUTION|>--- conflicted
+++ resolved
@@ -11,16 +11,10 @@
 from py_fast_rsync import signature
 
 from syftbox.client.exceptions import SyftServerError
-<<<<<<< HEAD
 from syftbox.client.server_client import SyncClient
-from syftbox.lib.lib import FileMetadata
-from syftbox.server.sync.models import ApplyDiffResponse, DiffResponse
-from tests.unit.server.conftest import PERMFILE_FILE, TEST_DATASITE_NAME, TEST_FILE
-=======
-from syftbox.client.plugins.sync.sync_client import SyncClient
+from syftbox.lib.constants import PERM_FILE
 from syftbox.server.models.sync_models import ApplyDiffResponse, DiffResponse, FileMetadata
-from tests.unit.server.conftest import PERM_FILE, TEST_DATASITE_NAME, TEST_FILE
->>>>>>> e62353ac
+from tests.unit.server.conftest import TEST_DATASITE_NAME, TEST_FILE
 
 
 def test_get_diff_2(client: TestClient):
@@ -221,7 +215,9 @@
 
 
 def test_update_permfile_failure(sync_client: SyncClient):
-    local_data = b'3gwrehtytrterfewdw ["x@x.org"], "read": ["x@x.org"], "write": ["x@x.org"], "filepath": "~/syftperm.yaml",}'
+    local_data = (
+        b'3gwrehtytrterfewdw ["x@x.org"], "read": ["x@x.org"], "write": ["x@x.org"], "filepath": "~/syftperm.yaml",}'
+    )
 
     remote_metadata = sync_client.get_metadata(Path(TEST_DATASITE_NAME) / PERM_FILE)
 
