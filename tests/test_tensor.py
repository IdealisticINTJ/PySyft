from syft import TensorBase
import syft
import unittest
import numpy as np
import math


# Here's our "unit tests".
class DimTests(unittest.TestCase):
    def testDimOne(self):
        t = TensorBase(np.array([1, 2, 3]))
        self.assertTrue(t.dim() == 1)


class AddTests(unittest.TestCase):
    def testSimple(self):
        t = TensorBase(np.array([1, 2, 3]))
        self.assertTrue(syft.equal(t + np.array([1, 2, 3]), [2, 4, 6]))

    def testInplace(self):
        t = TensorBase(np.array([1, 2, 3]))
        t += np.array([1, 2, 3])
        self.assertTrue(syft.equal(t.data, [2, 4, 6]))

    def testScalar(self):
        t = TensorBase(np.array([1, 2, 3]))
        self.assertTrue(syft.equal(t + 2, [3, 4, 5]))


class CeilTests(unittest.TestCase):
    def testCeil_(self):
        t = TensorBase(np.array([1.4, 2.7, 6.2]))
        t.ceil_()
        self.assertTrue(syft.equal(t.data, TensorBase([2, 3, 7])))


class FloorTests(unittest.TestCase):
    def testFloor_(self):
        t = TensorBase(np.array([1.4, 2.7, 6.2]))
        t.floor_()
        self.assertTrue(syft.equal(t.data, TensorBase([1., 2., 6.])))


class SubTests(unittest.TestCase):
    def testSimple(self):
        t = TensorBase(np.array([1, 2, 3]))
        self.assertTrue(syft.equal(t - np.array([1, 2, 3]), [0, 0, 0]))

    def testInplace(self):
        t = TensorBase(np.array([1, 2, 3]))
        t -= np.array([1, 2, 3])
        self.assertTrue(syft.equal(t.data, [0, 0, 0]))

    def testScalar(self):
        t = TensorBase(np.array([1, 2, 3]))
        self.assertTrue(syft.equal(t - 1, [0, 1, 2]))


class MultTests(unittest.TestCase):
    def testSimple(self):
        t = TensorBase(np.array([1, 2, 3]))
        self.assertTrue(syft.equal(t * np.array([1, 2, 3]), [1, 4, 9]))

    def testInplace(self):
        t = TensorBase(np.array([1, 2, 3]))
        t *= np.array([1, 2, 3])
        self.assertTrue(syft.equal(t.data, [1, 4, 9]))

    def testScalar(self):
        t = TensorBase(np.array([1, 2, 3]))
        self.assertTrue(syft.equal(t * 2, [2, 4, 6]))


class DivTests(unittest.TestCase):
    def testSimple(self):
        t = TensorBase(np.array([2, 4, 8]))
        self.assertTrue(syft.equal(t / np.array([2, 2, 2]), [1, 2, 4]))

    def testInplace(self):
        t = TensorBase(np.array([1, 2, 3]))
        t *= np.array([1, 2, 3])
        self.assertTrue(syft.equal(t.data, [1, 4, 9]))

    def testScalar(self):
        t = TensorBase(np.array([2, 4, 6]))
        self.assertTrue(syft.equal(t / 2, [1, 2, 3]))


class AbsTests(unittest.TestCase):
    def testabs(self):
        t = TensorBase(np.array([-1, -2, 3]))
        self.assertTrue(np.array_equal(t.abs(), [1, 2, 3]))

    def testabs_(self):
        t = TensorBase(np.array([-1, -2, 3]))
        self.assertTrue(np.array_equal(t.abs_(), t.data))


class ShapeTests(unittest.TestCase):
    def testShape(self):
        t = TensorBase(np.array([[0, 1], [0, 5]]))
        self.assertTrue(syft.equal(t.shape(), (2, 2)))


class SqrtTests(unittest.TestCase):
    def testSqrt(self):
        t = TensorBase(np.array([[0, 4], [9, 16]]))

        self.assertTrue(syft.equal(t.sqrt(), ([[0, 2], [3, 4]])))

    def testSqrt_(self):
        t = TensorBase(np.array([[0, 4], [9, 16]]))
        t.sqrt_()
        self.assertTrue(syft.equal(t, ([[0, 2], [3, 4]])))


class SumTests(unittest.TestCase):
    def testDimNoneInt(self):
        t = TensorBase(np.array([1, 2, 3]))
        self.assertTrue(syft.equal(t.sum(), 6))

    def testDimIsNotNoneInt(self):
        t = TensorBase(np.array([[0, 1], [0, 5]]))
        self.assertTrue(syft.equal(t.sum(dim=1), [1, 5]))


class EqualTests(unittest.TestCase):
    def testEqual(self):
        t1 = TensorBase(np.array([1.2, 2, 3]))
        t2 = TensorBase(np.array([1.2, 2, 3]))
        self.assertTrue(syft.equal(t1, t2))

    def testEqOp(self):
        t1 = TensorBase(np.array([1, 2.4, 3]))
        t2 = TensorBase(np.array([1, 2.4, 3]))
        self.assertTrue(t1 == t2)

    def testNotEqual(self):
        t1 = TensorBase(np.array([1, 2, 3]))
        t2 = TensorBase(np.array([1, 4, 3]))
        self.assertFalse(syft.equal(t1, t2))

    def testIneqOp(self):
        t1 = TensorBase(np.array([1, 2, 3]))
        t2 = TensorBase(np.array([1, 4, 5]))
        self.assertTrue(t1 != t2)


class IndexTests(unittest.TestCase):
    def testIndexing(self):
        t1 = TensorBase(np.array([1.2, 2, 3]))
        self.assertEqual(1.2, t1[0])
        self.assertEqual(3, t1[-1])


class sigmoidTests(unittest.TestCase):
    def testSigmoid(self):
        t1 = TensorBase(np.array([1.2, 3.3, 4]))
        self.assertTrue(syft.equal(t1.sigmoid_(), TensorBase(
            [0.76852478, 0.96442881, 0.98201379])))


class addmm(unittest.TestCase):
    def testaddmm1d(self):
        t1 = TensorBase(np.array([1, 2, 3]))
        t2 = TensorBase(np.array([2, 3, 4]))
        mat = TensorBase(np.array([5]))
        out = t1.addmm(t2, mat, beta=2, alpha=2)
        self.assertTrue(np.array_equal(out.data, [50]))

    def testaddmm2d(self):
        t1 = TensorBase(np.array([[1, 2], [1, 2]]))
        t2 = TensorBase(np.array([[1, 2], [1, 2]]))
        mat = TensorBase(np.array([[2, 3], [3, 4]]))
        out = t1.addmm(t2, mat, beta=2, alpha=2)
        self.assertTrue(np.array_equal(out.data, [[10, 18], [12, 20]]))

    def testaddmm_1d(self):
        t1 = TensorBase(np.array([1, 2, 3]))
        t2 = TensorBase(np.array([2, 3, 4]))
        mat = TensorBase(np.array([5]))
        t1.addmm_(t2, mat, beta=2, alpha=2)
        self.assertTrue(np.array_equal(t1.data, [50]))

    def testaddmm_2d(self):
        t1 = TensorBase(np.array([[1, 2], [1, 2]]))
        t2 = TensorBase(np.array([[1, 2], [1, 2]]))
        mat = TensorBase(np.array([[2, 3], [3, 4]]))
        t1.addmm_(t2, mat, beta=2, alpha=2)
        self.assertTrue(np.array_equal(t1.data, [[10, 18], [12, 20]]))


class addcmulTests(unittest.TestCase):
    def testaddcmul1d(self):
        t1 = TensorBase(np.array([1, 2, 3]))
        t2 = TensorBase(np.array([2, 3, 4]))
        mat = TensorBase(np.array([5]))
        out = t1.addcmul(t2, mat, value=2)
        self.assertTrue(np.array_equal(out.data, [9, 17, 29]))

    def testaddcmul2d(self):
        t1 = TensorBase(np.array([[1, 2], [1, 2]]))
        t2 = TensorBase(np.array([[1, 2], [1, 2]]))
        mat = TensorBase(np.array([[2, 3], [3, 4]]))
        out = t1.addcmul(t2, mat, value=2)
        self.assertTrue(np.array_equal(out.data, [[4, 11], [5, 12]]))

    def testaddcmul_1d(self):
        t1 = TensorBase(np.array([1, 2, 3]))
        t2 = TensorBase(np.array([2, 3, 4]))
        mat = TensorBase(np.array([5]))
        t1.addcmul_(t2, mat, value=2)
        self.assertTrue(np.array_equal(t1.data, [9, 17, 29]))

    def testaddcmul_2d(self):
        t1 = TensorBase(np.array([[1, 2], [1, 2]]))
        t2 = TensorBase(np.array([[1, 2], [1, 2]]))
        mat = TensorBase(np.array([[2, 3], [3, 4]]))
        t1.addcmul_(t2, mat, value=2)
        self.assertTrue(np.array_equal(t1.data, [[4, 11], [5, 12]]))


class addcdivTests(unittest.TestCase):
    def testaddcdiv1d(self):
        t1 = TensorBase(np.array([1, 2, 3]))
        t2 = TensorBase(np.array([2, 5, 4]))
        mat = TensorBase(np.array([5]))
        out = t1.addcdiv(t2, mat, value=2)
        self.assertTrue(np.array_equal(out.data, [6., 5.8, 6.5]))

    def testaddcdiv2d(self):
        t1 = TensorBase(np.array([[1, 2], [1, 2]]))
        t2 = TensorBase(np.array([[1, 2], [1, 2]]))
        mat = TensorBase(np.array([[2, 3], [3, 4]]))
        out = t1.addcdiv(t2, mat, value=2)
        self.assertTrue(np.array_equal(out.data, [[4., 5.], [5., 6.]]))

    def testaddcdiv_1d(self):
        t1 = TensorBase(np.array([1, 2, 3]))
        t2 = TensorBase(np.array([2, 5, 4]))
        mat = TensorBase(np.array([5]))
        t1.addcdiv_(t2, mat, value=2)
        self.assertTrue(np.array_equal(t1.data, [6., 5.8, 6.5]))

    def testaddcdiv_2d(self):
        t1 = TensorBase(np.array([[1, 2], [1, 2]]))
        t2 = TensorBase(np.array([[1, 2], [1, 2]]))
        mat = TensorBase(np.array([[2, 3], [3, 4]]))
        t1.addcdiv_(t2, mat, value=2)
        self.assertTrue(np.array_equal(t1.data, [[4., 5.], [5., 6.]]))


class addmvTests(unittest.TestCase):
    def testaddmv(self):
        t1 = TensorBase(np.array([1, 2]))
        vec = TensorBase(np.array([1, 2, 3, 4]))
        mat = TensorBase(np.array([[2, 3, 3, 4], [5, 6, 6, 7]]))
        out = t1.addmv(mat, vec, beta=2, alpha=2)
        self.assertTrue(np.array_equal(out.data, [68, 130]))

    def testaddmv_(self):
        t1 = TensorBase(np.array([1, 2]))
        vec = TensorBase(np.array([1, 2, 3, 4]))
        mat = TensorBase(np.array([[2, 3, 3, 4], [5, 6, 6, 7]]))
        t1.addmv_(mat, vec, beta=2, alpha=2)
        self.assertTrue(np.array_equal(t1.data, [68, 130]))


class addbmmTests(unittest.TestCase):
    def testaddbmm(self):
        t1 = TensorBase(np.array([[[3, 4], [5, 6]], [[7, 8], [1, 2]]]))
        t2 = TensorBase(np.array([[[3, 5], [5, 7]], [[7, 9], [1, 3]]]))
        mat = TensorBase(np.array([[2, 3], [3, 4]]))
        out = t1.addbmm(t2, mat, beta=2, alpha=2)
        self.assertTrue(np.array_equal(out.data, [[176, 266], [114, 172]]))

    def testaddbmm_(self):
        t1 = TensorBase(np.array([[[3, 4], [5, 6]], [[7, 8], [1, 2]]]))
        t2 = TensorBase(np.array([[[3, 5], [5, 7]], [[7, 9], [1, 3]]]))
        mat = TensorBase(np.array([[2, 3], [3, 4]]))
        t1.addbmm_(t2, mat, beta=2, alpha=2)
        self.assertTrue(np.array_equal(t1.data, [[176, 266], [114, 172]]))


class baddbmmTests(unittest.TestCase):
    def testbaddbmm(self):
        t1 = TensorBase(np.array([[[3, 4], [5, 6]], [[7, 8], [1, 2]]]))
        t2 = TensorBase(np.array([[[3, 5], [5, 7]], [[7, 9], [1, 3]]]))
        mat = TensorBase(np.array([[[2, 3], [3, 4]], [[4, 5], [5, 6]]]))
        out = t1.baddbmm(t2, mat, beta=2, alpha=2)
        self.assertTrue(np.array_equal(out.data, [[[62, 92], [96, 142]],
                                                  [[122, 184], [28, 42]]]))

    def testbaddbmm_(self):
        t1 = TensorBase(np.array([[[3, 4], [5, 6]], [[7, 8], [1, 2]]]))
        t2 = TensorBase(np.array([[[3, 5], [5, 7]], [[7, 9], [1, 3]]]))
        mat = TensorBase(np.array([[[2, 3], [3, 4]], [[4, 5], [5, 6]]]))
        t1.baddbmm_(t2, mat, beta=2, alpha=2)
        self.assertTrue(np.array_equal(t1.data, [[[62, 92], [96, 142]],
                                                 [[122, 184], [28, 42]]]))


<<<<<<< HEAD
class transposeTests(unittest.TestCase):
    def testTranspose(self):
        t1 = TensorBase(np.array([[[3, 4], [5, 6]], [[7, 8], [1, 2]]]))
        out1 = t1.transpose(0, 1)
        self.assertTrue(np.array_equal(out1.data, [[[3, 4], [7, 8]],
                                                   [[5, 6], [1, 2]]]))
        out2 = t1.transpose(0, 2)
        self.assertTrue(np.array_equal(out2.data, [[[3, 7], [5, 1]],
                                                   [[4, 8], [6, 2]]]))
        out3 = t1.transpose(1, 2)
        self.assertTrue(np.array_equal(out3.data, [[[3, 5], [4, 6]],
                                                   [[7, 1], [8, 2]]]))

    def testTranspose_(self):
        t1 = TensorBase(np.array([[[3, 4], [5, 6]], [[7, 8], [1, 2]]]))
        t1.transpose_(0, 1)
        self.assertTrue(np.array_equal(t1.data, [[[3, 4], [7, 8]],
                                                 [[5, 6], [1, 2]]]))
        t2 = TensorBase(np.array([[[3, 4], [5, 6]], [[7, 8], [1, 2]]]))
        t2.transpose_(0, 2)
        self.assertTrue(np.array_equal(t2.data, [[[3, 7], [5, 1]],
                                                 [[4, 8], [6, 2]]]))
        t3 = TensorBase(np.array([[[3, 4], [5, 6]], [[7, 8], [1, 2]]]))
        t3.transpose_(1, 2)
        self.assertTrue(np.array_equal(t3.data, [[[3, 5], [4, 6]],
                                                 [[7, 1], [8, 2]]]))

    def testT(self):
        t1 = TensorBase(np.array([[[3, 4], [5, 6]], [[7, 8], [1, 2]]]))
        out1 = t1.t()
        self.assertTrue(np.array_equal(out1.data, [[[3, 4], [7, 8]],
                                                   [[5, 6], [1, 2]]]))

    def testT_(self):
        t1 = TensorBase(np.array([[[3, 4], [5, 6]], [[7, 8], [1, 2]]]))
        t1.transpose_(0, 1)
        self.assertTrue(np.array_equal(t1.data, [[[3, 4], [7, 8]],
                                                 [[5, 6], [1, 2]]]))
=======
class unsqueezeTests(unittest.TestCase):
    def testUnsqueeze(self):
        t1 = TensorBase(np.arange(3 * 4 * 5).reshape((3, 4, 5)))
        for i in range(len(t1.data.shape)):
            out = t1.unsqueeze(i)
            expected_shape = list(t1.data.shape)
            expected_shape.insert(i, 1)
            self.assertTrue(np.array_equal(out.data.shape, expected_shape))

    def testUnsqueeze_(self):
        test_shape = (3, 4, 5)
        for i in range(len(test_shape)):
            t1 = TensorBase(np.arange(3 * 4 * 5).reshape(test_shape))
            expected_shape = list(t1.data.shape)
            expected_shape.insert(i, 1)
            t1.unsqueeze_(i)
            self.assertTrue(np.array_equal(t1.data.shape, expected_shape))
>>>>>>> eb0314d3


class expTests(unittest.TestCase):
    def testexp(self):
        t3 = TensorBase(np.array([[[1, 3], [3, 5]],
                                  [[5, 7], [9, 1]]]))
        out = t3.exp()
        self.assertTrue(np.allclose(out.data, [[[2.71828183e+00, 2.00855369e+01], [2.00855369e+01, 1.48413159e+02]],
                                               [[1.48413159e+02, 1.09663316e+03], [8.10308393e+03, 2.71828183e+00]]]))

    def testexp_(self):
        t3 = TensorBase(np.array([[[1, 3], [3, 5]],
                                  [[5, 7], [9, 1]]]))
        t3.exp_()
        self.assertTrue(np.allclose(t3.data, [[[2.71828183e+00, 2.00855369e+01], [2.00855369e+01, 1.48413159e+02]],
                                              [[1.48413159e+02, 1.09663316e+03], [8.10308393e+03, 2.71828183e+00]]]))


class fracTests(unittest.TestCase):
    def testfrac(self):
        t3 = TensorBase(np.array([1.23, 4.56, 7.89]))
        out = t3.frac()
        self.assertTrue(np.allclose(out.data, [0.23, 0.56, 0.89]))

    def testfrac_(self):
        t3 = TensorBase(np.array([1.23, 4.56, 7.89]))
        t3.frac_()
        self.assertTrue(np.allclose(t3.data, [0.23, 0.56, 0.89]))


class rsqrtTests(unittest.TestCase):
    def testrsqrt(self):
        t1 = TensorBase(np.array([2, 3, 4]))
        out = t1.rsqrt()
        self.assertTrue(np.allclose(out.data, [0.70710678, 0.57735027, 0.5]))

    def testrsqrt_(self):
        t1 = TensorBase(np.array([2, 3, 4]))
        t1.rsqrt_()
        self.assertTrue(np.allclose(t1.data, [0.70710678, 0.57735027, 0.5]))


class numpyTests(unittest.TestCase):
    def testnumpy(self):
        t1 = TensorBase(np.array([[1, 2], [3, 4]]))
        self.assertTrue(np.array_equal(t1.to_numpy(), np.array([[1, 2], [3, 4]])))


class reciprocalTests(unittest.TestCase):
    def testreciprocal(self):
        t1 = TensorBase(np.array([2, 3, 4]))
        out = t1.reciprocal()
        self.assertTrue(np.allclose(out.data, [0.5, 0.33333333, 0.25]))

    def testrsqrt_(self):
        t1 = TensorBase(np.array([2, 3, 4]))
        t1.reciprocal_()
        self.assertTrue(np.allclose(t1.data, [0.5, 0.33333333, 0.25]))


class logTests(unittest.TestCase):
    def testLog(self):
        t1 = TensorBase(np.array([math.exp(1), math.exp(2), math.exp(3)]))
        self.assertTrue(np.array_equal((t1.log()).data, [1., 2., 3.]))

    def testLog_(self):
        t1 = TensorBase(np.array([math.exp(1), math.exp(2), math.exp(3)]))
        self.assertTrue(np.array_equal((t1.log_()).data, [1., 2., 3.]))

    def testLog1p(self):
        t1 = TensorBase(np.array([1, 2, 3]))
        self.assertTrue(np.allclose((t1.log1p()).data, [0.69314718, 1.09861229, 1.38629436]))

    def testLog1p_(self):
        t1 = TensorBase(np.array([1, 2, 3]))
        self.assertTrue(np.allclose((t1.log1p_()).data, [0.69314718, 1.09861229, 1.38629436]))<|MERGE_RESOLUTION|>--- conflicted
+++ resolved
@@ -300,7 +300,6 @@
                                                  [[122, 184], [28, 42]]]))
 
 
-<<<<<<< HEAD
 class transposeTests(unittest.TestCase):
     def testTranspose(self):
         t1 = TensorBase(np.array([[[3, 4], [5, 6]], [[7, 8], [1, 2]]]))
@@ -339,7 +338,8 @@
         t1.transpose_(0, 1)
         self.assertTrue(np.array_equal(t1.data, [[[3, 4], [7, 8]],
                                                  [[5, 6], [1, 2]]]))
-=======
+
+
 class unsqueezeTests(unittest.TestCase):
     def testUnsqueeze(self):
         t1 = TensorBase(np.arange(3 * 4 * 5).reshape((3, 4, 5)))
@@ -357,7 +357,6 @@
             expected_shape.insert(i, 1)
             t1.unsqueeze_(i)
             self.assertTrue(np.array_equal(t1.data.shape, expected_shape))
->>>>>>> eb0314d3
 
 
 class expTests(unittest.TestCase):
