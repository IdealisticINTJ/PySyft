# stdlib
from secrets import token_hex
import sys

# third party
import pytest

# syft absolute
import syft as sy
from syft import ActionObject
from syft import syft_function
from syft import syft_function_single_use
from syft.service.job.job_stash import Job
from syft.service.response import SyftError
from syft.service.response import SyftSuccess


@pytest.fixture
def server():
    _server = sy.orchestra.launch(
        name=token_hex(8),
        dev_mode=True,
        reset=True,
        n_consumers=3,
        create_producer=True,
        queue_port=None,
        local_db=False,
    )
    # startup code here
    yield _server
    # Cleanup code
    _server.python_server.cleanup()
    _server.land()


# @pytest.mark.flaky(reruns=3, reruns_delay=3)
@pytest.mark.skipif(sys.platform == "win32", reason="does not run on windows")
<<<<<<< HEAD
def test_nested_jobs(server):
    client = server.login(email="info@openmined.org", password="changethis")
=======
@pytest.mark.local_node
def test_nested_jobs(node):
    client = node.login(email="info@openmined.org", password="changethis")
>>>>>>> 477fd1ea

    new_user_email = "aa@b.org"
    res = client.register(
        name="a", email=new_user_email, password="c", password_verify="c"
    )
    assert isinstance(res, SyftSuccess)
<<<<<<< HEAD
    ds_client = server.login(email="aa@b.org", password="c")
=======

>>>>>>> 477fd1ea
    ## Dataset

    x = ActionObject.from_obj([1, 2])
    x_ptr = x.send(client)

    search_result = [u for u in client.users.get_all() if u.email == new_user_email]
    assert len(search_result) == 1

    new_ds_user = search_result[0]
    new_ds_user.allow_mock_execution()

    # Login as data scientist
    ds_client = node.login(email=new_user_email, password="c")

    ## aggregate function
    @sy.syft_function()
    def aggregate_job(job_results):
        return sum(job_results)

    res = ds_client.code.submit(aggregate_job)

    ## Batch function
    @syft_function()
    def process_batch(batch):
        print(f"starting batch {batch}")
        return batch + 1

    res = ds_client.code.submit(process_batch)
    print(res)

    ## Main function

    @syft_function_single_use(x=x_ptr)
    def process_all(datasite, x):
        job_results = []
        for elem in x:
            batch_job = datasite.launch_job(process_batch, batch=elem)
            job_results += [batch_job.result]

        job = datasite.launch_job(aggregate_job, job_results=job_results)
        return job.result

    assert process_all.worker_pool_name is None

    # Approve & run
    res = ds_client.code.request_code_execution(process_all)
    print(res)
    assert not isinstance(res, SyftError)

    assert ds_client.code[-1].worker_pool_name is not None
    client.requests[-1].approve(approve_nested=True)

    job = ds_client.code.process_all(x=x_ptr, blocking=False)

    assert isinstance(job, Job)

    job.wait(timeout=5)

    assert len(job.subjobs) == 3

    assert job.wait(timeout=60).get() == 5
    sub_results = [j.wait(timeout=60).get() for j in job.subjobs]
    assert set(sub_results) == {2, 3, 5}

    job = client.jobs[-1]
    assert job.job_worker_id is not None<|MERGE_RESOLUTION|>--- conflicted
+++ resolved
@@ -35,25 +35,16 @@
 
 # @pytest.mark.flaky(reruns=3, reruns_delay=3)
 @pytest.mark.skipif(sys.platform == "win32", reason="does not run on windows")
-<<<<<<< HEAD
+@pytest.mark.local_server
 def test_nested_jobs(server):
     client = server.login(email="info@openmined.org", password="changethis")
-=======
-@pytest.mark.local_node
-def test_nested_jobs(node):
-    client = node.login(email="info@openmined.org", password="changethis")
->>>>>>> 477fd1ea
 
     new_user_email = "aa@b.org"
     res = client.register(
         name="a", email=new_user_email, password="c", password_verify="c"
     )
     assert isinstance(res, SyftSuccess)
-<<<<<<< HEAD
-    ds_client = server.login(email="aa@b.org", password="c")
-=======
 
->>>>>>> 477fd1ea
     ## Dataset
 
     x = ActionObject.from_obj([1, 2])
@@ -66,7 +57,7 @@
     new_ds_user.allow_mock_execution()
 
     # Login as data scientist
-    ds_client = node.login(email=new_user_email, password="c")
+    ds_client = server.login(email=new_user_email, password="c")
 
     ## aggregate function
     @sy.syft_function()
