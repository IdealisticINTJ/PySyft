--- conflicted
+++ resolved
@@ -29,12 +29,10 @@
     "opentelemetry-instrumentation-sqlite3==0.50b0",
     "opentelemetry-exporter-otlp-proto-grpc==1.29.0",
     "distro==1.9.0",
-<<<<<<< HEAD
     "textual>=1.0.0",
-=======
     "msgpack>=1.1.0",
     "tqdm>=4.67.1",
->>>>>>> 6ff77f8a
+    "aiofiles>=24.1.0",
 ]
 
 # Local dependencies for development
