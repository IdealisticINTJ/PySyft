--- conflicted
+++ resolved
@@ -5,34 +5,6 @@
 readme = "README.md"
 requires-python = ">=3.9"
 dependencies = [
-<<<<<<< HEAD
-    "fastapi>=0.114.0",
-    "uvicorn>=0.30.6",
-    "jinja2>=3.1.4",
-    "typing-extensions>=4.12.2",
-    "markdown>=3.7",
-    "pandas>=2.2.2",
-    "postmarker>=1.0",
-    "watchdog>=5.0.2",
-    "pydantic-settings>=2.5.2",
-    "pytest>=8.3.3",
-    "httpx>=0.27.2",
-    "pyyaml>=6.0.2",
-    "psutil>=6.0.0",
-    "loguru>=0.7.2",
-    "py-fast-rsync",
-    "pathspec>=0.12.1",
-    "python-multipart>=0.0.12",
-    "rich>=13.9.2",
-    "croniter>=3.0.0",
-    "typer>=0.12.5",
-    "pid>=3.0.4",
-    "pydantic[email]>=2.9.2",
-    "ruamel-yaml>=0.18.6",
-    "pyjwt>=2.10.0",
-    "wcmatch>=10.0",
-    "curl-cffi>=0.7.4",
-=======
     "fastapi==0.115.6",
     "uvicorn==0.32.1",
     "jinja2==3.1.4",
@@ -52,7 +24,6 @@
     "pydantic[email]==2.10.3",
     "pyjwt==2.10.1",
     "wcmatch==10.0",
->>>>>>> e5359091
 ]
 
 # Local dependencies for development
