--- conflicted
+++ resolved
@@ -13,14 +13,8 @@
 from syftbox.server.settings import ServerSettings, get_server_settings
 from syftbox.server.sync.db import (
     get_all_datasites,
-    get_all_metadata,
     get_db,
-<<<<<<< HEAD
-=======
     get_one_metadata,
-    move_with_transaction,
-    save_file_metadata,
->>>>>>> 671b7a3d
 )
 from syftbox.server.sync.file_store import FileStore, SyftFile
 
@@ -71,22 +65,10 @@
     file_store: FileStore = Depends(get_file_store),
 ) -> DiffResponse:
     try:
-<<<<<<< HEAD
         file = file_store.get(req.path)
     except ValueError:
         raise HTTPException(status_code=404, detail="file not found")
     diff = py_fast_rsync.diff(req.signature_bytes, file.data)
-=======
-        metadata = get_one_metadata(conn, path=f"{req.path}")
-    except ValueError as e:
-        raise HTTPException(status_code=400, detail=str(e))
-
-    abs_path = server_settings.snapshot_folder / metadata.path
-    with open(abs_path, "rb") as f:
-        data = f.read()
-
-    diff = py_fast_rsync.diff(req.signature_bytes, data)
->>>>>>> 671b7a3d
     diff_bytes = base64.b85encode(diff).decode("utf-8")
     return DiffResponse(
         path=file.metadata.path.as_posix(),
@@ -98,6 +80,7 @@
 @router.post("/datasite_states", response_model=dict[str, list[FileMetadata]])
 def get_datasite_states(
     conn: sqlite3.Connection = Depends(get_db_connection),
+    file_store: FileStore = Depends(get_file_store),
     server_settings: ServerSettings = Depends(get_server_settings),
     email: str = Header(),
 ) -> dict[str, list[FileMetadata]]:
@@ -105,7 +88,7 @@
     datasite_states: dict[str, list[FileMetadata]] = {}
     for datasite in all_datasites:
         try:
-            datasite_state = dir_state(Path(datasite), conn, server_settings, email)
+            datasite_state = dir_state(RelativePath(datasite), file_store, server_settings, email)
         except Exception as e:
             logger.error(f"Failed to get dir state for {datasite}: {e}")
             continue
@@ -121,25 +104,15 @@
     server_settings: ServerSettings = Depends(get_server_settings),
     email: str = Header(),
 ) -> list[FileMetadata]:
-<<<<<<< HEAD
-=======
     if dir.is_absolute():
         raise HTTPException(status_code=400, detail="dir must be relative")
 
-    metadata = get_all_metadata(conn, path_like=f"{dir.as_posix()}")
->>>>>>> 671b7a3d
     full_path = server_settings.snapshot_folder / dir
     # get the top level perm file
     try:
         perm_tree = PermissionTree.from_path(full_path, raise_on_corrupted_files=True)
-<<<<<<< HEAD
     except ValueError:
         raise HTTPException(status_code=500, detail=f"Failed to parse permission tree: {dir}")
-=======
-    except Exception as e:
-        logger.warning(f"Failed to parse permission tree: {dir}")
-        raise e
->>>>>>> 671b7a3d
 
     # filter the read state for this user by the perm tree
     metadata_list = file_store.list(dir)
@@ -159,35 +132,16 @@
     req: ApplyDiffRequest,
     file_store: FileStore = Depends(get_file_store),
 ) -> ApplyDiffResponse:
-<<<<<<< HEAD
-    file = file_store.get(req.path)
+    try:
+        file = file_store.get(req.path)
+    except ValueError:
+        raise HTTPException(status_code=404, detail="file not found")
+
     result = py_fast_rsync.apply(file.data, req.diff_bytes)
     new_hash = hashlib.sha256(result).hexdigest()
 
     if new_hash != req.expected_hash:
-=======
-    try:
-        metadata = get_one_metadata(conn, path=f"{req.path}")
-    except ValueError as e:
-        raise HTTPException(status_code=400, detail=str(e))
-
-    abs_path = server_settings.snapshot_folder / metadata.path
-    with open(abs_path, "rb") as f:
-        data = f.read()
-    result = py_fast_rsync.apply(data, req.diff_bytes)
-
-    if SyftPermission.is_permission_file(metadata.path) and not SyftPermission.is_valid(result):
-        raise HTTPException(status_code=400, detail="invalid syftpermission contents, skipped writing")
-
-    with tempfile.NamedTemporaryFile(delete=False) as temp_file:
-        temp_file.write(result)
-        temp_path = Path(temp_file.name)
-
-    new_metadata = hash_file(temp_path)
-
-    if new_metadata.hash != req.expected_hash:
->>>>>>> 671b7a3d
-        raise HTTPException(status_code=400, detail="expected_hash mismatch")
+        raise HTTPException(status_code=400, detail="hash mismatch, skipped writing")
 
     if SyftPermission.is_permission_file(file.metadata.path) and not SyftPermission.is_valid(result):
         raise HTTPException(status_code=400, detail="invalid syftpermission contents, skipped writing")
@@ -201,22 +155,7 @@
     req: FileRequest,
     file_store: FileStore = Depends(get_file_store),
 ) -> JSONResponse:
-<<<<<<< HEAD
     file_store.delete(req.path)
-=======
-    try:
-        metadata = get_one_metadata(conn, path=f"{req.path}")
-    except ValueError as e:
-        raise HTTPException(status_code=400, detail=str(e))
-
-    try:
-        delete_file_metadata(conn, metadata.path.as_posix())
-    except ValueError as e:
-        raise HTTPException(status_code=400, detail=str(e))
-    conn.commit()
-    abs_path = server_settings.snapshot_folder / metadata.path
-    Path(abs_path).unlink(missing_ok=True)
->>>>>>> 671b7a3d
     return JSONResponse(content={"status": "success"})
 
 
@@ -225,49 +164,20 @@
     file: UploadFile,
     file_store: FileStore = Depends(get_file_store),
 ) -> JSONResponse:
-<<<<<<< HEAD
     #
     relative_path = RelativePath(file.filename)
-=======
     if "%" in file.filename:
         raise HTTPException(status_code=400, detail="filename cannot contain '%'")
 
-    relative_path = Path(file.filename)
-    abs_path = server_settings.snapshot_folder / relative_path
-
->>>>>>> 671b7a3d
     contents = file.file.read()
 
     if SyftPermission.is_permission_file(relative_path) and not SyftPermission.is_valid(contents):
         raise HTTPException(status_code=400, detail="invalid syftpermission contents, skipped writing")
 
-<<<<<<< HEAD
     file_store.put(
         relative_path,
         contents,
     )
-=======
-    abs_path.parent.mkdir(exist_ok=True, parents=True)
-
-    with open(abs_path, "wb") as f:
-        # better to use async aiosqlite
-        f.write(contents)
-
-    cursor = conn.cursor()
-    try:
-        get_one_metadata(cursor, path=f"{file.filename}")
-        raise HTTPException(status_code=400, detail="file already exists")
-    except ValueError:
-        # this is ok, there should be no metadata in db
-        pass
-
-    # create a new metadata for db entry
-    metadata = hash_file(abs_path, root_dir=server_settings.snapshot_folder)
-    save_file_metadata(cursor, metadata)
-    conn.commit()
-    cursor.close()
-
->>>>>>> 671b7a3d
     return JSONResponse(content={"status": "success"})
 
 
@@ -277,21 +187,10 @@
     file_store: FileStore = Depends(get_file_store),
 ) -> FileResponse:
     try:
-<<<<<<< HEAD
         abs_path = file_store.get(req.path).absolute_path
         return FileResponse(abs_path)
-    except ValueError:
-=======
-        metadata = get_one_metadata(conn, path=f"{req.path}")
     except ValueError as e:
         raise HTTPException(status_code=400, detail=str(e))
-
-    abs_path = server_settings.snapshot_folder / metadata.path
-    if not Path(abs_path).exists():
-        # could be a stale db entry, remove from db
-        delete_file_metadata(conn, metadata.path.as_posix())
->>>>>>> 671b7a3d
-        raise HTTPException(status_code=404, detail="file not found")
 
 
 @router.post("/datasites", response_model=list[str])
@@ -316,20 +215,9 @@
     all_files = []
     for path in req.paths:
         try:
-<<<<<<< HEAD
             file = file_store.get(path)
         except ValueError:
             logger.warning(f"File not found: {path}")
-=======
-            metadata = get_one_metadata(conn, path=path)
-        except ValueError as e:
-            logger.warning(str(e))
-            continue
-
-        abs_path = server_settings.snapshot_folder / metadata.path
-        if not Path(abs_path).exists() or not Path(abs_path).is_file():
-            logger.warning(f"File not found: {abs_path}")
->>>>>>> 671b7a3d
             continue
         all_files.append(file)
     zip_file = create_zip_from_files(all_files)
