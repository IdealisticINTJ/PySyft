import base64
import sqlite3
import tempfile
from pathlib import Path

import py_fast_rsync
<<<<<<< HEAD
from fastapi import APIRouter, Depends, HTTPException, Request
from py_fast_rsync import signature

from syftbox.server.settings import ServerSettings, get_server_settings
from syftbox.server.sync.db import get_all_metadata, get_db, move_with_transaction
=======
from fastapi import APIRouter, Depends, HTTPException, Request, UploadFile
from fastapi.responses import JSONResponse

from syftbox.server.settings import ServerSettings, get_server_settings
from syftbox.server.sync.db import (
    delete_file_metadata,
    get_all_metadata,
    get_db,
    move_with_transaction,
    save_file_metadata,
)
from syftbox.server.sync.hash import hash_file
>>>>>>> 9b44d2c9

from .models import (
    ApplyDiffRequest,
    ApplyDiffResponse,
    DiffRequest,
    DiffResponse,
    FileMetadata,
    FileMetadataRequest,
    FileRequest,
)


def get_db_connection(request: Request):
    conn = get_db(request.state.server_settings.file_db_path)
    yield conn
    conn.close()


def get_file_metadata(
    req: FileMetadataRequest,
    conn=Depends(get_db_connection),
) -> list[FileMetadata]:
    # TODO check permissions

    return get_all_metadata(conn, path_like=req.path_like)


router = APIRouter(prefix="/sync", tags=["sync"])


@router.post("/get_diff", response_model=DiffResponse)
def get_diff(
    req: DiffRequest,
    conn: sqlite3.Connection = Depends(get_db_connection),
    server_settings: ServerSettings = Depends(get_server_settings),
) -> DiffResponse:
    metadata_list = get_all_metadata(conn, path_like=f"{req.path}%")
    if len(metadata_list) == 0:
        raise HTTPException(status_code=404, detail="path not found")
    elif len(metadata_list) > 1:
        raise HTTPException(status_code=400, detail="too many files to get diff")

    metadata = metadata_list[0]
    abs_path = server_settings.snapshot_folder / metadata.path
    with open(abs_path, "rb") as f:
        data = f.read()

    diff = py_fast_rsync.diff(req.signature_bytes, data)
    diff_bytes = base64.b85encode(diff).decode("utf-8")
    return DiffResponse(
        path=metadata.path.as_posix(),
        diff=diff_bytes,
        hash=metadata.hash,
    )


@router.post("/dir_state", response_model=list[FileMetadata])
def dir_state(
    dir: Path,
    conn: sqlite3.Connection = Depends(get_db_connection),
    server_settings: ServerSettings = Depends(get_server_settings),
) -> list[FileMetadata]:
    if dir.is_absolute():
        raise HTTPException(status_code=400, detail="dir must be relative")

    result = get_all_metadata(conn, path_like=f"{dir.as_posix()}%")
    return result


@router.post("/get_metadata", response_model=list[FileMetadata])
def get_metadata(
    metadata: list[FileMetadata] = Depends(get_file_metadata),
) -> list[FileMetadata]:
    return metadata


@router.post("/apply_diff", response_model=ApplyDiffResponse)
def apply_diffs(
    req: ApplyDiffRequest,
    conn: sqlite3.Connection = Depends(get_db_connection),
    server_settings: ServerSettings = Depends(get_server_settings),
) -> ApplyDiffResponse:
    metadata_list = get_all_metadata(conn, path_like=f"{req.path}%")

    if len(metadata_list) == 0:
        raise HTTPException(status_code=404, detail="path not found")
    elif len(metadata_list) > 1:
        raise HTTPException(
            status_code=400, detail="found too many files to apply diff"
        )

    metadata = metadata_list[0]

    abs_path = server_settings.snapshot_folder / metadata.path
    with open(abs_path, "rb") as f:
        data = f.read()
    result = py_fast_rsync.apply(data, req.diff_bytes)

    with tempfile.NamedTemporaryFile(delete=False) as temp_file:
        temp_file.write(result)
        temp_path = temp_file.name

    new_metadata = hash_file(temp_path)

    if new_metadata.hash != req.expected_hash:
        raise HTTPException(status_code=400, detail="expected_hash mismatch")

    # move temp path to real path and update db
    move_with_transaction(
        conn,
        metadata=new_metadata,
        origin_path=abs_path,
    )

    return ApplyDiffResponse(
        path=req.path, current_hash=new_metadata.sha256, previous_hash=metadata.hash
    )


@router.post("/delete", response_class=JSONResponse)
def delete_file(
    req: FileRequest,
    conn: sqlite3.Connection = Depends(get_db_connection),
) -> JSONResponse:
    metadata_list = get_all_metadata(conn, path_like=f"%{req.path}%")
    if len(metadata_list) == 0:
        raise HTTPException(status_code=404, detail="path not found")
    elif len(metadata_list) > 1:
        raise HTTPException(status_code=400, detail="too many files to delete")

    metadata = metadata_list[0]

    delete_file_metadata(conn, metadata.path.as_posix())
    Path(metadata.path).unlink(missing_ok=True)
    return JSONResponse(content={"status": "success"})


@router.post("/create", response_class=JSONResponse)
def create_file(
    file: UploadFile,
    conn: sqlite3.Connection = Depends(get_db_connection),
    server_settings: ServerSettings = Depends(get_server_settings),
) -> JSONResponse:
    #
    relative_path = Path(file.filename)
    abs_path = server_settings.snapshot_folder / relative_path
    with open(abs_path, "wb") as f:
        # better to use async aiosqlite
        f.write(file.file.read())

    cursor = conn.cursor()
    metadata = get_all_metadata(cursor, path_like=f"%{file.filename}%")
    if len(metadata) > 0:
        raise HTTPException(status_code=400, detail="file already exists")
    metadata = hash_file(abs_path)
    save_file_metadata(cursor, metadata)
    conn.commit()
    cursor.close()

    return JSONResponse(content={"status": "success"})<|MERGE_RESOLUTION|>--- conflicted
+++ resolved
@@ -4,13 +4,6 @@
 from pathlib import Path
 
 import py_fast_rsync
-<<<<<<< HEAD
-from fastapi import APIRouter, Depends, HTTPException, Request
-from py_fast_rsync import signature
-
-from syftbox.server.settings import ServerSettings, get_server_settings
-from syftbox.server.sync.db import get_all_metadata, get_db, move_with_transaction
-=======
 from fastapi import APIRouter, Depends, HTTPException, Request, UploadFile
 from fastapi.responses import JSONResponse
 
@@ -23,7 +16,6 @@
     save_file_metadata,
 )
 from syftbox.server.sync.hash import hash_file
->>>>>>> 9b44d2c9
 
 from .models import (
     ApplyDiffRequest,
