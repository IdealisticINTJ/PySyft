import sqlite3
from pathlib import Path
from typing import List, Optional

from syftbox.lib.permissions import PermissionFile, PermissionRule
from syftbox.server.models.sync_models import FileMetadata, RelativePath


def save_file_metadata(conn: sqlite3.Connection, metadata: FileMetadata):
    # Insert the metadata into the database or update if a conflict on 'path' occurs
    conn.execute(
        """
    INSERT INTO file_metadata (path, datasite, hash, signature, file_size, last_modified)
    VALUES (?, ?, ?, ?, ?, ?)
    ON CONFLICT(path) DO UPDATE SET
        datasite = excluded.datasite,
        hash = excluded.hash,
        signature = excluded.signature,
        file_size = excluded.file_size,
        last_modified = excluded.last_modified
    """,
        (
            str(metadata.path),
            metadata.datasite,
            metadata.hash,
            metadata.signature,
            metadata.file_size,
            metadata.last_modified.isoformat(),
        ),
    )


def delete_file_metadata(conn: sqlite3.Connection, path: str):
    cur = conn.execute("DELETE FROM file_metadata WHERE path = ?", (path,))
    # get number of changes
    if cur.rowcount != 1:
        raise ValueError(f"Failed to delete metadata for {path}.")


def get_all_metadata(conn: sqlite3.Connection, path_like: Optional[str] = None) -> list[FileMetadata]:
    query = "SELECT * FROM file_metadata"
    params = ()

    if path_like:
        if "%" in path_like:
            raise ValueError("we don't support % in paths")
        path_like = path_like + "%"
        escaped_path = path_like.replace("_", "\\_")
        query += " WHERE path LIKE ? ESCAPE '\\' "
        params = (escaped_path,)

    cursor = conn.execute(query, params)
    # would be nice to paginate
    return [FileMetadata.from_row(row) for row in cursor]


def get_one_metadata(conn: sqlite3.Connection, path: str) -> FileMetadata:
    cursor = conn.execute("SELECT * FROM file_metadata WHERE path = ?", (path,))
    rows = cursor.fetchall()
    if len(rows) == 0 or len(rows) > 1:
        raise ValueError(f"Expected 1 metadata entry for {path}, got {len(rows)}")
    row = rows[0]
    return FileMetadata.from_row(row)


def get_all_datasites(conn: sqlite3.Connection) -> list[str]:
    # INSTR(path, '/'): Finds the position of the first slash in the path.
    cursor = conn.execute(
        """SELECT DISTINCT SUBSTR(path, 1, INSTR(path, '/') - 1) AS root_folder
        FROM file_metadata;
        """
    )
    return [row[0] for row in cursor if row[0]]


def query_rules_for_permfile(cursor, file: PermissionFile):
    cursor.execute(
        """
        SELECT * FROM rules WHERE permfile_path = ? ORDER BY priority
    """,
        (file.relative_filepath.as_posix(),),
    )
    return cursor.fetchall()


def get_rules_for_permfile(connection: sqlite3.Connection, file: PermissionFile):
    cursor = connection.cursor()
    return [PermissionRule.from_db_row(row) for row in query_rules_for_permfile(cursor, file)]


def get_all_files(cursor):
    cursor.execute(
        """
        SELECT * FROM file_metadata
    """
    )
    return cursor.fetchall()


def get_all_files_under_syftperm(cursor, permfile: PermissionFile) -> List[Path]:
    cursor.execute(
        """
        SELECT * FROM file_metadata WHERE path LIKE ?
    """,
        (str(permfile.dir_path) + "/%",),
    )
    return [
        (
            row["id"],
            FileMetadata.from_row(row),
        )
        for row in cursor.fetchall()
    ]


def get_rules_for_path(connection: sqlite3.Connection, path: Path):
    parents = path.parents
    placeholders = ",".join("?" * len(parents))
    cursor = connection.cursor()
    cursor.execute(
        """
        SELECT * FROM rules WHERE permfile_dir in ({})
    """.format(placeholders),
        [x.as_posix() for x in parents],
    )
    return [PermissionRule.from_db_row(row) for row in cursor.fetchall()]


def set_rules_for_permfile(connection, file: PermissionFile):
    """
    Atomically set the rules for a permission file. Basically its just a write operation, but
    we also make sure we delete the rules that are no longer in the file.
    """
    try:
        cursor = connection.cursor()

        cursor.execute(
            """
        DELETE FROM rules
        WHERE permfile_path = ?
        """,
            (str(file.relative_filepath),),
        )

        # TODO
        files_under_dir = get_all_files_under_syftperm(cursor, file)

        rule2files = []

        for rule in file.rules:
            for _id, file_in_dir in files_under_dir:
                match, match_for_email = rule.filepath_matches_rule_path(file_in_dir.path)
                if match:
                    rule2files.append([str(rule.permfile_path), rule.priority, _id, match_for_email])

        rule_rows = [tuple(rule.to_db_row().values()) for rule in file.rules]

        print(rule_rows, [len(rule_row) for rule_row in rule_rows])
        cursor.executemany(
            """
        INSERT INTO rules (
            permfile_path, permfile_dir, permfile_depth, priority, path, user,
<<<<<<< HEAD
            can_read, can_create, can_write, admin, disallow
=======
            can_read, can_create, can_write, admin,
            disallow
>>>>>>> 196e49e1
        ) VALUES (?, ?, ?, ?, ?, ?, ?, ?, ?, ?, ?)
        ON CONFLICT(permfile_path, priority) DO UPDATE SET
            path = excluded.path,
            user = excluded.user,
            can_read = excluded.can_read,
            can_create = excluded.can_create,
            can_write = excluded.can_write,
            admin = excluded.admin,
<<<<<<< HEAD
            disallow = excluded.disallow
=======
            disallow = excluded.disallow;
>>>>>>> 196e49e1
        """,
            rule_rows,
        )

        cursor.executemany(
            """
            INSERT INTO rule_files (permfile_path, priority, file_id, match_for_email) VALUES (?, ?, ?, ?)
            ON CONFLICT(permfile_path, priority, file_id) DO UPDATE SET match_for_email = excluded.match_for_email
        """,
            rule2files,
        )

    except Exception as e:
        connection.rollback()
        raise e


def get_metadata_for_file(connection: sqlite3.Connection, path: Path):
    cursor = connection.cursor()
    cursor.execute("SELECT * FROM file_metadata WHERE path = ?", (str(path),))
    row = cursor.fetchone()
    return (
        row["id"],
        FileMetadata.from_row(row),
    )


def link_existing_rules_to_file(connection: sqlite3.Connection, path: Path):
    # 1 find all rules in that branch of the tree
    # 2 check which rules apply to the file
    # 3 link them

    perm_rules = get_rules_for_path(connection, path)

    rule2files = []
    _id, _ = get_metadata_for_file(connection, path)

    for rule in perm_rules:
        match, match_for_email = rule.filepath_matches_rule_path(path)
        if match:
            rule2files.append([str(rule.permfile_path), rule.priority, _id, match_for_email])
    cursor = connection.cursor()
    cursor.executemany(
        """
        INSERT INTO rule_files (permfile_path, priority, file_id, match_for_email) VALUES (?, ?, ?, ?)
        ON CONFLICT(permfile_path, priority, file_id) DO UPDATE SET
            match_for_email = excluded.match_for_email
    """,
        rule2files,
    )


def get_read_permissions_for_user(
    connection: sqlite3.Connection, user: str, path_like: Optional[str] = None
) -> list[sqlite3.Row]:
    """
    Get all files that the user has read access to. First we get all files, then we do a subquery for every file.
    For every file, we join all the rules that apply to it for this user. As an intermediate result, we get all those
    rules, which we reduce into a single value. To do this, we add extra columns to the table indicating rule priority
    and terminal priority. For non-terminal rules, later rules overwrite earlier ones, so you only need to check the
    last rule for a permission. By overwriting, we mean that if a disallow comes after an allow, you have no read
    permission. The default is no read permission.

    For terminal rules, only the first rule counts because it's terminal. To indicate these orderings we add row_number
    and inverse row_number columns called priority. For terminal rules we multiply the prio by 1000000 since they weigh
    infinitely more.

    We use these row orderings to find:
    1) If the last terminal read is either a disallow or allow
    2) If the first terminal is either a disallow or allow

    We do the same for admin permissions. We then compute two things:
    - The admin "bit" (indicating whether a user has admin permissions)
    - The read "bit" (indicating whether a user has read permissions)

    These bits are combined with a final OR operation.
    """
    cursor = connection.cursor()

    params = (user, user, user)
    like_clause = ""
    if path_like:
        if "%" in path_like:
            raise ValueError("we don't support % in paths")
        path_like = path_like + "%"
        escaped_path = path_like.replace("_", "\\_")
        like_clause += " WHERE path LIKE ? ESCAPE '\\' "
        params = (user, user, user, escaped_path)

    query = """
    SELECT path, hash, signature, file_size, last_modified,
    (
        SELECT COALESCE(
            max(
                CASE
                    WHEN can_read AND NOT disallow THEN rule_prio
                    ELSE 0
                END
            ) >
            max(
                CASE
                    WHEN can_read AND disallow THEN rule_prio
                    ELSE 0
                END
        ), 0)
        or
        COALESCE(
            max(
                CASE
                    WHEN admin AND NOT disallow THEN rule_prio
                    ELSE 0
                END
            ) >
            max(
                CASE
                    WHEN admin AND disallow THEN rule_prio
                    ELSE 0
                END
        ), 0)
        FROM (
            SELECT can_read, admin, disallow,
                row_number() OVER (ORDER BY rules.permfile_depth, rules.priority ASC) AS rule_prio
            FROM rule_files
            JOIN rules ON rule_files.permfile_path = rules.permfile_path and rule_files.priority = rules.priority
            WHERE rule_files.file_id = f.id and (rules.user = ? or rules.user = "*" or rule_files.match_for_email = ?)
        )
    ) OR datasite = ? AS read_permission
    FROM file_metadata f
    {}
    """.format(like_clause)
    print(query)
    res = cursor.execute(query, params)

    return res.fetchall()


def print_table(connection: sqlite3.Connection, table: str):
    """util function for debugging"""
    cursor = connection.cursor()
    cursor.execute(f"SELECT * FROM {table}")
    rows = cursor.fetchall()
    for i, row in enumerate(rows):
        if i == 0:
            print("  |  ".join(dict(row).keys()))
        print("  |  ".join(str(x) for x in list(dict(row).values())))


def get_filemetadata_with_read_access(
    connection: sqlite3.Connection, user: str, path: Optional[RelativePath] = None
) -> list[FileMetadata]:
    rows = get_read_permissions_for_user(connection, user, str(path))
    res = [FileMetadata.from_row(row) for row in rows if row["read_permission"]]
    return res<|MERGE_RESOLUTION|>--- conflicted
+++ resolved
@@ -160,12 +160,7 @@
             """
         INSERT INTO rules (
             permfile_path, permfile_dir, permfile_depth, priority, path, user,
-<<<<<<< HEAD
             can_read, can_create, can_write, admin, disallow
-=======
-            can_read, can_create, can_write, admin,
-            disallow
->>>>>>> 196e49e1
         ) VALUES (?, ?, ?, ?, ?, ?, ?, ?, ?, ?, ?)
         ON CONFLICT(permfile_path, priority) DO UPDATE SET
             path = excluded.path,
@@ -174,11 +169,7 @@
             can_create = excluded.can_create,
             can_write = excluded.can_write,
             admin = excluded.admin,
-<<<<<<< HEAD
             disallow = excluded.disallow
-=======
-            disallow = excluded.disallow;
->>>>>>> 196e49e1
         """,
             rule_rows,
         )
