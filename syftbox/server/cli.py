from loguru import logger
from typer import Exit, Option, Typer

from syftbox.server.migrations import run_migrations
from syftbox.server.settings import ServerSettings

app = Typer(
    name="SyftBox Server",
    no_args_is_help=True,
    pretty_exceptions_enable=False,
    add_completion=False,
    context_settings={"help_option_names": ["-h", "--help"]},
)


# Define options separately to keep the function signature clean
# fmt: off
SERVER_PANEL = "Server Options"
SSL_PANEL = "SSL Options"

EXAMPLE_OPTS = Option(
    "-v", "--verbose",
    is_flag=True,
    rich_help_panel=SERVER_PANEL,
    help="Enable verbose mode",
)
# fmt: on


<<<<<<< HEAD
@app.callback(invoke_without_command=True)
def server(
    ctx: Context,
    port: Annotated[int, PORT_OPTS] = 5001,
    workers: Annotated[int, WORKERS_OPTS] = 1,
    verbose: Annotated[bool, VERBOSE_OPTS] = False,
    ssl_key: Annotated[Optional[Path], SSL_KEY_OPTS] = None,
    ssl_cert: Annotated[Optional[Path], SSL_CERT_OPTS] = None,
) -> None:
    """Run the SyftBox server"""

    if ctx.invoked_subcommand is not None:
        return

    # lazy import to improve CLI startup performance
    import uvicorn

    from syftbox.server.server import app as fastapi_app
=======
@app.command()
def migrate():
    """Run database migrations"""
>>>>>>> c47d4937

    try:
        settings = ServerSettings()
        run_migrations(settings)
        logger.info("Migrations completed successfully")
    except Exception as e:
        logger.error("Migrations failed")
        logger.exception(e)
        raise Exit(1)


def main() -> None:
    app()


if __name__ == "__main__":
    main()<|MERGE_RESOLUTION|>--- conflicted
+++ resolved
@@ -27,30 +27,9 @@
 # fmt: on
 
 
-<<<<<<< HEAD
-@app.callback(invoke_without_command=True)
-def server(
-    ctx: Context,
-    port: Annotated[int, PORT_OPTS] = 5001,
-    workers: Annotated[int, WORKERS_OPTS] = 1,
-    verbose: Annotated[bool, VERBOSE_OPTS] = False,
-    ssl_key: Annotated[Optional[Path], SSL_KEY_OPTS] = None,
-    ssl_cert: Annotated[Optional[Path], SSL_CERT_OPTS] = None,
-) -> None:
-    """Run the SyftBox server"""
-
-    if ctx.invoked_subcommand is not None:
-        return
-
-    # lazy import to improve CLI startup performance
-    import uvicorn
-
-    from syftbox.server.server import app as fastapi_app
-=======
 @app.command()
 def migrate():
     """Run database migrations"""
->>>>>>> c47d4937
 
     try:
         settings = ServerSettings()
