import contextlib
import os
import platform
from datetime import datetime
from pathlib import Path

import yaml
from fastapi import Depends, FastAPI, Request
from fastapi.middleware.gzip import GZipMiddleware
from fastapi.responses import (
    FileResponse,
    HTMLResponse,
    JSONResponse,
    PlainTextResponse,
    RedirectResponse,
)
from jinja2 import Template
from loguru import logger
from typing_extensions import Any, Optional, Union

<<<<<<< HEAD
from syftbox.__version__ import __version__
from syftbox.lib.constants import PERM_FILE
from syftbox.lib.hash import collect_files, hash_files
=======
from syftbox import __version__
>>>>>>> e513fcd7
from syftbox.lib.lib import (
    get_datasites,
)
from syftbox.lib.permissions import PermissionFile, migrate_permissions
from syftbox.server.analytics import log_analytics_event
from syftbox.server.db import db
from syftbox.server.db.schema import get_db
from syftbox.server.logger import setup_logger
from syftbox.server.middleware import LoguruMiddleware
from syftbox.server.settings import ServerSettings, get_server_settings
from syftbox.server.users.auth import get_current_user

from .api.v1.sync_router import router as sync_router
from .emails.router import router as emails_router
from .users.router import router as users_router

current_dir = Path(__file__).parent


def create_folders(folders: list[str]) -> None:
    for folder in folders:
        if not os.path.exists(folder):
            os.makedirs(folder, exist_ok=True)


def init_db(settings: ServerSettings) -> None:
    # remove this after the upcoming release
    migrate_permissions(settings.snapshot_folder)

    # might take very long as snapshot folder grows
    logger.info(f"> Collecting Files from {settings.snapshot_folder.absolute()}")
    files = collect_files(settings.snapshot_folder.absolute())
    logger.info("> Hashing files")
    metadata = hash_files(files, settings.snapshot_folder)
    logger.info(f"> Updating file hashes at {settings.file_db_path.absolute()}")
    con = get_db(settings.file_db_path.absolute())
    cur = con.cursor()
    for m in metadata:
        db.save_file_metadata(cur, m)

    # remove files that are not in the snapshot folder
    all_metadata = db.get_all_metadata(cur)
    for m in all_metadata:
        abs_path = settings.snapshot_folder / m.path
        if not abs_path.exists():
            logger.info(f"{m.path} not found in {settings.snapshot_folder}, deleting from db")
            db.delete_file_metadata(cur, m.path.as_posix())

    # fill the permission tables
    for file in settings.snapshot_folder.rglob(PERM_FILE):
        content = file.read_text()
        rule_dicts = yaml.safe_load(content)
        perm_file = PermissionFile.from_rule_dicts(
            permfile_file_path=file.relative_to(settings.snapshot_folder), rule_dicts=rule_dicts
        )
        db.set_rules_for_permfile(con, perm_file)
        db.link_existing_rules_to_file(con, file.relative_to(settings.snapshot_folder))

    cur.close()
    con.commit()
    con.close()


@contextlib.asynccontextmanager
async def lifespan(app: FastAPI, settings: Optional[ServerSettings] = None):
    # Startup
    if settings is None:
        settings = ServerSettings()

    setup_logger(logs_folder=settings.logs_folder)

    logger.info(f"> Starting SyftBox Server {__version__}. Python {platform.python_version()}")
    logger.info(settings)

    logger.info("> Creating Folders")

    create_folders(settings.folders)

    logger.info("> Loading Users")

    init_db(settings)

    yield {
        "server_settings": settings,
    }

    logger.info("> Shutting down server")


app = FastAPI(lifespan=lifespan)
app.include_router(emails_router)
app.include_router(sync_router)
app.include_router(users_router)
app.add_middleware(GZipMiddleware, minimum_size=1000, compresslevel=5)
app.add_middleware(LoguruMiddleware)

# Define the ASCII art
ascii_art = rf"""
 ____         __ _   ____
/ ___| _   _ / _| |_| __ )  _____  __
\___ \| | | | |_| __|  _ \ / _ \ \/ /
 ___) | |_| |  _| |_| |_) | (_) >  <
|____/ \__, |_|  \__|____/ \___/_/\_\
       |___/        {__version__:>17}


# Install Syftbox (MacOS and Linux)
curl -LsSf https://syftbox.openmined.org/install.sh | sh

# Run the client
syftbox client
"""


@app.get("/", response_class=PlainTextResponse)
async def get_ascii_art(request: Request):
    req_host = request.headers.get("host", "")
    if "syftboxstage" in req_host:
        return ascii_art.replace("syftbox.openmined.org", "syftboxstage.openmined.org")
    return ascii_art


@app.get("/wheel/{path:path}", response_class=HTMLResponse)
async def get_wheel(path: str):
    if path == "":  # Check if path is empty (meaning "/datasites/")
        return RedirectResponse(url="/")

    filename = path.split("/")[0]
    if filename.endswith(".whl"):
        wheel_path = os.path.expanduser("~/syftbox-0.1.0-py3-none-any.whl")
        return FileResponse(wheel_path, media_type="application/octet-stream")
    return filename


def get_file_list(directory: Union[str, Path] = ".") -> list[dict[str, Any]]:
    # TODO rewrite with pathlib
    directory = str(directory)

    file_list = []
    for item in os.listdir(directory):
        item_path = os.path.join(directory, item)
        is_dir = os.path.isdir(item_path)
        size = os.path.getsize(item_path) if not is_dir else "-"
        mod_time = datetime.fromtimestamp(os.path.getmtime(item_path)).strftime("%Y-%m-%d %H:%M:%S")

        file_list.append({"name": item, "is_dir": is_dir, "size": size, "mod_time": mod_time})

    return sorted(file_list, key=lambda x: (not x["is_dir"], x["name"].lower()))


@app.get("/datasites", response_class=HTMLResponse)
async def list_datasites(request: Request, server_settings: ServerSettings = Depends(get_server_settings)):
    files = get_file_list(server_settings.snapshot_folder)
    template_path = current_dir / "templates" / "datasites.html"
    html = ""
    with open(template_path) as f:
        html = f.read()
    template = Template(html)

    html_content = template.render(
        {
            "request": request,
            "files": files,
            "current_path": "/",
        }
    )
    return html_content


@app.get("/datasites/{path:path}", response_class=HTMLResponse)
async def browse_datasite(
    request: Request,
    path: str,
    server_settings: ServerSettings = Depends(get_server_settings),
):
    if path == "":  # Check if path is empty (meaning "/datasites/")
        return RedirectResponse(url="/datasites")

    snapshot_folder = str(server_settings.snapshot_folder)
    datasite_part = path.split("/")[0]
    datasites = get_datasites(snapshot_folder)
    if datasite_part in datasites:
        slug = path[len(datasite_part) :]
        if slug == "":
            slug = "/"
        datasite_path = os.path.join(snapshot_folder, datasite_part)
        datasite_public = datasite_path + "/public"
        if not os.path.exists(datasite_public):
            return "No public datasite"

        slug_path = os.path.abspath(datasite_public + slug)
        if os.path.exists(slug_path) and os.path.isfile(slug_path):
            if slug_path.endswith(".html") or slug_path.endswith(".htm"):
                return FileResponse(slug_path)
            elif slug_path.endswith(".md"):
                with open(slug_path, "r") as file:
                    content = file.read()
                return PlainTextResponse(content)
            elif slug_path.endswith(".json") or slug_path.endswith(".jsonl"):
                return FileResponse(slug_path, media_type="application/json")
            elif slug_path.endswith(".yaml") or slug_path.endswith(".yml"):
                return FileResponse(slug_path, media_type="application/x-yaml")
            elif slug_path.endswith(".log") or slug_path.endswith(".txt"):
                return FileResponse(slug_path, media_type="text/plain")
            elif slug_path.endswith(".py"):
                return FileResponse(slug_path, media_type="text/plain")
            else:
                return FileResponse(slug_path, media_type="application/octet-stream")

        # show directory
        if not path.endswith("/") and os.path.exists(path + "/") and os.path.isdir(path + "/"):
            return RedirectResponse(url=f"{path}/")

        index_file = os.path.abspath(slug_path + "/" + "index.html")
        if os.path.exists(index_file):
            with open(index_file, "r") as file:
                html_content = file.read()
            return HTMLResponse(content=html_content, status_code=200)

        if os.path.isdir(slug_path):
            files = get_file_list(slug_path)
            template_path = current_dir / "templates" / "folder.html"
            html = ""
            with open(template_path) as f:
                html = f.read()
            template = Template(html)
            html_content = template.render(
                {
                    "datasite": datasite_part,
                    "request": request,
                    "files": files,
                    "current_path": path,
                }
            )
            return html_content
        else:
            # return 404
            message_404 = f"No file or directory found at /datasites/{datasite_part}{slug}"
            return HTMLResponse(content=message_404, status_code=404)

    return f"No Datasite {datasite_part} exists"


@app.post("/register")
async def register(
    request: Request,
    server_settings: ServerSettings = Depends(get_server_settings),
):
    data = await request.json()
    email = data["email"]

    # create datasite snapshot folder
    datasite_folder = Path(server_settings.snapshot_folder) / email
    os.makedirs(datasite_folder, exist_ok=True)

    logger.info(f"> {email} registering, snapshot folder: {datasite_folder}")
    log_analytics_event("/register", email)

    return JSONResponse({"status": "success", "token": "0"}, status_code=200)


@app.post("/log_event")
async def log_event(
    request: Request,
    email: str = Depends(get_current_user),
):
    data = await request.json()
    log_analytics_event("/log_event", email, **data)
    return JSONResponse({"status": "success"}, status_code=200)


@app.get("/install.sh")
async def install():
    install_script = current_dir / "templates" / "install.sh"
    return FileResponse(install_script, media_type="text/plain")


@app.get("/icon.png")
async def icon():
    icon_path = current_dir / "assets" / "icon.png"
    return FileResponse(icon_path, media_type="image/png")


@app.get("/info")
async def info():
    return {
        "version": __version__,
    }<|MERGE_RESOLUTION|>--- conflicted
+++ resolved
@@ -18,13 +18,9 @@
 from loguru import logger
 from typing_extensions import Any, Optional, Union
 
-<<<<<<< HEAD
-from syftbox.__version__ import __version__
+from syftbox import __version__
 from syftbox.lib.constants import PERM_FILE
 from syftbox.lib.hash import collect_files, hash_files
-=======
-from syftbox import __version__
->>>>>>> e513fcd7
 from syftbox.lib.lib import (
     get_datasites,
 )
