import contextlib
import json
import os
import platform
import random
import sys
from dataclasses import dataclass
from datetime import datetime
from pathlib import Path

from fastapi import Depends, FastAPI, Request
from fastapi.middleware.gzip import GZipMiddleware
from fastapi.responses import (
    FileResponse,
    HTMLResponse,
    JSONResponse,
    PlainTextResponse,
    RedirectResponse,
)
from jinja2 import Template
from loguru import logger
from opentelemetry.instrumentation.fastapi import FastAPIInstrumentor
from opentelemetry.instrumentation.sqlite3 import SQLite3Instrumentor
from opentelemetry.trace import Span
from typing_extensions import Any, Optional, Union

<<<<<<< HEAD
from syftbox.__version__ import __version__
from syftbox.lib.http import HEADER_SYFTBOX_PYTHON, HEADER_SYFTBOX_USER, HEADER_SYFTBOX_VERSION
=======
from syftbox import __version__
>>>>>>> 03318740
from syftbox.lib.lib import (
    Jsonable,
    get_datasites,
)
from syftbox.server.analytics import log_analytics_event
from syftbox.server.logger import setup_logger
from syftbox.server.middleware import LoguruMiddleware
from syftbox.server.settings import ServerSettings, get_server_settings
from syftbox.server.telemetry import setup_otel_exporter
from syftbox.server.users.auth import get_current_user

from .emails.router import router as emails_router
from .sync import db, hash
from .sync.router import router as sync_router
from .users.router import router as users_router

current_dir = Path(__file__).parent


def load_dict(cls, filepath: str) -> Optional[dict[str, Any]]:
    try:
        with open(filepath) as f:
            data = f.read()
            d = json.loads(data)
            dicts = {}
            for key, value in d.items():
                dicts[key] = cls(**value)
            return dicts
    except Exception as e:
        logger.info(f"Unable to load dict file: {filepath}. {e}")
    return None


def save_dict(obj: Any, filepath: str) -> None:
    dicts = {}
    for key, value in obj.items():
        dicts[key] = value.to_dict()

    with open(filepath, "w") as f:
        f.write(json.dumps(dicts))


@dataclass
class User(Jsonable):
    email: str
    token: int  # TODO


class Users:
    def __init__(self, path: Path) -> None:
        self.path = path
        self.users = {}
        self.load()

    def load(self):
        if os.path.exists(str(self.path)):
            users = load_dict(User, str(self.path))
        else:
            users = None
        if users:
            self.users = users

    def save(self):
        save_dict(self.users, str(self.path))

    def get_user(self, email: str) -> Optional[User]:
        if email not in self.users:
            return None
        return self.users[email]

    def create_user(self, email: str) -> int:
        if email in self.users:
            # for now just return the token
            return self.users[email].token
            # raise Exception(f"User already registered: {email}")
        token = random.randint(0, sys.maxsize)
        user = User(email=email, token=token)
        self.users[email] = user
        self.save()
        return token

    def __repr__(self) -> str:
        string = ""
        for email, user in self.users.items():
            string += f"{email}: {user}"
        return string


def get_users(request: Request) -> Users:
    return request.state.users


def create_folders(folders: list[str]) -> None:
    for folder in folders:
        if not os.path.exists(folder):
            os.makedirs(folder, exist_ok=True)


def init_db(settings: ServerSettings) -> None:
    # might take very long as snapshot folder grows
    logger.info(f"Collecting Files from {settings.snapshot_folder.absolute()}")
    files = hash.collect_files(settings.snapshot_folder.absolute())
    logger.info("Hashing files")
    metadata = hash.hash_files(files, settings.snapshot_folder)
    logger.info(f"Updating file hashes at {settings.file_db_path.absolute()}")
    con = db.get_db(settings.file_db_path.absolute())
    cur = con.cursor()
    for m in metadata:
        db.save_file_metadata(cur, m)

    cur.close()
    con.commit()
    con.close()


def server_request_hook(span: Span, scope: dict[str, Any]):
    if not span.is_recording():
        headers = dict(scope.get("headers", {}))
        span.set_attribute("syftbox.client.version", headers.get(HEADER_SYFTBOX_VERSION, "-"))
        span.set_attribute("syftbox.client.python", headers.get(HEADER_SYFTBOX_PYTHON, "-"))
        span.set_attribute("syftbox.client.email", headers.get(HEADER_SYFTBOX_USER, "-"))


@contextlib.asynccontextmanager
async def lifespan(app: FastAPI, settings: Optional[ServerSettings] = None):
    # Startup
    if settings is None:
        settings = ServerSettings()

    setup_logger(logs_folder=settings.logs_folder)

    logger.info(f"Starting SyftBox Server {__version__}. Python {platform.python_version()}")
    logger.info(settings)

    if settings.otel_enabled:
        logger.info("OTel Exporter is ENABLED")
        setup_otel_exporter(settings.env.value)
    else:
        logger.info("OTel Exporter is DISABLED")

    logger.info("Creating Folders")
    create_folders(settings.folders)

    users = Users(path=settings.user_file_path)
    logger.info(f"Loaded {len(users.users)} users")

    init_db(settings)

    yield {
        "server_settings": settings,
        "users": users,
    }

    logger.info("Shutting down server")


app = FastAPI(lifespan=lifespan)
app.include_router(emails_router)
app.include_router(sync_router)
app.include_router(users_router)
app.add_middleware(GZipMiddleware, minimum_size=1000, compresslevel=5)
app.add_middleware(LoguruMiddleware)

FastAPIInstrumentor.instrument_app(app, server_request_hook=server_request_hook)
SQLite3Instrumentor().instrument()

# Define the ASCII art
ascii_art = rf"""
 ____         __ _   ____
/ ___| _   _ / _| |_| __ )  _____  __
\___ \| | | | |_| __|  _ \ / _ \ \/ /
 ___) | |_| |  _| |_| |_) | (_) >  <
|____/ \__, |_|  \__|____/ \___/_/\_\
       |___/        {__version__:>17}


# Install Syftbox (MacOS and Linux)
curl -LsSf [[SERVER_URL]]/install.sh | sh

# Run the client
syftbox client
"""


@app.get("/", response_class=PlainTextResponse)
async def get_ascii_art(request: Request):
    return ascii_art.replace("[[SERVER_URL]]", str(request.url).rstrip("/"))


def get_file_list(directory: Union[str, Path] = ".") -> list[dict[str, Any]]:
    # TODO rewrite with pathlib
    directory = str(directory)

    file_list = []
    for item in os.listdir(directory):
        item_path = os.path.join(directory, item)
        is_dir = os.path.isdir(item_path)
        size = os.path.getsize(item_path) if not is_dir else "-"
        mod_time = datetime.fromtimestamp(os.path.getmtime(item_path)).strftime("%Y-%m-%d %H:%M:%S")

        file_list.append({"name": item, "is_dir": is_dir, "size": size, "mod_time": mod_time})

    return sorted(file_list, key=lambda x: (not x["is_dir"], x["name"].lower()))


@app.get("/datasites", response_class=HTMLResponse)
async def list_datasites(request: Request, server_settings: ServerSettings = Depends(get_server_settings)):
    files = get_file_list(server_settings.snapshot_folder)
    template_path = current_dir / "templates" / "datasites.html"
    html = ""
    with open(template_path) as f:
        html = f.read()
    template = Template(html)

    html_content = template.render(
        {
            "request": request,
            "files": files,
            "current_path": "/",
        }
    )
    return html_content


@app.get("/datasites/{path:path}", response_class=HTMLResponse)
async def browse_datasite(
    request: Request,
    path: str,
    server_settings: ServerSettings = Depends(get_server_settings),
):
    if path == "":  # Check if path is empty (meaning "/datasites/")
        return RedirectResponse(url="/datasites")

    snapshot_folder = str(server_settings.snapshot_folder)
    datasite_part = path.split("/")[0]
    datasites = get_datasites(snapshot_folder)
    if datasite_part in datasites:
        slug = path[len(datasite_part) :]
        if slug == "":
            slug = "/"
        datasite_path = os.path.join(snapshot_folder, datasite_part)
        datasite_public = datasite_path + "/public"
        if not os.path.exists(datasite_public):
            return "No public datasite"

        slug_path = os.path.abspath(datasite_public + slug)
        if os.path.exists(slug_path) and os.path.isfile(slug_path):
            if slug_path.endswith(".html") or slug_path.endswith(".htm"):
                return FileResponse(slug_path)
            elif slug_path.endswith(".md"):
                with open(slug_path, "r") as file:
                    content = file.read()
                return PlainTextResponse(content)
            elif slug_path.endswith(".json") or slug_path.endswith(".jsonl"):
                return FileResponse(slug_path, media_type="application/json")
            elif slug_path.endswith(".yaml") or slug_path.endswith(".yml"):
                return FileResponse(slug_path, media_type="application/x-yaml")
            elif slug_path.endswith(".log") or slug_path.endswith(".txt"):
                return FileResponse(slug_path, media_type="text/plain")
            elif slug_path.endswith(".py"):
                return FileResponse(slug_path, media_type="text/plain")
            else:
                return FileResponse(slug_path, media_type="application/octet-stream")

        # show directory
        if not path.endswith("/") and os.path.exists(path + "/") and os.path.isdir(path + "/"):
            return RedirectResponse(url=f"{path}/")

        index_file = os.path.abspath(slug_path + "/" + "index.html")
        if os.path.exists(index_file):
            with open(index_file, "r") as file:
                html_content = file.read()
            return HTMLResponse(content=html_content, status_code=200)

        if os.path.isdir(slug_path):
            files = get_file_list(slug_path)
            template_path = current_dir / "templates" / "folder.html"
            html = ""
            with open(template_path) as f:
                html = f.read()
            template = Template(html)
            html_content = template.render(
                {
                    "datasite": datasite_part,
                    "request": request,
                    "files": files,
                    "current_path": path,
                }
            )
            return html_content
        else:
            # return 404
            message_404 = f"No file or directory found at /datasites/{datasite_part}{slug}"
            return HTMLResponse(content=message_404, status_code=404)

    return f"No Datasite {datasite_part} exists"


@app.post("/register")
async def register(
    request: Request,
    users: Users = Depends(get_users),
    server_settings: ServerSettings = Depends(get_server_settings),
):
    data = await request.json()
    email = data["email"]
    token = users.create_user(email)

    # create datasite snapshot folder
    datasite_folder = Path(server_settings.snapshot_folder) / email
    os.makedirs(datasite_folder, exist_ok=True)

    logger.info(f"{email} registering: {token}, snapshot folder: {datasite_folder}")
    log_analytics_event("/register", email)

    return JSONResponse({"status": "success", "token": token}, status_code=200)


@app.post("/log_event")
async def log_event(
    request: Request,
    email: str = Depends(get_current_user),
):
    data = await request.json()
    log_analytics_event("/log_event", email, **data)
    return JSONResponse({"status": "success"}, status_code=200)


@app.get("/install.sh")
async def install():
    install_script = current_dir / "templates" / "install.sh"
    return FileResponse(install_script, media_type="text/plain")


@app.get("/icon.png")
async def icon():
    icon_path = current_dir / "assets" / "icon.png"
    return FileResponse(icon_path, media_type="image/png")


@app.get("/info")
async def info():
    return {
        "version": __version__,
    }<|MERGE_RESOLUTION|>--- conflicted
+++ resolved
@@ -24,12 +24,8 @@
 from opentelemetry.trace import Span
 from typing_extensions import Any, Optional, Union
 
-<<<<<<< HEAD
-from syftbox.__version__ import __version__
+from syftbox import __version__
 from syftbox.lib.http import HEADER_SYFTBOX_PYTHON, HEADER_SYFTBOX_USER, HEADER_SYFTBOX_VERSION
-=======
-from syftbox import __version__
->>>>>>> 03318740
 from syftbox.lib.lib import (
     Jsonable,
     get_datasites,
