import argparse
import contextlib
import json
import os
import random
import sys
from dataclasses import dataclass
from datetime import datetime
from pathlib import Path
from typing import Optional

import uvicorn
from fastapi import Depends, FastAPI, HTTPException, Request
from fastapi.responses import (
    FileResponse,
    HTMLResponse,
    JSONResponse,
    PlainTextResponse,
    RedirectResponse,
)
from jinja2 import Template
from typing_extensions import Any

from syftbox import __version__
from syftbox.lib import (
    Jsonable,
    PermissionTree,
    bintostr,
    filter_read_state,
    get_datasites,
    hash_dir,
    strtobin,
)
from syftbox.server.models import (
    DirStateRequest,
    DirStateResponse,
    ListDatasitesResponse,
    ReadRequest,
    ReadResponse,
    WriteRequest,
    WriteResponse,
)
from syftbox.server.settings import ServerSettings, get_server_settings

current_dir = Path(__file__).parent


def load_list(cls, filepath: str) -> list[Any]:
    try:
        with open(filepath) as f:
            data = f.read()
            d = json.loads(data)
            ds = []
            for di in d:
                ds.append(cls(**di))
            return ds
    except Exception as e:
        print(f"Unable to load list file: {filepath}. {e}")
    return None


def save_list(obj: Any, filepath: str) -> None:
    dicts = []
    for d in obj:
        dicts.append(d.to_dict())
    with open(filepath, "w") as f:
        f.write(json.dumps(dicts))


def load_dict(cls, filepath: str) -> list[Any]:
    try:
        with open(filepath) as f:
            data = f.read()
            d = json.loads(data)
            dicts = {}
            for key, value in d.items():
                dicts[key] = cls(**value)
            return dicts
    except Exception as e:
        print(f"Unable to load dict file: {filepath}. {e}")
    return None


def save_dict(obj: Any, filepath: str) -> None:
    dicts = {}
    for key, value in obj.items():
        dicts[key] = value.to_dict()

    with open(filepath, "w") as f:
        f.write(json.dumps(dicts))


@dataclass
class User(Jsonable):
    email: str
    token: int  # TODO


class Users:
    def __init__(self, path: Path) -> None:
        self.path = path
        self.users = {}
        self.load()

    def load(self):
        if os.path.exists(str(self.path)):
            users = load_dict(User, str(self.path))
        else:
            users = None
        if users:
            self.users = users

    def save(self):
        save_dict(self.users, str(self.path))

    def get_user(self, email: str) -> Optional[User]:
        if email not in self.users:
            return None
        return self.users[email]

    def create_user(self, email: str) -> int:
        if email in self.users:
            # for now just return the token
            return self.users[email].token
            # raise Exception(f"User already registered: {email}")
        token = random.randint(0, sys.maxsize)
        user = User(email=email, token=token)
        self.users[email] = user
        self.save()
        return token

    def __repr__(self) -> str:
        string = ""
        for email, user in self.users.items():
            string += f"{email}: {user}"
        return string


def get_users(request: Request) -> Users:
    return request.state.users


def create_folders(folders: list[str]) -> None:
    for folder in folders:
        if not os.path.exists(folder):
            os.makedirs(folder, exist_ok=True)


@contextlib.asynccontextmanager
async def lifespan(app: FastAPI, settings: ServerSettings | None = None):
    # Startup
    print("> Starting Server")
    if settings is None:
        settings = ServerSettings()
    print(settings)

    print("> Creating Folders")

    create_folders(settings.folders)

    users = Users(path=settings.user_file_path)
    print("> Loading Users")
    print(users)

    yield {
        "server_settings": settings,
        "users": users,
    }

    print("> Shutting down server")


app = FastAPI(lifespan=lifespan)
# Define the ASCII art
ascii_art = rf"""
 ____         __ _   ____
/ ___| _   _ / _| |_| __ )  _____  __
\___ \| | | | |_| __|  _ \ / _ \ \/ /
 ___) | |_| |  _| |_| |_) | (_) >  <
|____/ \__, |_|  \__|____/ \___/_/\_\
       |___/        {__version__:>17}


# Install Syftbox (MacOS and Linux)
curl -LsSf https://syftboxstage.openmined.org/install.sh | sh

# Run the client
syftbox client
"""


@app.get("/", response_class=PlainTextResponse)
async def get_ascii_art():
    return ascii_art


@app.get("/wheel/{path:path}", response_class=HTMLResponse)
async def get_wheel(path: str):
    if path == "":  # Check if path is empty (meaning "/datasites/")
        return RedirectResponse(url="/")

    filename = path.split("/")[0]
    if filename.endswith(".whl"):
        wheel_path = os.path.expanduser("~/syftbox-0.1.0-py3-none-any.whl")
        return FileResponse(wheel_path, media_type="application/octet-stream")
    return filename


def get_file_list(directory: str | Path = ".") -> list[dict[str, Any]]:
    # TODO rewrite with pathlib
    directory = str(directory)

    file_list = []
    for item in os.listdir(directory):
        item_path = os.path.join(directory, item)
        is_dir = os.path.isdir(item_path)
        size = os.path.getsize(item_path) if not is_dir else "-"
        mod_time = datetime.fromtimestamp(os.path.getmtime(item_path)).strftime(
            "%Y-%m-%d %H:%M:%S"
        )

        file_list.append(
            {"name": item, "is_dir": is_dir, "size": size, "mod_time": mod_time}
        )

    return sorted(file_list, key=lambda x: (not x["is_dir"], x["name"].lower()))


@app.get("/datasites", response_class=HTMLResponse)
async def list_datasites(
    request: Request, server_settings: ServerSettings = Depends(get_server_settings)
):
    files = get_file_list(server_settings.snapshot_folder)
    template_path = current_dir / "templates" / "datasites.html"
    html = ""
    with open(template_path) as f:
        html = f.read()
    template = Template(html)

    html_content = template.render(
        {
            "request": request,
            "files": files,
            "current_path": "/",
        }
    )
    return html_content


@app.get("/datasites/{path:path}", response_class=HTMLResponse)
async def browse_datasite(
    request: Request,
    path: str,
    server_settings: ServerSettings = Depends(get_server_settings),
):
    if path == "":  # Check if path is empty (meaning "/datasites/")
        return RedirectResponse(url="/datasites")

    snapshot_folder = str(server_settings.snapshot_folder)
    datasite_part = path.split("/")[0]
    datasites = get_datasites(snapshot_folder)
    if datasite_part in datasites:
        slug = path[len(datasite_part) :]
        if slug == "":
            slug = "/"
        datasite_path = os.path.join(snapshot_folder, datasite_part)
        datasite_public = datasite_path + "/public"
        if not os.path.exists(datasite_public):
            return "No public datasite"

        slug_path = os.path.abspath(datasite_public + slug)
        if os.path.exists(slug_path) and os.path.isfile(slug_path):
            if slug_path.endswith(".html") or slug_path.endswith(".htm"):
                return FileResponse(slug_path)
            elif slug_path.endswith(".md"):
                with open(slug_path, "r") as file:
                    content = file.read()
                return PlainTextResponse(content)
            else:
                return FileResponse(slug_path, media_type="application/octet-stream")

        # show directory
        if not path.endswith("/"):
            return RedirectResponse(url=f"{path}/")

        index_file = os.path.abspath(slug_path + "/" + "index.html")
        if os.path.exists(index_file):
            with open(index_file, "r") as file:
                html_content = file.read()
            return HTMLResponse(content=html_content, status_code=200)

        if os.path.isdir(slug_path):
            files = get_file_list(slug_path)
            template_path = current_dir / "templates" / "folder.html"
            html = ""
            with open(template_path) as f:
                html = f.read()
            template = Template(html)
            html_content = template.render(
                {
                    "datasite": datasite_part,
                    "request": request,
                    "files": files,
                    "current_path": path,
                }
            )
            return html_content
        else:
            return f"Bad Slug {slug}"

    return f"No Datasite {datasite_part} exists"


@app.post("/register")
async def register(request: Request, users: Users = Depends(get_users)):
    data = await request.json()
    email = data["email"]
    token = users.create_user(email)
    print(f"> {email} registering: {token}")
    return JSONResponse({"status": "success", "token": token}, status_code=200)


@app.post("/write", response_model=WriteResponse)
async def write(
    request: WriteRequest,
    server_settings: ServerSettings = Depends(get_server_settings),
) -> WriteResponse:
    try:
        email = request.email
        change = request.change

        change.sync_folder = os.path.abspath(str(server_settings.snapshot_folder))
        result = True
        accepted = True
        if change.newer():
            if change.kind_write:
                if request.is_directory:
                    # Handle empty directory
                    os.makedirs(change.full_path, exist_ok=True)
                    result = True
                else:
                    bin_data = strtobin(request.data)
                    result = change.write(bin_data)
            elif change.kind_delete:
                if change.hash_equal_or_none():
                    result = change.delete()
                else:
                    print(f"> 🔥 {change.kind} hash doesnt match so ignore {change}")
                    accepted = False
            else:
                raise Exception(f"Unknown type of change kind. {change.kind}")
        else:
            print(f"> 🔥 {change.kind} is older so ignore {change}")
            accepted = False

        if result:
            print(f"> {email} {change.kind}: {change.internal_path}")
            return WriteResponse(
                status="success",
                change=change,
                accepted=accepted,
            )
        return WriteResponse(
            status="error",
            change=change,
            accepted=accepted,
        ), 400
    except Exception as e:
        print("Exception writing", e)
        raise HTTPException(
            status_code=400,
            detail=f"Exception writing {e}",
        )


@app.post("/read", response_model=ReadResponse)
async def read(
    request: ReadRequest, server_settings: ServerSettings = Depends(get_server_settings)
) -> ReadResponse:
    email = request.email
    change = request.change
    change.sync_folder = os.path.abspath(str(server_settings.snapshot_folder))
<<<<<<< HEAD
=======

    json_dict = {"change": change.model_dump(mode="json")}

    if change.kind_write:
        if os.path.isdir(change.full_path):
            # Handle directory
            json_dict["is_directory"] = True
        else:
            # Handle file
            bin_data = change.read()
            json_dict["data"] = bintostr(bin_data)
    elif change.kind_delete:
        # Handle delete operation if needed
        pass
    else:
        raise Exception(f"Unknown type of change kind. {change.kind}")

>>>>>>> 6ea6d4fb
    print(f"> {email} {change.kind}: {change.internal_path}")
    # TODO: handle permissions, create and delete
    return ReadResponse(
        status="success",
        change=change,
        data=bintostr(change.read()) if change.kind_write else None,
        is_directory=change.is_directory(),
    )


@app.post("/dir_state", response_model=DirStateResponse)
async def dir_state(
    request: DirStateRequest,
    server_settings: ServerSettings = Depends(get_server_settings),
) -> DirStateResponse:
    try:
        email = request.email
        sub_path = request.sub_path
        snapshot_folder = str(server_settings.snapshot_folder)
        full_path = os.path.join(snapshot_folder, sub_path)
        remote_dir_state = hash_dir(snapshot_folder, sub_path)

        # get the top level perm file
        perm_tree = PermissionTree.from_path(full_path)

        # filter the read state for this user by the perm tree
        read_state = filter_read_state(email, remote_dir_state, perm_tree)
        remote_dir_state.tree = read_state

        if remote_dir_state:
            return DirStateResponse(
                sub_path=sub_path,
                dir_state=remote_dir_state,
                status="success",
            )
        raise HTTPException(status_code=400, detail={"status": "error"})
    except Exception as e:
        print("Failed to run /dir_state", e)


@app.get("/list_datasites", response_model=ListDatasitesResponse)
async def datasites(
    server_settings: ServerSettings = Depends(get_server_settings),
) -> ListDatasitesResponse:
    datasites = get_datasites(server_settings.snapshot_folder)
    if datasites:
        return ListDatasitesResponse(
            datasites=datasites,
            status="success",
        )
    raise HTTPException(status_code=400, detail={"status": "error"})


@app.get("/install.sh")
async def install():
    install_script = current_dir / "templates" / "install.sh"
    return FileResponse(install_script, media_type="text/plain")


@app.get("/info")
async def info():
    return {
        "version": __version__,
    }


def parse_args() -> argparse.Namespace:
    parser = argparse.ArgumentParser(description="Run FastAPI server")
    parser.add_argument(
        "--port",
        type=int,
        default=5001,
        help="Port to run the server on (default: 5001)",
    )
    parser.add_argument(
        "--debug",
        action="store_true",
        help="Run the server in debug mode with hot reloading",
    )
    parser.add_argument(
        "--ssl-keyfile",
        type=str,
        help="Path to SSL key file for HTTPS",
    )
    parser.add_argument(
        "--ssl-keyfile-password",
        type=str,
        help="SSL key file password for HTTPS",
    )
    parser.add_argument(
        "--ssl-certfile",
        type=str,
        help="Path to SSL certificate file for HTTPS",
    )

    args = parser.parse_args()
    return args


def main() -> None:
    args = parse_args()
    uvicorn_config = {
        "app": "syftbox.server.server:app" if args.debug else app,
        "host": "0.0.0.0",
        "port": args.port,
        "log_level": "debug" if args.debug else "info",
        "reload": args.debug,
    }

    uvicorn_config["ssl_keyfile"] = args.ssl_keyfile if args.ssl_keyfile else None
    uvicorn_config["ssl_certfile"] = args.ssl_certfile if args.ssl_certfile else None
    uvicorn_config["ssl_keyfile_password"] = (
        args.ssl_keyfile_password if args.ssl_keyfile_password else None
    )

    uvicorn.run(**uvicorn_config)


if __name__ == "__main__":
    main()<|MERGE_RESOLUTION|>--- conflicted
+++ resolved
@@ -380,31 +380,11 @@
     email = request.email
     change = request.change
     change.sync_folder = os.path.abspath(str(server_settings.snapshot_folder))
-<<<<<<< HEAD
-=======
-
-    json_dict = {"change": change.model_dump(mode="json")}
-
-    if change.kind_write:
-        if os.path.isdir(change.full_path):
-            # Handle directory
-            json_dict["is_directory"] = True
-        else:
-            # Handle file
-            bin_data = change.read()
-            json_dict["data"] = bintostr(bin_data)
-    elif change.kind_delete:
-        # Handle delete operation if needed
-        pass
-    else:
-        raise Exception(f"Unknown type of change kind. {change.kind}")
-
->>>>>>> 6ea6d4fb
     print(f"> {email} {change.kind}: {change.internal_path}")
     # TODO: handle permissions, create and delete
     return ReadResponse(
         status="success",
-        change=change,
+        change=change.model_dump(mode="json"),
         data=bintostr(change.read()) if change.kind_write else None,
         is_directory=change.is_directory(),
     )
