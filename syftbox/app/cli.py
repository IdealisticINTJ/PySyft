--- conflicted
+++ resolved
@@ -91,15 +91,8 @@
     app_name: str,
     config_path: Annotated[Path, CONFIG_OPTS] = DEFAULT_CONFIG_PATH,
 ):
-    """Uninstall a Syftbox app"""
-<<<<<<< HEAD
-    os.environ["SYFTBOX_CLIENT_CONFIG_PATH"] = str(config_path)
-    abs_path = os.path.abspath(app_path)
-    app_name = os.path.basename(abs_path)
-=======
-
+    """Run a Syftbox app"""
     workspace = get_workspace(config_path)
->>>>>>> cd188968
 
     extra_args = []
     try:
