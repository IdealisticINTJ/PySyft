from __future__ import annotations

from pathlib import Path
from typing import TYPE_CHECKING

import httpx
from loguru import logger
from typing_extensions import Protocol

from syftbox.client.exceptions import SyftAuthenticationError, SyftPermissionError, SyftServerError
from syftbox.lib.client_config import SyftClientConfig
from syftbox.lib.http import HEADER_SYFTBOX_USER, SYFTBOX_HEADERS
from syftbox.lib.workspace import SyftWorkspace


class PluginManagerInterface(Protocol):
    """All initialized plugins."""

    if TYPE_CHECKING:
        from syftbox.client.plugins.apps import AppRunner
        from syftbox.client.plugins.sync.manager import SyncManager

    @property
    def sync_manager(self) -> SyncManager:
        """SyncManager instance for managing synchronization tasks."""
        ...

    @property
    def app_runner(self) -> AppRunner:
        """AppRunner instance for managing application execution."""
        ...


class SyftBoxContextInterface(Protocol):
    """
    Protocol defining the essential attributes required by SyftClient plugins/components.

    This interface serves two main purposes:
    1. Prevents circular dependencies by providing a minimal interface that
       plugins/components can import and type hint against, instead of importing
       the full SyftClient class.
    2. Enables dependency injection by defining a contract that any context
       or mock implementation can fulfill for testing or modular configuration.

    Attributes:
        config: Configuration settings for the Syft client
        workspace: Workspace instance managing data and computation
        server_client: HTTP client for server communication
    """

    if TYPE_CHECKING:
        from syftbox.client.server_client import SyftBoxClient

    config: SyftClientConfig
    """Configuration settings for the Syft client."""

    workspace: SyftWorkspace
    """Paths to different dirs in Syft"""

    plugins: PluginManagerInterface
    """All initialized plugins."""

    client: "SyftBoxClient"
    """Client for communicating with the SyftBox server."""

    @property
    def email(self) -> str:
        """Email address of the current user."""
        ...

    @property
    def my_datasite(self) -> Path:
        """Path to the datasite directory for the current user."""
        ...  # pragma: no cover

    @property
    def all_datasites(self) -> list[str]:
        """Path to the datasite directory for the current user."""
        ...  # pragma: no cover

<<<<<<< HEAD
    def log_analytics_event(self, event_name: str, **kwargs: dict) -> None:
        """Log an analytics event to the server."""
        ...  # pragma: no cover
=======
>>>>>>> 12a0970a

class ClientBase:
    def __init__(self, conn: httpx.Client):
        self.conn = conn

    def raise_for_status(self, response: httpx.Response):
        endpoint = response.request.url.path
        if response.status_code == 401:
            raise SyftAuthenticationError()
        elif response.status_code == 403:
            raise SyftPermissionError(f"No permission to access this resource: {response.text}")
        elif response.status_code != 200:
            raise SyftServerError(f"[{endpoint}] Server returned {response.status_code}: {response.text}")

    @staticmethod
    def _make_headers(config: SyftClientConfig) -> dict[str, str]:
        headers = {
            **SYFTBOX_HEADERS,
            HEADER_SYFTBOX_USER: config.email,
            "email": config.email,  # legacy
        }
        if config.access_token is not None:
            headers["Authorization"] = f"Bearer {config.access_token}"

        logger.debug(f"Server headers: {headers}")
        return headers

    @classmethod
    def from_config(cls, config: SyftClientConfig):
        conn = httpx.Client(
            base_url=str(config.server_url),
            follow_redirects=True,
            headers=cls._make_headers(config),
        )
        return cls(conn)<|MERGE_RESOLUTION|>--- conflicted
+++ resolved
@@ -78,12 +78,6 @@
         """Path to the datasite directory for the current user."""
         ...  # pragma: no cover
 
-<<<<<<< HEAD
-    def log_analytics_event(self, event_name: str, **kwargs: dict) -> None:
-        """Log an analytics event to the server."""
-        ...  # pragma: no cover
-=======
->>>>>>> 12a0970a
 
 class ClientBase:
     def __init__(self, conn: httpx.Client):
