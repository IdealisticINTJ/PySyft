import asyncio
import json
import platform
import shutil
from pathlib import Path

import httpx
import uvicorn
from loguru import logger
from pid import PidFile, PidFileAlreadyLockedError, PidFileAlreadyRunningError

from syftbox import __version__
from syftbox.client.api import create_api
from syftbox.client.base import Plugins, SyftClientInterface
from syftbox.client.env import syftbox_env
from syftbox.client.exceptions import SyftAuthenticationError, SyftBoxAlreadyRunning, SyftServerError
from syftbox.client.logger import setup_logger
from syftbox.client.plugin_manager import PluginManager
from syftbox.client.utils import error_reporting, file_manager, macos
from syftbox.lib.client_config import SyftClientConfig
from syftbox.lib.datasite import create_datasite
from syftbox.lib.exceptions import SyftBoxException
from syftbox.lib.http import HEADER_SYFTBOX_USER, SYFTBOX_HEADERS
from syftbox.lib.ignore import IGNORE_FILENAME
from syftbox.lib.platform import OS_NAME, OS_VERSION, PYTHON_VERSION
from syftbox.lib.workspace import SyftWorkspace

SCRIPT_DIR = Path(__file__).parent
ASSETS_FOLDER = SCRIPT_DIR.parent / "assets"
ICON_FOLDER = ASSETS_FOLDER / "icon"
METADATA_FILENAME = ".metadata.json"


class SyftClient:
    """The SyftBox Client

    This is the main SyftBox client that handles workspace data, server
    communication, and local API services. Only one client instance can run
    for a given workspace directory.

    Warning:
        This class should not be imported directly by sub-systems.
        Use the provided interfaces and context objects instead.

    Raises:
        SyftBoxAlreadyRunning: If another client is already running for the same workspace
        Exception: If the client fails to start due to any reason
    """

    def __init__(self, config: SyftClientConfig, log_level: str = "INFO", **kwargs: dict) -> None:
        self.config = config
        self.log_level = log_level

        self.workspace = SyftWorkspace(self.config.data_dir)
        self.pid = PidFile(pidname="syftbox.pid", piddir=self.workspace.data_dir)

        self.server_client = httpx.Client(
            base_url=str(self.config.server_url),
            follow_redirects=True,
            headers=self.__get_server_headers(),
        )

        # create a single client context shared across components
        self.__ctx = SyftClientContext(self.config, self.workspace, self.server_client, plugins=None)
        self.plugins = PluginManager(self.__ctx, **kwargs)
        # make plugins available to the context
        self.__ctx.plugins = self.plugins

        # kwargs for making customization/unit testing easier
        # this will be replaced with a sophisticated plugin system
        self.__local_server: uvicorn.Server = None

    @property
    def is_registered(self) -> bool:
        """Check if the current user is registered with the server"""
        return bool(self.config.token)

    @property
    def datasite(self) -> Path:
        """The datasite of the current user"""
        return self.workspace.datasites / self.config.email

    @property
    def public_dir(self) -> Path:
        """The public directory in the datasite of the current user"""
        return self.datasite / "public"

    @property
    def context(self) -> "SyftClientContext":
        return self.__ctx

    def start(self) -> None:
        try:
            self.pid.create()
        except PidFileAlreadyLockedError:
            raise SyftBoxAlreadyRunning(f"Another instance of SyftBox is running on {self.config.data_dir}")
        self.create_metadata_file()

        logger.info("Started SyftBox client")

        self.config.save()  # commit config changes (like migration) to disk after PID is created
        self.workspace.mkdirs()  # create the workspace directories
        self.register_self()  # register the email with the server
        self.init_datasite()  # init the datasite on local machine

        # start plugins/components
        self.plugins.start()
        return self.__run_local_server()

    @property
    def metadata_path(self) -> Path:
        return self.workspace.data_dir / METADATA_FILENAME

    def create_metadata_file(self) -> None:
        metadata_json = self.config.model_dump(mode="json")
        metadata_json["version"] = __version__
        self.metadata_path.write_text(json.dumps(metadata_json, indent=2))

    def shutdown(self) -> None:
        if self.__local_server:
            _result = asyncio.run(self.__local_server.shutdown())

        self.plugins.stop()

        self.pid.close()
        logger.info("SyftBox client shutdown complete")

    def check_pidfile(self) -> str:
        """Check if another instance of SyftBox is running"""

        try:
            return self.pid.check()
        except PidFileAlreadyRunningError:
            raise SyftBoxAlreadyRunning(f"Another instance of SyftBox is running on {self.config.data_dir}")

    def init_datasite(self) -> None:
        if self.datasite.exists():
            return
        create_datasite(self.context)

    def register_self(self) -> None:
        """Register the user's email with the SyftBox cache server"""
        if self.is_registered:
            return
        try:
            token = self.__register_email()
            # TODO + FIXME - once we have JWT, we should not store token in config!
            # ideally in OS keychain (using keyring) or
            # in a separate location under self.workspace.plugins
            self.config.token = str(token)
            self.config.save()
            logger.info("Email registration successful")
        except Exception as e:
            raise SyftBoxException(f"Failed to register with the server - {e}") from e

    def __run_local_server(self) -> None:
        logger.info(f"Starting local server on {self.config.client_url}")
        app = create_api(self.__ctx)
        self.__local_server = uvicorn.Server(
            config=uvicorn.Config(
                app=app,
                host=self.config.client_url.host,
                port=self.config.client_url.port,
                log_level=self.log_level.lower(),
            )
        )
        return self.__local_server.run()

    def __register_email(self) -> str:
        # TODO - this should probably be wrapped in a SyftCacheServer API?
        response = self.server_client.post("/register", json={"email": self.config.email})
        response.raise_for_status()
        return response.json().get("token")

    def __get_server_headers(self) -> dict:
        # TODO make access token required for initializing the client
        headers = {
            **SYFTBOX_HEADERS,
            HEADER_SYFTBOX_USER: self.config.email,
            "email": self.config.email,  # legacy
        }
        if self.config.access_token is not None:
            headers["Authorization"] = f"Bearer {self.config.access_token}"

        logger.info(f"Server headers: {headers}")
        return headers

    # utils
    def open_datasites_dir(self) -> None:
        file_manager.open_dir(self.workspace.datasites)

    def copy_icons(self) -> None:
        self.workspace.mkdirs()
        if platform.system() == "Darwin":
            macos.copy_icon_file(ICON_FOLDER, self.workspace.data_dir)

<<<<<<< HEAD
    def log_system_info(self) -> None:
        if _is_wsl():
            os_name = "WSL"
        else:
            os_name = platform.system()
            os_name = "macOS" if os_name == "Darwin" else os_name

=======
    def log_system_info(self):
>>>>>>> c47d4937
        self.server_client.post(
            "/log_event",
            json={
                "event_name": "system_info",
                "os_name": OS_NAME,
                "os_version": OS_VERSION,
                "syftbox_version": __version__,
                "python_version": PYTHON_VERSION,
            },
        )

    def __enter__(self) -> "SyftClient":
        return self

    def __exit__(self, exc_type, exc_val, exc_tb) -> None:
        self.shutdown()


class SyftClientContext(SyftClientInterface):
    """
    Concrete implementation of SyftClientInterface that provides a lightweight
    client context for components.

    This class encapsulates the minimal set of attributes needed by components
    without exposing the full SyftClient implementation.

    It will be instantiated by SyftClient, but sub-systems can freely pass it around.
    """

    def __init__(
        self,
        config: SyftClientConfig,
        workspace: SyftWorkspace,
        server_client: httpx.Client,
        plugins: Plugins,
    ):
        self.config = config
        self.workspace = workspace
        self.server_client = server_client
        self.plugins = plugins

    @property
    def email(self) -> str:
        return self.config.email

    @property
    def my_datasite(self) -> Path:
        return self.workspace.datasites / self.config.email

    @property
    def all_datasites(self) -> list[str]:
        """List all datasites in the workspace"""
        return [d.name for d in self.workspace.datasites.iterdir() if (d.is_dir() and "@" in d.name)]

    def __repr__(self) -> str:
        return f"SyftClientContext<{self.config.email}, {self.config.data_dir}>"

    def log_analytics_event(self, event_name: str, **kwargs: dict) -> None:
        """Log an event to the server"""
        event_data = {
            "event_name": event_name,
            **kwargs,
        }

        response = self.server_client.post("/log_event", json=event_data)
        if response.status_code != 200:
            raise SyftServerError(f"Failed to log event: {response.text}")

    def whoami(self) -> str:
        try:
            response = self.server_client.post("/auth/whoami")
            if response.status_code == 401:
                raise SyftAuthenticationError()
            if response.status_code != 200:
                raise SyftServerError(f"[/whoami] Server error: {response.status_code}, {response.text}")

            data = response.json()
            if "email" not in data:
                raise SyftServerError("[/whoami] Missing email in response")

            return data["email"]

        except httpx.RequestError as e:
            raise SyftServerError(f"[/whoami] Request failed: {e}") from e


def run_apps_to_api_migration(new_ws: SyftWorkspace) -> None:
    old_sync_folder = new_ws.data_dir
    old_apps_dir = old_sync_folder / "apps"
    new_apps_dir = new_ws.apps

    if old_apps_dir.exists():
        logger.info(f"Migrating directory apps —> {new_apps_dir.relative_to(new_ws.data_dir)}...")
        if new_apps_dir.exists():
            shutil.rmtree(new_apps_dir)
        shutil.move(str(old_apps_dir), str(new_apps_dir))


def run_migration(config: SyftClientConfig, migrate_datasite: bool = True) -> None:
    # first run config migration
    config.migrate()

    # then run workspace migration
    new_ws = SyftWorkspace(config.data_dir)

    # migrate workspace/apps to workspace/apis
    run_apps_to_api_migration(new_ws)

    # check for old dir structure and migrate to new
    # data_dir == sync_folder
    old_sync_folder = new_ws.data_dir
    old_datasite_path = Path(old_sync_folder, config.email)

    if not migrate_datasite:
        return

    # Option 2: if syftbox folder has old structure, migrate to new
    if old_datasite_path.exists():
        logger.info("Migrating to new datasite structure")
        new_ws.mkdirs()

        # create the datasites directory & move all under it
        for dir in old_sync_folder.glob("*@*"):
            shutil.move(str(dir), str(new_ws.datasites))

        # move syftignore file
        old_ignore_file = old_sync_folder / IGNORE_FILENAME
        if old_ignore_file.exists():
            shutil.move(str(old_ignore_file), str(new_ws.datasites / IGNORE_FILENAME))

        # move old sync state file
        old_sync_state = old_sync_folder / ".syft" / "local_syncstate.json"
        if old_sync_state.exists():
            shutil.move(str(old_sync_state), str(new_ws.plugins / "local_syncstate.json"))
        if old_sync_state.parent.exists():
            shutil.rmtree(str(old_sync_state.parent))


def run_client(
    client_config: SyftClientConfig, open_dir: bool = False, log_level: str = "INFO", migrate_datasite: bool = True
) -> int:
    """Run the SyftBox client"""
    client = None

    setup_logger(log_level, log_dir=client_config.data_dir / "logs")

    error_config = error_reporting.make_error_report(client_config)
    logger.info(
        f"Client metadata\n{error_config.model_dump_json(indent=2, exclude={'client_config': {'access_token'}})}"
    )

    # a flag to disable icons
    # GitHub CI needs to zip sync dir in tests and fails when it encounters Icon\r files
    if syftbox_env.DISABLE_ICONS:
        logger.debug("Directory icons are disabled")

    try:
        client = SyftClient(client_config, log_level=log_level)
        # we don't want to run migration if another instance of client is already running
        if bool(client.check_pidfile()):
            run_migration(client_config, migrate_datasite=migrate_datasite)
        if not syftbox_env.DISABLE_ICONS:
            client.copy_icons()
        if open_dir:
            client.open_datasites_dir()
        client.log_system_info()
        client.start()
    except SyftBoxAlreadyRunning as e:
        logger.error(e)
        return -1
    except KeyboardInterrupt:
        logger.info("Received keyboard interrupt. Shutting down the client")
    except Exception as e:
        logger.exception("Unhandled exception when starting the client", e)
        return -2
    finally:
        if client is not None:
            client.shutdown()
    return 0<|MERGE_RESOLUTION|>--- conflicted
+++ resolved
@@ -194,17 +194,7 @@
         if platform.system() == "Darwin":
             macos.copy_icon_file(ICON_FOLDER, self.workspace.data_dir)
 
-<<<<<<< HEAD
-    def log_system_info(self) -> None:
-        if _is_wsl():
-            os_name = "WSL"
-        else:
-            os_name = platform.system()
-            os_name = "macOS" if os_name == "Darwin" else os_name
-
-=======
     def log_system_info(self):
->>>>>>> c47d4937
         self.server_client.post(
             "/log_event",
             json={
