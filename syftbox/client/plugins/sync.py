--- conflicted
+++ resolved
@@ -286,11 +286,7 @@
         try:
             data = {
                 "email": client_config.email,
-<<<<<<< HEAD
-                "change": change.model_dump(),
-=======
                 "change": change.model_dump(mode="json"),
->>>>>>> 6ea6d4fb
             }
             response = client_config.server_client.post(
                 "/read",
