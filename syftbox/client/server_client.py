--- conflicted
+++ resolved
@@ -17,7 +17,7 @@
     path: RelativePath
     content: bytes
 
-    def write_bytes(self, output_dir: Path):
+    def write_bytes(self, output_dir: Path) -> None:
         file_path = output_dir / self.path
         file_path.parent.mkdir(parents=True, exist_ok=True)
         file_path.write_bytes(self.content)
@@ -159,17 +159,7 @@
         self.raise_for_status(response)
         return response.content
 
-<<<<<<< HEAD
-    def download_bulk(self, relative_paths: list[Path]) -> bytes:
-        paths: list[str] = [path.as_posix() for path in relative_paths]
-        response = self.conn.post(
-            "/sync/download_bulk",
-            json={"paths": paths},
-        )
-        self.raise_for_status(response)
-        return response.content
-=======
-    def download_files_streaming(self, relative_paths: list[str], output_dir: Path) -> None:
+    def download_files_streaming(self, relative_paths: list[str], output_dir: Path) -> list[RelativePath]:
         if not relative_paths:
             return []
         relative_paths = [path.as_posix() for path in relative_paths]
@@ -199,5 +189,4 @@
                     pbar.update(1)
 
         pbar.close()
-        return extracted_files
->>>>>>> 6ff77f8a
+        return extracted_files