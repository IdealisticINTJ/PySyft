--- conflicted
+++ resolved
@@ -14,15 +14,9 @@
         context: SyftBoxContextInterface,
         sync_manager: Optional[SyncManager] = None,
         app_runner: Optional[AppRunner] = None,
-<<<<<<< HEAD
         **kwargs: dict,
     ) -> None:
-        self.__client = client
-=======
-        **kwargs,
-    ):
         self.__context = context
->>>>>>> 12a0970a
         self.__sync_manager = sync_manager
         self.__app_runner = app_runner
 
