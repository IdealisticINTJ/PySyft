--- conflicted
+++ resolved
@@ -502,10 +502,6 @@
 commands =
 
     # Volume cleanup
-<<<<<<< HEAD
-=======
-    bash -c 'hagrid land all --force --prune-vol || true'
->>>>>>> 90713c31
     bash -c 'docker volume rm -f $(docker volume ls -q --filter "label=orgs.openmined.syft") || true'
     bash -c 'docker volume rm -f $(docker volume ls -q --filter "label=com.docker.volume.anonymous") || true'
     bash -c 'docker network rm -f $(docker network ls -q --filter "label=orgs.openmined.syft") || true'
@@ -521,10 +517,6 @@
     ; pytest -x --nbmake --nbmake-timeout=1000 tutorials -p no:randomly -vvvv
     ; pytest -x --nbmake --nbmake-timeout=1000 tutorials/pandas-cookbook -p no:randomly -vvvv
 
-<<<<<<< HEAD
-=======
-    bash -c 'hagrid land all --force --prune-vol'
->>>>>>> 90713c31
     bash -c 'docker volume rm -f $(docker volume ls -q --filter "label=orgs.openmined.syft") || true'
     bash -c 'docker volume rm -f $(docker volume ls -q --filter "label=com.docker.volume.anonymous") || true'
     bash -c 'docker network rm -f $(docker network ls -q --filter "label=orgs.openmined.syft") || true'
