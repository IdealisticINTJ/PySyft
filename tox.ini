[tox]
envlist =
    lint
    grid.test.backend
    grid.test.frontend
    hagrid.publish
    stack.test.course
    stack.test.integration
    stack.test.integration.k8s
    stack.test.integration.smpc
    syft.benchmark
    syft.docs
    syft.jupyter
    syft.publish
    syft.test.fast
    syft.test.fast.coverage
    syft.test.security
requires =
    tox-run-command
    pip >= 22.0.4
skipsdist = True


[testenv]
basepython = python3
deps = pip
commands =
    python --version
<<<<<<< HEAD
    python -c "import platform; import os; os.system('pip install jaxlib==0.3.11 -f https://whls.blob.core.windows.net/unstable/index.html') if platform.system().lower() == 'windows' else ''"
=======
    python -c "import platform; import os; os.system('pip install jaxlib==0.3.14 -f https://whls.blob.core.windows.net/unstable/index.html') if platform.system().lower() == 'windows' else ''"
>>>>>>> 291e9ea1

[testenv:lint]
; setupdir = {toxinidir}
; changedir = {toxinidir}
description = Linting
allowlist_externals =
    bash
deps =
    black[python2]
    isort
    protoc-wheel-0
    pre-commit
commands =
    bash -c "cd {toxinidir}/packages/syft; ./scripts/build_proto.sh"
    black .
    isort .
    pre-commit run --all-files

# Syft
[testenv:syft]
deps =
    -e{toxinidir}/packages/syft[dev]
changedir = {toxinidir}/packages/syft
description = Syft
setenv =
    PIP_FIND_LINKS=https://whls.blob.core.windows.net/unstable/index.html
commands =
    pip list

[testenv:syft.publish]
changedir = {toxinidir}/packages/syft
description = Build and Publish Syft Wheel
commands =
    python -m pip install --upgrade pip
    pip install --upgrade setuptools wheel twine tox build
    python -c 'from shutil import rmtree; rmtree("build", True); rmtree("dist", True)'
    python -m build .

[testenv:hagrid.publish]
changedir = {toxinidir}/packages/hagrid
description = Build and Publish Hagrid Wheel
commands =
    python -m pip install --upgrade pip
    pip install --upgrade setuptools wheel twine tox build
    python -c 'from shutil import rmtree; rmtree("build", True); rmtree("dist", True)'
    python -m build .

[testenv:syft.jupyter]
description = Jupyter Notebook with Editable Syft
setenv =
    PIP_FIND_LINKS=https://whls.blob.core.windows.net/unstable/index.html
deps =
    {[testenv:syft]deps}
    jupyter
    jupyterlab
commands =
    pip install -e packages/hagrid
    pip install jupyter jupyterlab --upgrade
    jupyter lab --ip 0.0.0.0 --ServerApp.token={posargs}

[testenv:syft.test.fast]
description = Syft Unit Tests Fast
deps =
    {[testenv:syft]deps}
changedir = {toxinidir}/packages/syft
commands =
    pip list
    pytest -m fast -n auto

[testenv:syft.test.fast.coverage]
description = Syft Unit Tests Fast
deps =
    {[testenv:syft]deps}
    pytest-cov
changedir = {toxinidir}/packages/syft
commands =
    pytest --cov=src -m fast -n auto


[testenv:syft.test.security]
description = Security Checks for Syft
changedir = {toxinidir}/packages/syft
deps =
    {[testenv:syft]deps}
commands =
    pip install --upgrade pip
    bandit -r src
    safety check

[testenv:syft.benchmark]
description = Benchmark  for Syft
deps =
    {[testenv:syft]deps}
changedir = {toxinidir}
allowlist_externals =
    docker
    grep
    sleep
    bash
setenv =
    HAGRID_ART = false
    PYTHONIOENCODING = utf-8
commands =
    python --version
    pip install --upgrade pip
    pip install --upgrade pyperf
    pip install -e packages/syft
    pip install -e packages/hagrid
    docker --version
    docker compose version
    bash -c 'HAGRID_ART=false hagrid launch test_domain_1 domain to docker:9082 --tag=local --tail=false --test'
    docker ps

    bash -c '(docker logs test_domain_1-backend_stream-1 -f &) | grep -q "Application startup complete" || true'
    sleep 10
    python benchmarks/macro_executor.py
    python benchmarks/executor.py --select_tests phitensor --fast -n 26 -o micro_benchmark.json
    pyperf stats micro_benchmark.json
    pyperf hist micro_benchmark.json

[testenv:syft.docs]
description = Build Docs for Syft
changedir = {toxinidir}/docs
deps = -r {toxinidir}/docs/requirements.txt
allowlist_externals =
    make
    echo
commands =
    python --version
    make html
    echo "Open: {toxinidir}/docs/build/html/index.html"

[testenv:stack.test.integration]
description = Integration Tests for Core Stack
deps =
    {[testenv:syft]deps}
changedir = {toxinidir}
allowlist_externals =
    docker
    grep
    sleep
    bash
setenv =
    PIP_FIND_LINKS=https://whls.blob.core.windows.net/unstable/index.html
    HAGRID_FLAGS = {env:HAGRID_FLAGS:--tag=local --test}
    EMULATION = {env:EMULATION:false}
    HAGRID_ART = false
    PYTHONIOENCODING = utf-8
    PYTEST_MODULES = {env:PYTEST_MODULES:frontend network e2e security}
commands =
    bash -c "echo Running with HAGRID_FLAGS=$HAGRID_FLAGS EMULATION=$EMULATION PYTEST_MODULES=$PYTEST_MODULES; date"

    pip install ./packages/grid/backend/wheels/tensorflow_federated-0.36.0-py2.py3-none-any.whl

    ; install syft and hagrid
    bash -c 'if [[ "$HAGRID_FLAGS" == *"latest"* ]]; then \
        pip install --pre --force pytest hagrid syft; \
    else \
        pip install -e packages/hagrid -e packages/syft[dev,tff]; \
    fi'

    ; fix windows encoding
    - chcp 65001

    ; check docker versions
    bash -c "docker --version"
    bash -c "docker compose version"

    ; reset volumes and create nodes
    bash -c "echo Starting Nodes; date"
    bash -c "docker rm -f $(docker ps -a -q) || true"
    bash -c "docker volume rm test_domain_1_app-db-data --force || true"
    bash -c "docker volume rm test_domain_2_app-db-data --force || true"
    bash -c "docker volume rm test_network_1_app-db-data --force || true"
    bash -c "docker volume rm test_domain_1_seaweedfs-data --force || true"
    bash -c "docker volume rm test_domain_2_seaweedfs-data --force || true"
    bash -c "docker volume rm test_domain_1_app-redis-data --force || true"
    bash -c "docker volume rm test_domain_2_app-redis-data --force || true"
    bash -c "docker volume rm test_network_1_app-redis-data --force || true"
    bash -c "docker volume rm test_domain_1_tailscale-data --force || true"
    bash -c "docker volume rm test_domain_2_tailscale-data --force || true"
    bash -c "docker volume rm test_network_1_tailscale-data --force || true"
    bash -c "docker volume rm test_network_1_headscale-data --force || true"
    bash -c 'HAGRID_ART=$HAGRID_ART NETWORK_CHECK_INTERVAL=5 hagrid launch test_network_1 network to docker:9081 --tail=false $HAGRID_FLAGS'
    bash -c 'HAGRID_ART=$HAGRID_ART DOMAIN_CHECK_INTERVAL=5 hagrid launch test_domain_1 domain to docker:9082 --tail=false $HAGRID_FLAGS'
    bash -c 'HAGRID_ART=$HAGRID_ART DOMAIN_CHECK_INTERVAL=5 hagrid launch test_domain_2 domain to docker:9083 --headless=true --tail=false $HAGRID_FLAGS --vpn=false'

    ; wait for nodes to start
    docker ps
    bash -c "echo Waiting for Nodes; date"
    bash -c '(docker logs test_domain_1-frontend-1 -f &) | grep -q "event - compiled .* successfully\|nginx" || true'
    bash -c '(docker logs test_domain_1-backend_stream-1 -f &) | grep -q "Application startup complete" || true'
    bash -c '(docker logs test_domain_2-backend_stream-1 -f &) | grep -q "Application startup complete" || true'
    bash -c '(docker logs test_network_1-backend_stream-1 -f &) | grep -q "Application startup complete" || true'

    ; frontend
    bash -c 'if [[ "$PYTEST_MODULES" == *"frontend"* ]]; then \
        echo "Starting frontend"; date; \
        pytest tests/integration -m frontend -p no:randomly --co; \
        pytest tests/integration -m frontend -vvvv -p no:randomly -p no:benchmark -o log_cli=True --capture=no; \
        return=$?; \
        docker stop test_domain_1-frontend-1 || true; \
        echo "Finished frontend"; date; \
        exit $return; \
    fi'

    ; network
    bash -c 'if [[ "$PYTEST_MODULES" == *"network"* ]]; then \
        echo "Starting network"; date; \
        pytest tests/integration -m network -p no:randomly --co; \
        pytest tests/integration -m network -vvvv -p no:randomly -p no:benchmark -o log_cli=True --capture=no; \
        return=$?; \
        echo "Finished network"; date; \
        exit $return; \
    fi'

    ; e2e
    bash -c 'if [[ "$PYTEST_MODULES" == *"e2e"* ]]; then \
        echo "Starting e2e"; date; \
        pytest tests/integration -m e2e -p no:randomly --co; \
        pytest tests/integration -m e2e -vvvv -p no:randomly -p no:benchmark -o log_cli=True --capture=no; \
        return=$?; \
        echo "Finished e2e"; date; \
        exit $return; \
    fi'

    ; security
    bash -c 'if [[ "$PYTEST_MODULES" == *"security"* ]]; then \
        echo "Starting security"; date; \
        pytest tests/integration -m security -p no:randomly --co; \
        pytest tests/integration -m security -vvvv -p no:randomly -p no:benchmark -o log_cli=True --capture=no; \
        return=$?; \
        echo "Finished security"; date; \
        exit $return; \
    fi'

    ; shutdown
    bash -c "echo Killing Nodes; date"
    bash -c 'HAGRID_ART=false hagrid land all --force'

[testenv:stack.test.integration.tls]
description = Integration Tests for Core Stack with TLS
deps =
    {[testenv:syft]deps}
changedir = {toxinidir}
allowlist_externals =
    docker
    grep
    sleep
    bash
    mkcert
    mkdir
setenv =
    PIP_FIND_LINKS=https://whls.blob.core.windows.net/unstable/index.html
    HAGRID_FLAGS = {env:HAGRID_FLAGS:--tag=local --test}
    EMULATION = {env:EMULATION:false}
    HAGRID_ART = false
    PYTHONIOENCODING = utf-8
    PYTEST_MODULES = {env:PYTEST_MODULES:frontend network e2e security}
    IGNORE_TLS_ERRORS = True
    CAROOT = {toxinidir}/packages/grid/tls
    CERTS = {toxinidir}/packages/grid/traefik/certs
commands =
    bash -c "echo Running with HAGRID_FLAGS=$HAGRID_FLAGS EMULATION=$EMULATION PYTEST_MODULES=$PYTEST_MODULES; date"

    bash -c "mkdir -p ./packages/grid/tls"
    bash -c "mkcert -cert-file={env:CERTS}/cert.pem -key-file={env:CERTS}/key.pem '*.openmined.grid' docker-host localhost 127.0.0.1 ::1"

    pip install ./packages/grid/backend/wheels/tensorflow_federated-0.36.0-py2.py3-none-any.whl

    ; install syft and hagrid
    bash -c 'if [[ "$HAGRID_FLAGS" == *"latest"* ]]; then \
        pip install --pre --force pytest hagrid syft; \
    else \
        pip install -e packages/hagrid -e packages/syft[dev,tff]; \
    fi'

    ; fix windows encoding
    - chcp 65001

    ; check docker versions
    bash -c "docker --version"
    bash -c "docker compose version"

    ; reset volumes and create nodes
    bash -c "echo Starting Nodes; date"
    bash -c "docker rm -f $(docker ps -a -q) || true"
    bash -c "docker volume rm test_domain_1_app-db-data --force || true"
    bash -c "docker volume rm test_domain_2_app-db-data --force || true"
    bash -c "docker volume rm test_domain_1_seaweedfs-data --force || true"
    bash -c "docker volume rm test_domain_2_seaweedfs-data --force || true"
    bash -c "docker volume rm test_network_1_app-db-data --force || true"
    bash -c "docker volume rm test_domain_1_app-redis-data --force || true"
    bash -c "docker volume rm test_domain_2_app-redis-data --force || true"
    bash -c "docker volume rm test_network_1_app-redis-data --force || true"
    bash -c "docker volume rm test_domain_1_tailscale-data --force || true"
    bash -c "docker volume rm test_domain_2_tailscale-data --force || true"
    bash -c "docker volume rm test_network_1_tailscale-data --force || true"
    bash -c "docker volume rm test_network_1_headscale-data --force || true"
    bash -c 'HAGRID_ART=$HAGRID_ART NETWORK_CHECK_INTERVAL=5 hagrid launch test_network_1 network to docker:9081 --tail=false $HAGRID_FLAGS --tls --test --cert_store_path=./traefik/certs'
    bash -c 'HAGRID_ART=$HAGRID_ART DOMAIN_CHECK_INTERVAL=5 hagrid launch test_domain_1 domain to docker:9082 --tail=false $HAGRID_FLAGS --tls --test --cert_store_path=./traefik/certs'
    bash -c 'HAGRID_ART=$HAGRID_ART DOMAIN_CHECK_INTERVAL=5 hagrid launch test_domain_2 domain to docker:9083 --headless=true --tail=false $HAGRID_FLAGS --vpn=false --tls --test --cert_store_path=./traefik/certs'

    ; wait for nodes to start
    docker ps
    bash -c "echo Waiting for Nodes; date"
    bash -c '(docker logs test_domain_1-frontend-1 -f &) | grep -q "event - compiled .* successfully\|nginx" || true'
    bash -c '(docker logs test_domain_1-backend_stream-1 -f &) | grep -q "Application startup complete" || true'
    bash -c '(docker logs test_domain_2-backend_stream-1 -f &) | grep -q "Application startup complete" || true'
    bash -c '(docker logs test_network_1-backend_stream-1 -f &) | grep -q "Application startup complete" || true'

    ; frontend
    bash -c 'if [[ "$PYTEST_MODULES" == *"frontend"* ]]; then \
        echo "Starting frontend"; date; \
        pytest tests/integration -m frontend -p no:randomly --co; \
        REQUESTS_CA_BUNDLE={env:CAROOT}/rootCA.pem pytest tests/integration -m frontend -vvvv -p no:randomly -p no:benchmark -o log_cli=True --capture=no; \
        return=$?; \
        docker stop test_domain_1-frontend-1 || true; \
        echo "Finished frontend"; date; \
        exit $return; \
    fi'

    ; network
    bash -c 'if [[ "$PYTEST_MODULES" == *"network"* ]]; then \
        echo "Starting network"; date; \
        pytest tests/integration -m network -p no:randomly --co; \
        REQUESTS_CA_BUNDLE={env:CAROOT}/rootCA.pem pytest tests/integration -m network -vvvv -p no:randomly -p no:benchmark -o log_cli=True --capture=no; \
        return=$?; \
        echo "Finished network"; date; \
        exit $return; \
    fi'

    ; e2e
    bash -c 'if [[ "$PYTEST_MODULES" == *"e2e"* ]]; then \
        echo "Starting e2e"; date; \
        pytest tests/integration -m e2e -p no:randomly --co; \
        REQUESTS_CA_BUNDLE={env:CAROOT}/rootCA.pem pytest tests/integration -m e2e -vvvv -p no:randomly -p no:benchmark -o log_cli=True --capture=no; \
        return=$?; \
        echo "Finished e2e"; date; \
        exit $return; \
    fi'

    ; security
    bash -c 'if [[ "$PYTEST_MODULES" == *"security"* ]]; then \
        echo "Starting security"; date; \
        pytest tests/integration -m security -p no:randomly --co; \
        REQUESTS_CA_BUNDLE={env:CAROOT}/rootCA.pem pytest tests/integration -m security -vvvv -p no:randomly -p no:benchmark -o log_cli=True --capture=no; \
        return=$?; \
        echo "Finished security"; date; \
        exit $return; \
    fi'

    ; shutdown
    bash -c "echo Killing Nodes; date"
    bash -c 'HAGRID_ART=false hagrid land all --force'

[testenv:stack.test.integration.smpc]
description = Integration Tests for Core Stack
deps =
    {[testenv:syft]deps}
changedir = {toxinidir}
allowlist_externals =
    docker
    grep
    sleep
    bash
setenv =
    PIP_FIND_LINKS=https://whls.blob.core.windows.net/unstable/index.html
    HAGRID_FLAGS = {env:HAGRID_FLAGS:--tag=local --test}
    EMULATION = {env:EMULATION:false}
    HAGRID_ART = false
    PYTHONIOENCODING = utf-8
    PYTEST_MODULES = {env:PYTEST_MODULES:smpc_np smpc_abstract smpc_share_tensor smpc_mpc_tensor}
commands =
    bash -c "echo Running with HAGRID_FLAGS=$HAGRID_FLAGS EMULATION=$EMULATION PYTEST_MODULES=$PYTEST_MODULES; date"

    pip install ./packages/grid/backend/wheels/tensorflow_federated-0.36.0-py2.py3-none-any.whl

    ; install syft and hagrid
    bash -c 'if [[ "$HAGRID_FLAGS" == *"latest"* ]]; then \
        pip install --pre --force pytest hagrid syft; \
    else \
        pip install -e packages/hagrid -e packages/syft[dev,tff]; \
    fi'

    ; fix windows encoding
    - chcp 65001

    ; check docker versions
    bash -c "docker --version"
    bash -c "docker compose version"

    ; reset volumes and create nodes
    bash -c "echo Starting Nodes; date"
    bash -c "docker rm -f $(docker ps -a -q) || true"
    bash -c "docker volume rm test_domain_1_app-db-data --force || true"
    bash -c "docker volume rm test_domain_2_app-db-data --force || true"
    bash -c "docker volume rm test_domain_3_app-db-data --force || true"
    bash -c "docker volume rm test_domain_1_seaweedfs-data --force || true"
    bash -c "docker volume rm test_domain_2_seaweedfs-data --force || true"
    bash -c "docker volume rm test_domain_3_seaweedfs-data --force || true"
    bash -c "docker volume rm test_domain_1_app-redis-data --force || true"
    bash -c "docker volume rm test_domain_2_app-redis-data --force || true"
    bash -c "docker volume rm test_domain_3_app-redis-data --force || true"
    bash -c "docker volume rm test_domain_1_tailscale-data --force || true"
    bash -c "docker volume rm test_domain_2_tailscale-data --force || true"
    bash -c "docker volume rm test_domain_3_tailscale-data --force || true"
    bash -c 'HAGRID_ART=false hagrid launch test_domain_1 domain to docker:9082 --tag=local --tail=false --headless=true --test'
    bash -c 'HAGRID_ART=false hagrid launch test_domain_2 domain to docker:9083 --tag=local --tail=false --headless=true --test'
    bash -c 'HAGRID_ART=false hagrid launch test_domain_3 domain to docker:9084 --tag=local --tail=false --headless=true --test'

    ; wait for nodes to start
    docker ps
    bash -c "echo Waiting for Nodes; date"
    bash -c '(docker logs test_domain_1-backend_stream-1 -f &) | grep -q "Application startup complete" || true'
    bash -c '(docker logs test_domain_2-backend_stream-1 -f &) | grep -q "Application startup complete" || true'
    bash -c '(docker logs test_domain_3-backend_stream-1 -f &) | grep -q "Application startup complete" || true'

    ; smpc_np
    bash -c 'if [[ "$PYTEST_MODULES" == *"smpc_np"* ]]; then \
        echo "Starting smpc_np"; date; \
        pytest tests/integration -m smpc_np -p no:randomly --co; \
        pytest tests/integration -m smpc_np -vvvv -p no:randomly -p no:benchmark -o log_cli=True --capture=no; \
        return=$?; \
        echo "Finished smpc_np"; date; \
        exit $return; \
    fi'

    ; smpc_abstract
    bash -c 'if [[ "$PYTEST_MODULES" == *"smpc_abstract"* ]]; then \
        echo "Starting smpc_abstract"; date; \
        pytest tests/integration -m smpc_abstract -p no:randomly --co; \
        pytest tests/integration -m smpc_abstract -vvvv -p no:randomly -p no:benchmark -o log_cli=True --capture=no; \
        return=$?; \
        echo "Starting smpc_abstract"; date; \
        exit $return; \
    fi'

    ; smpc_share_tensor
    bash -c 'if [[ "$PYTEST_MODULES" == *"smpc_share_tensor"* ]]; then \
        echo "Starting smpc_share_tensor"; date; \
        pytest tests/integration -m smpc_share_tensor -p no:randomly --co; \
        pytest tests/integration -m smpc_share_tensor -vvvv -p no:randomly -p no:benchmark -o log_cli=True --capture=no; \
        return=$?; \
        echo "Starting smpc_share_tensor"; date; \
        exit $return; \
    fi'

    ; smpc_mpc_tensor
    bash -c 'if [[ "$PYTEST_MODULES" == *"smpc_mpc_tensor"* ]]; then \
        echo "Starting smpc_mpc_tensor"; date; \
        pytest tests/integration -m smpc_mpc_tensor -p no:randomly --co; \
        pytest tests/integration -m smpc_mpc_tensor -vvvv -p no:randomly -p no:benchmark -o log_cli=True --capture=no; \
        return=$?; \
        echo "Starting smpc_mpc_tensor"; date; \
        exit $return; \
    fi'

    ; shutdown
    bash -c "echo Killing Nodes; date"
    bash -c 'HAGRID_ART=false hagrid land all --force'

[testenv:stack.test.integration.k8s]
description = Integration Tests for Core Stack
deps =
    {[testenv:syft]deps}
changedir = {toxinidir}
passenv=HOME
allowlist_externals =
    devspace
    kubectl
    grep
    sleep
    bash
    kubectx
    k3d
    echo
setenv =
    PIP_FIND_LINKS=https://whls.blob.core.windows.net/unstable/index.html
    CONTAINER_HOST = kubernetes
commands =
    k3d version

    bash -c "docker rm $(docker ps -aq) --force || true"
    bash -c "k3d cluster delete test-network-1 || true"
    bash -c "k3d cluster delete test-domain-1 || true"
    bash -c "k3d cluster delete test-domain-2 || true"
    bash -c "k3d registry delete k3d-registry.localhost || true"
    bash -c "docker volume rm k3d-test-network-1-images --force || true"
    bash -c "docker volume rm k3d-test-domain-1-images --force || true"
    bash -c "docker volume rm k3d-test-domain-2-images --force || true"

    bash -c 'k3d registry create registry.localhost --port 12345  -v `pwd`/k3d-registry:/var/lib/registry || true'

    bash -c 'NODE_NAME=test-network-1 NODE_PORT=9081 && \
        k3d cluster create $NODE_NAME -p "$NODE_PORT:80@loadbalancer" --registry-use k3d-registry.localhost || true \
        k3d cluster start $NODE_NAME'

    bash -c 'NODE_NAME=test-network-1 NODE_PORT=9081 && \
        cd packages/grid && \
        devspace --no-warn --kube-context "k3d-$NODE_NAME" --namespace $NODE_NAME \
        --var DOMAIN_NAME=$NODE_NAME \
        --var NETWORK_CHECK_INTERVAL=5 \
        --var TEST_MODE=1 \
        --var CONTAINER_REGISTRY=k3d-registry.localhost:12345/ \
        build -b'

    bash -c 'NODE_NAME=test-network-1 NODE_PORT=9081 && \
        cd packages/grid && \
        (r=5;while ! \
        devspace --no-warn --kube-context "k3d-$NODE_NAME" --namespace $NODE_NAME \
        --var DOMAIN_NAME=$NODE_NAME \
        --var NETWORK_CHECK_INTERVAL=5 \
        --var TEST_MODE=1 \
        --var CONTAINER_REGISTRY=k3d-registry.localhost:12345/ \
        deploy -b -p network; \
        do ((--r))||exit;echo "retrying" && sleep 20;done)'

    bash -c 'NODE_NAME=test-domain-1 NODE_PORT=9082 && \
        k3d cluster create $NODE_NAME -p "$NODE_PORT:80@loadbalancer" --registry-use k3d-registry.localhost || true \
        k3d cluster start $NODE_NAME'

    bash -c 'NODE_NAME=test-domain-1 NODE_PORT=9082 && \
        cd packages/grid && \
        (r=5;while ! \
        devspace --no-warn --kube-context "k3d-$NODE_NAME" --namespace $NODE_NAME \
        --var DOMAIN_NAME=$NODE_NAME \
        --var DOMAIN_CHECK_INTERVAL=5 \
        --var TEST_MODE=1 \
        --var CONTAINER_REGISTRY=k3d-registry.localhost:12345/ \
        deploy -b -p domain; \
        do ((--r))||exit;echo "retrying" && sleep 20;done)'

    bash -c 'NODE_NAME=test-domain-2 NODE_PORT=9083 && \
        k3d cluster create $NODE_NAME -p "$NODE_PORT:80@loadbalancer" --registry-use k3d-registry.localhost || true \
        k3d cluster start $NODE_NAME'

    bash -c 'NODE_NAME=test-domain-2 NODE_PORT=9083 && \
        cd packages/grid && \
        (r=5;while ! \
        devspace --no-warn --kube-context "k3d-$NODE_NAME" --namespace $NODE_NAME \
        --var DOMAIN_NAME=$NODE_NAME \
        --var DOMAIN_CHECK_INTERVAL=5 \
        --var TEST_MODE=1 \
        --var CONTAINER_REGISTRY=k3d-registry.localhost:12345/ \
        deploy -b -p domain; \
        do ((--r))||exit;echo "retrying" && sleep 20;done)'

    sleep 10

    ; wait for front end
    bash packages/grid/scripts/wait_for.sh service frontend --context k3d-test-domain-1 --namespace test-domain-1
    bash -c '(kubectl logs deployment.apps/frontend --context k3d-test-domain-1 --namespace test-domain-1 -f &) | grep -q "event - compiled .* successfully\|nginx" || true'

    ; wait for everything else to be loaded
    bash packages/grid/scripts/wait_for.sh service proxy --context k3d-test-network-1 --namespace test-network-1
    bash packages/grid/scripts/wait_for.sh service queue --context k3d-test-network-1 --namespace test-network-1
    bash packages/grid/scripts/wait_for.sh service redis --context k3d-test-network-1 --namespace test-network-1
    bash packages/grid/scripts/wait_for.sh service db --context k3d-test-network-1 --namespace test-network-1
    bash packages/grid/scripts/wait_for.sh service backend --context k3d-test-network-1 --namespace test-network-1
    bash packages/grid/scripts/wait_for.sh service backend-stream --context k3d-test-network-1 --namespace test-network-1
    bash packages/grid/scripts/wait_for.sh service headscale --context k3d-test-network-1 --namespace test-network-1

    bash packages/grid/scripts/wait_for.sh service frontend --context k3d-test-domain-1 --namespace test-domain-1
    bash packages/grid/scripts/wait_for.sh service proxy --context k3d-test-domain-1 --namespace test-domain-1
    bash packages/grid/scripts/wait_for.sh service queue --context k3d-test-domain-1 --namespace test-domain-1
    bash packages/grid/scripts/wait_for.sh service redis --context k3d-test-domain-1 --namespace test-domain-1
    bash packages/grid/scripts/wait_for.sh service db --context k3d-test-domain-1 --namespace test-domain-1
    bash packages/grid/scripts/wait_for.sh service backend --context k3d-test-domain-1 --namespace test-domain-1
    bash packages/grid/scripts/wait_for.sh service backend-stream --context k3d-test-domain-1 --namespace test-domain-1
    bash packages/grid/scripts/wait_for.sh service seaweedfs --context k3d-test-domain-1 --namespace test-domain-1

    bash packages/grid/scripts/wait_for.sh service frontend --context k3d-test-domain-2 --namespace test-domain-2
    bash packages/grid/scripts/wait_for.sh service proxy --context k3d-test-domain-2 --namespace test-domain-2
    bash packages/grid/scripts/wait_for.sh service queue --context k3d-test-domain-2 --namespace test-domain-2
    bash packages/grid/scripts/wait_for.sh service redis --context k3d-test-domain-2 --namespace test-domain-2
    bash packages/grid/scripts/wait_for.sh service db --context k3d-test-domain-2 --namespace test-domain-2
    bash packages/grid/scripts/wait_for.sh service backend --context k3d-test-domain-2 --namespace test-domain-2
    bash packages/grid/scripts/wait_for.sh service backend-stream --context k3d-test-domain-2 --namespace test-domain-2
    bash packages/grid/scripts/wait_for.sh service seaweedfs --context k3d-test-domain-2 --namespace test-domain-2

    pytest tests/integration -m frontend -p no:randomly --co
    bash -c "CONTAINER_HOST=$CONTAINER_HOST pytest tests/integration -m frontend -vvvv -p no:randomly -p no:benchmark -o log_cli=True --capture=no"

    bash -c '(kubectl logs deployment.apps/backend-stream --context k3d-test-network-1 --namespace test-network-1 -f &) | grep -q "Application startup complete" || true'
    bash -c '(kubectl logs deployment.apps/backend-stream --context k3d-test-domain-1 --namespace test-domain-1 -f &) | grep -q "Application startup complete" || true'
    bash -c '(kubectl logs deployment.apps/backend-stream --context k3d-test-domain-2 --namespace test-domain-2 -f &) | grep -q "Application startup complete" || true'

    pytest tests/integration -m network -p no:randomly --co
    bash -c "CONTAINER_HOST=$CONTAINER_HOST pytest tests/integration -m network -vvvv -p no:randomly -p no:benchmark -o log_cli=True --capture=no"

    pytest tests/integration -m e2e -p no:randomly --co
    bash -c "CONTAINER_HOST=$CONTAINER_HOST pytest tests/integration -m e2e -vvvv -p no:randomly -p no:benchmark -o log_cli=True --capture=no"

    pytest tests/integration -m security -p no:randomly --co
    bash -c "CONTAINER_HOST=$CONTAINER_HOST pytest tests/integration -m security -vvvv -p no:randomly -p no:benchmark -o log_cli=True --capture=no"

    ; bash -c "k3d cluster delete test-network-1 || true"
    ; bash -c "k3d cluster delete test-domain-1 || true"
    ; bash -c "k3d cluster delete test-domain-2 || true"
    ; bash -c "k3d registry delete k3d-registry.localhost || true"
    bash -c "docker rm $(docker ps -aq) --force || true"
    bash -c "docker volume rm k3d-test-network-1-images --force || true"
    bash -c "docker volume rm k3d-test-domain-1-images --force || true"
    bash -c "docker volume rm k3d-test-domain-2-images --force || true"


[testenv:stack.test.course]
description = Integration Tests for Course Notebooks
deps =
    {[testenv:syft]deps}
changedir = {toxinidir}
allowlist_externals =
    docker
    grep
    sleep
    bash
commands =
    pip install -e packages/hagrid
    pip install testbook prompt-toolkit jupyter
    docker --version
    docker compose version
    bash -c "docker volume rm test_domain_1_app-db-data --force || true"
    bash -c "docker volume rm test_domain_1_seaweedfs-data --force || true"
    bash -c "docker volume rm test_domain_1_app-redis-data --force || true"
    bash -c "docker volume rm test_domain_1_tailscale-data --force || true"
    bash -c 'HAGRID_ART=false hagrid launch test_domain_1 domain to docker:8081 --tag=local --tail=false --headless=true --test'
    bash -c 'rm -rf tests/course/courses'
    bash -c 'git clone https://github.com/OpenMined/courses.git tests/course/courses/ || true'
    bash -c 'cd tests/course/courses && git fetch && git checkout introduction-to-remote-data-science-dev && git pull || true'

    bash -c 'cp -r tests/course/tests/ tests/course/courses/'

    docker ps
    bash -c '(docker logs test_domain_1-backend_stream-1 -f &) | grep -q "Application startup complete" || true'
    ; perform course notebook test
    bash -c 'cd tests/course/courses && pytest -p no:randomly -vvvv'
    bash -c 'HAGRID_ART=false hagrid land test_domain_1 --force'
    bash -c 'rm -rf tests/course/courses'

[testenv:grid.test.backend]
description = Tests for Grid Backend
deps =
    {[testenv:syft]deps}
    -r {toxinidir}/packages/grid/backend/requirements.txt
    -r {toxinidir}/packages/grid/backend/requirements.dev.txt
changedir = {toxinidir}/packages/grid/backend
allowlist_externals =
    bash
commands =
    python --version
    bash -c 'USE_NEW_SERVICE=False SQLALCHEMY_DATABASE_URI="sqlite:///file:test_db?mode=memory&cache=shared&uri=true" LOGURU_SINK="./grid.log" pytest grid/tests'
    # Test New Service
    bash -c 'USE_NEW_SERVICE=True SQLALCHEMY_DATABASE_URI="sqlite:///file:test_db?mode=memory&cache=shared&uri=true" LOGURU_SINK="./grid.log" pytest grid/tests/api/users/user_routes_test.py'

[testenv:grid.test.frontend]
description = Tests for Grid Frontend
deps =
changedir = {toxinidir}/packages/grid/frontend
allowlist_externals =
    bash
    echo
    yarn
    docker
commands =
    ; check yarn is installed
    bash ./scripts/check_yarn.sh

    ; install hagrid
    pip install -e {toxinidir}/packages/hagrid

    ; launch a domain
    bash -c "docker volume rm test_domain_1_app-db-data --force || true"
    bash -c "docker volume rm test_domain_1_seaweedfs-data --force || true"
    bash -c "docker volume rm test_domain_1_app-redis-data --force || true"
    bash -c "docker volume rm test_domain_1_tailscale-data --force || true"
    bash -c 'HAGRID_ART=false hagrid launch test_domain_1 domain to docker:9082 --tag=local --build=false --tail=false --test'
    docker ps

    ; install packages
    yarn install

    ; wait for server to be up
    bash -c '(docker logs test_domain_1-backend-1 -f &) | grep -q "Application startup complete" || true'
    bash -c '(docker logs test_domain_1-frontend-1 -f &) | grep -q "event - compiled .* successfully\|nginx" || true'

    ; run cypress
    bash -c 'HTTP_PORT=9082 yarn cypress:run'

    bash -c 'HAGRID_ART=false hagrid land test_domain_1 --force'

[flake8]
ignore =
    W503
max-line-length = 120
exclude =
    .tox

[mypy]
python_version = 3.10<|MERGE_RESOLUTION|>--- conflicted
+++ resolved
@@ -26,11 +26,7 @@
 deps = pip
 commands =
     python --version
-<<<<<<< HEAD
-    python -c "import platform; import os; os.system('pip install jaxlib==0.3.11 -f https://whls.blob.core.windows.net/unstable/index.html') if platform.system().lower() == 'windows' else ''"
-=======
     python -c "import platform; import os; os.system('pip install jaxlib==0.3.14 -f https://whls.blob.core.windows.net/unstable/index.html') if platform.system().lower() == 'windows' else ''"
->>>>>>> 291e9ea1
 
 [testenv:lint]
 ; setupdir = {toxinidir}
