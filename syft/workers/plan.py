import random
import copy
import torch

from syft.frameworks.torch.tensors.interpreters.abstract import AbstractTensor
from syft.workers.base import ObjectStorage
from syft.codes import MSGTYPE
import syft as sy

from typing import List
from typing import Union


def make_plan(plan_blueprint):
    """Creates a plan from a function.

    For folks who would prefer to not use a decorator, they can use this function
    to create a plan.
    """
    return func2plan(plan_blueprint)


def func2plan(plan_blueprint):
    """Converts a function to a plan.

    Converts a function containing sequential pytorch code into
    a plan object which can be sent to any arbitrary worker.
    """
    plan = Plan(owner=sy.local_worker, id=random.randint(0, 1e10), name=plan_blueprint.__name__)
    plan.blueprint = plan_blueprint
    return plan


def method2plan(plan_blueprint):
    """Converts a method to a plan.

    Converts a method containing sequential pytorch code into
    a plan object which can be sent to any arbitrary worker.
    """
    plan = Plan(owner=sy.local_worker, id=random.randint(0, 1e10), name=plan_blueprint.__name__)
    plan.blueprint = plan_blueprint

    @property
    def method(self: object) -> Plan:
        """
        This property is a way to catch the self of the method and give it to the plan,
        it will be provided in the future calls as this is not automatic (the structure
        of @func2plan would not keep the self during the call)

        Args:
            self (object): an instance of a class

        Returns:
            the plan which is also a callable.

        Example:
            When you have your plan and that you do
            > plan(*args)
            First the property is call with the part "plan" and self is caught, plan is
            returned
            Then plan is called with "(*args)" and in the __call__ function of plan the
            self parameter is re-inserted
        """
        plan.self = self

        return plan

    return method


class Plan(ObjectStorage):
    """A Plan store a sequence of torch operations, just like a function.

    A Plan is intended to store a sequence of torch operations, just like a function,
    but it allows to send this sequence of operations to remote workers and to keep a
    reference to it. This way, to compute remotely this sequence of operations on some remote
    input referenced through pointers, instead of sending multiple messages you need now to send a
    single message with the references of the plan and the pointers.
    """

    def __init__(
        self, id: Union[str, int], owner: "sy.workers.BaseWorker", name: str = "", *args, **kwargs
    ):
        super().__init__()

        # Plan instance info
        self.id = id
        self.name = name
        self.owner = owner

        # Info about the plan stored
        self.plan = list()
        self.readable_plan = list()
        self.arg_ids = list()
        self.result_ids = list()
        self.owner_when_built = None

        # Pointing info towards a remote plan
        self.locations = []
        self.ptr_plans = {}

        self.tags = None
        self.description = None
        self.blueprint = None

        # For methods
        self.self = None

    @property
    def _known_workers(self):
        return self.owner._known_workers

    def send_msg(self, *args, **kwargs):
        return self.owner.send_msg(*args, **kwargs)

    def request_obj(self, *args, **kwargs):
        return self.owner.request_obj(*args, **kwargs)

    def _recv_msg(self, bin_message: bin):
        """Upon reception, a Plan stores all commands which can be executed lazily.
        Args:
            bin_message: the message of a command received.
        Returns:
            The None message serialized to specify the command was received.
        """
        (some_type, (msg_type, contents)) = sy.serde.deserialize(bin_message, detail=False)

        if msg_type != MSGTYPE.OBJ:
            self.plan.append(bin_message)
            self.readable_plan.append((some_type, (msg_type, contents)))

        # we can't receive the results of a plan without
        # executing it. So, execute the plan.
        if msg_type in (MSGTYPE.OBJ_REQ, MSGTYPE.IS_NONE, MSGTYPE.GET_SHAPE):
            return self.__call__()

        return sy.serde.serialize(None)

    def build_plan(self, args: List):
        """Builds a plan.

        The plan must be built with some input data, here `args`. When they
        are provided, they are sent to the plan worker, which executes its
        blueprint: each command of the blueprint is catched by _recv_msg
        and is used to fill the plan.

        Args:
            param: Input data.
        """
        # The ids of args of the first call, which should be updated when
        # the function is called with new args
        self.arg_ids = list()
        local_args = list()
        for arg in args:
            # Send only tensors (in particular don't send the "self" for methods)
            if isinstance(arg, torch.Tensor):
                self.owner.register_obj(arg)
                arg = arg.send(self)
                arg.child.garbage_collect_data = False
                self.arg_ids.append(arg.id_at_location)
            local_args.append(arg)

        res_ptr = self.blueprint(*local_args)
        res_ptr.child.garbage_collect_data = False

        worker = self.find_location(args)

        self.replace_worker_ids(worker.id, self.owner.id)

        # The id where the result should be stored
        self.result_ids = [res_ptr.id_at_location]

        # Store owner that built the plan
        self.owner_when_built = self.owner

    def find_location(self, args):
        """
        Return location if args contain pointers else the local worker
        """
        for arg in args:
            if isinstance(arg, torch.Tensor):
                if hasattr(arg, "child") and isinstance(arg.child, sy.PointerTensor):
                    return arg.location
        return sy.hook.local_worker

    def copy(self):
        """Creates a copy of a plan."""
        plan = Plan(int(10e10 * random.random()), self.owner, self.name)
        plan.blueprint = self.blueprint
        plan.readable_plan = self.readable_plan
        return plan

    def replace_ids(self, from_ids: List[Union[str, int]], to_ids: List[Union[str, int]]):
        """Replaces pairs of tensor ids in the plan stored.

        Args:
            from_ids: the left part of the pair: ids to change.
            to_ids: the right part of the pair: ids to replace with.
        """
        # for every pair of id
        for i in range(len(from_ids)):
            # for every message of the plan
            for j, msg in enumerate(self.readable_plan):
                # look for the old id and replace it with the new one
                self.readable_plan[j] = Plan._replace_message_ids(
                    obj=msg,
                    change_id=from_ids[i],
                    to_id=to_ids[i],
                    from_worker=self.id,
                    to_worker=self.owner.id,
                )
        return self

    def replace_worker_ids(self, from_worker_id: Union[str, int], to_worker_id: Union[str, int]):
        """
        Replace occurrences of from_worker_id by to_worker_id in the plan stored
        Works also if those ids are encoded in bytes (for string).

        Args:
            from_worker_id: Id of the the replaced worker.
            to_worker_id: Id of the new worker.
        """
        for from_id, to_id in [
            (from_worker_id, to_worker_id),
            (from_worker_id.encode(), to_worker_id.encode()),
        ]:
            self.readable_plan = Plan._replace_message_ids(
                obj=self.readable_plan, change_id=-1, to_id=-1, from_worker=from_id, to_worker=to_id
            )

    @staticmethod
    def _replace_message_ids(obj, change_id, to_id, from_worker, to_worker):
        _obj = list()

        for i, item in enumerate(obj):
            if isinstance(item, int) and (item == change_id):
                _obj.append(to_id)

            elif isinstance(item, type(from_worker)) and (item == from_worker):
                _obj.append(to_worker)

            elif isinstance(item, (list, tuple)):
                _obj.append(
                    Plan._replace_message_ids(
                        obj=item,
                        change_id=change_id,
                        to_id=to_id,
                        from_worker=from_worker,
                        to_worker=to_worker,
                    )
                )

            else:
                _obj.append(item)

        return _obj

    def __call__(self, *args, **kwargs):
        """Calls a plan.

        Calls a plan execution with some arguments, and specify the ids where the result
        should be stored.

        Returns:
            The pointer to the result of the execution if the plan was already sent,
            else the None message serialized.
        """
        assert len(kwargs) == 0, "kwargs not supported for plan"
        result_ids = [random.randint(0, 1e10)]
        # Support for method hooked in plans
        if self.self is not None:
            args = [self.self] + list(args)
        return self.execute_plan(args, result_ids)

    def _update_args(
        self, args: List[Union[torch.Tensor, AbstractTensor]], result_ids: List[Union[str, int]]
    ):
        """Replace args and result_ids with the ones given.
        Updates the arguments ids and result ids used to execute
        the plan.
        Args:
            args: List of tensors.
            result_ids: Ids where the plan output will be stored.
        """
        arg_ids = [arg.id for arg in args]
        self.replace_ids(self.arg_ids, arg_ids)
        self.arg_ids = arg_ids

        self.replace_ids(self.result_ids, result_ids)
        self.result_ids = result_ids

    def _execute_plan(self):
        for message in self.readable_plan:
            bin_message = sy.serde.serialize(message, simplified=True)
            x = self.owner.recv_msg(bin_message)

    def _get_plan_output(self, result_ids, return_ptr=False):
        responses = []
        for return_id in result_ids:
            response = sy.PointerTensor(
                location=self.owner,
                id_at_location=return_id,
                owner=self,
                id=int(10e10 * random.random()),
            )
            responses.append(response if return_ptr else response.get())

        if len(responses) == 1:
            return responses[0]

        return responses

    def _execute_plan_locally(self, result_ids, *args, **kwargs):
        self._update_args(args, result_ids)
        self._execute_plan()
        responses = self._get_plan_output(result_ids)
        return responses

    def execute_plan(self, args: List, result_ids: List[Union[str, int]]):
        """Controls local or remote plan execution.

        If the plan doesn't have the plan built, first build it using the blueprint.
        Then if it has a remote location, send the plan to the remote location only the
        first time, request a remote plan execution with specific pointers and ids for
        storing the result, and return a pointer to the result of the execution.
        If the plan is local: update the plan with the result_ids and args ids given,
        run the plan and return the None message serialized.

        Args:
            args: Arguments used to run plan.
            result_ids: List of ids where the results will be stored.
        """
        # We build the plan only if needed
        first_run = self.readable_plan == []
        if first_run:
            self.build_plan(args)

        if len(self.locations) > 0:
            worker = self.find_location(args)
            if worker.id not in self.ptr_plans.keys():
                self.ptr_plans[worker.id] = self._send(worker)

            response = self.request_execute_plan(worker, result_ids, *args)

            return response

        # If the plan is local, we execute the plan and return the response
        if len(self.locations) == 0 and self.owner == sy.hook.local_worker:
            return self._execute_plan_locally(result_ids, *args)

        # if the plan is not to be sent but is not local (ie owned by the local worker)
        # then it has been requested to be executed, so we update the plan with the
        # correct input and output ids and we run it

        elif len(self.locations) == 0 and self.owner != sy.hook.local_worker:
            self._update_args(args, result_ids)
            self._execute_plan()

        return sy.serde.serialize(None)

<<<<<<< HEAD
    def request_execute_plan(self, response_ids: List[Union[str, int]], *args, **kwargs) -> object:
        """Requests plan execution.

        Send a request to execute the plan on the remote location.

        Args:
            response_ids: Where the plan result should be stored remotely.
            args: Arguments used as input data for the plan.
            kwargs: Named arguments used as input data for the plan.

        Returns:
            Execution response.
=======
    def request_execute_plan(self, location, response_ids, *args, **kwargs):
        """
        Send a request to execute the plan on the remote location
        :param response_ids: where the plan result should be stored remotely
        :param args: the arguments use as input data for the plan
        :return:
>>>>>>> 14fad705
        """
        args = [arg for arg in args if isinstance(arg, torch.Tensor)]
        args = [args, response_ids]
        command = ("execute_plan", self.ptr_plans[location.id], args, kwargs)

        response = self.owner.send_command(
            message=command, recipient=location, return_ids=response_ids
        )
        return response

<<<<<<< HEAD
    def send(self, location: "sy.workers.BaseWorker"):
        """Mock send function that only specify that the Plan will have to be sent to location.

        When one calls .send(), this doesn't trigger a call to a remote worker, but
=======
    def send(self, *locations):

        """
        Mock send function that only specify that the Plan will have to be sent to location.
        In a way, when one calls .send(), this doesn't trigger a call to a remote worker, but
>>>>>>> 14fad705
        just stores "a promise" that it will be sent (with _send()) later when the plan in
        called (and built)

        Args:
            location: Worker where plan should be sent to.
        """
        self.locations += [self.owner.get_worker(location).id for location in locations]
        # rm duplicates
        self.locations = list(set(self.locations))
        return self

    def _send(self, location: "sy.workers.BaseWorker"):
        """Real send function that sends the Plan instance with its plan to location.

        Only called when the plan is built and that an execution is called, namely when it is
        necessary to send it.

        Args:
            location: Worker where plan should be sent to.
        """

        readable_plan_original = copy.deepcopy(self.readable_plan)
        for worker_id in [self.owner.id] + self.locations:
            self.replace_worker_ids(worker_id, location.id)
        _ = self.owner.send(self, workers=location)

        # Deep copy the plan without using deep copy
        pointer = sy.serde._detail_plan(self.owner, sy.serde._simplify_plan(self))

        # readable_plan, id, arg_ids, result_ids, name, tags, description = plan_tuple
        self.readable_plan = readable_plan_original
        return pointer

<<<<<<< HEAD
    def get(self) -> "Plan":
        """Mock get function.

        No call to remote worker is done, we just erase the
        information linking this plan to that remote worker.

        Returns:
            Plan.
=======
    def get(self):

        """
        Mock get function: no call to remote worker is made, we just erase the information
        linking this plan to that remote worker.
>>>>>>> 14fad705
        """
        # self.replace_worker_ids(self.location.id, self.owner.id)

        self.locations = []
        self.ptr_plans = {}

        return self

    def describe(self, description: str) -> "Plan":
        self.description = description
        return self

    def tag(self, *_tags: List) -> "Plan":
        if self.tags is None:
            self.tags = set()

        for new_tag in _tags:
            self.tags.add(new_tag)
        return self

    def __str__(self):
        """Returns the string representation of PlanWorker.
        Note:
            __repr__ calls this method by default.
        """
        out = "<"
        out += str(type(self)).split("'")[1].split(".")[-1]
        out += " " + str(self.name)
        out += " id:" + str(self.id)
        out += " owner:" + str(self.owner.id)

        if len(self.locations):
            for location in self.locations:
                out += " location:" + str(location)

        if self.tags is not None and len(self.tags):
            out += " Tags:"
            for tag in self.tags:
                out += " " + str(tag)

        if len(self.readable_plan) > 0:
            out += " built"

        out += ">"

        return out<|MERGE_RESOLUTION|>--- conflicted
+++ resolved
@@ -358,7 +358,6 @@
 
         return sy.serde.serialize(None)
 
-<<<<<<< HEAD
     def request_execute_plan(self, response_ids: List[Union[str, int]], *args, **kwargs) -> object:
         """Requests plan execution.
 
@@ -371,14 +370,7 @@
 
         Returns:
             Execution response.
-=======
-    def request_execute_plan(self, location, response_ids, *args, **kwargs):
-        """
-        Send a request to execute the plan on the remote location
-        :param response_ids: where the plan result should be stored remotely
-        :param args: the arguments use as input data for the plan
-        :return:
->>>>>>> 14fad705
+
         """
         args = [arg for arg in args if isinstance(arg, torch.Tensor)]
         args = [args, response_ids]
@@ -389,18 +381,10 @@
         )
         return response
 
-<<<<<<< HEAD
     def send(self, location: "sy.workers.BaseWorker"):
         """Mock send function that only specify that the Plan will have to be sent to location.
 
         When one calls .send(), this doesn't trigger a call to a remote worker, but
-=======
-    def send(self, *locations):
-
-        """
-        Mock send function that only specify that the Plan will have to be sent to location.
-        In a way, when one calls .send(), this doesn't trigger a call to a remote worker, but
->>>>>>> 14fad705
         just stores "a promise" that it will be sent (with _send()) later when the plan in
         called (and built)
 
@@ -434,7 +418,6 @@
         self.readable_plan = readable_plan_original
         return pointer
 
-<<<<<<< HEAD
     def get(self) -> "Plan":
         """Mock get function.
 
@@ -443,13 +426,6 @@
 
         Returns:
             Plan.
-=======
-    def get(self):
-
-        """
-        Mock get function: no call to remote worker is made, we just erase the information
-        linking this plan to that remote worker.
->>>>>>> 14fad705
         """
         # self.replace_worker_ids(self.location.id, self.owner.id)
 
