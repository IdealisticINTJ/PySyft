--- conflicted
+++ resolved
@@ -87,9 +87,6 @@
     def __sub__(self, x):
         return self.arithmetic_operation(x, "sub", False)
 
-<<<<<<< HEAD
-    def triu(self, k=0):
-=======
     def __isub__(self,x):
         return self.arithmetic_operation(x,"sub",True)
     
@@ -111,7 +108,6 @@
         return self
 
     def triu(self,k=0):
->>>>>>> 2894d956
         return self.params_func("triu", [k], return_response=True)
 
     def triu_(self, k=0):
