import zmq

class FloatTensor():
    
    def __init__(self, controller, data, data_is_pointer = False, verbose=False):
        self.verbose = verbose
        self.controller = controller
        if(data is not None and not data_is_pointer):
            data = data.astype('float')
            controller.socket.send_json({"objectType"   :"tensor",
                                         "functionCall" :"create",
                                         "data"         : list(data.flatten()),
                                         "shape"        : data.shape})
            self.id = int(controller.socket.recv_string())
            print("FloatTensor.__init__: " +  str(self.id))

        elif(data_is_pointer):
            self.id = int(data)


    def __add__(self,x):
        self.controller.socket.send_json(self.cmd("add",[x.id])) # sends the command
        return FloatTensor(self.controller,int(self.controller.socket.recv_string()),True)

    def __del__(self):
        self.delete_tensor()

    def __repr__(self):
        return self.no_params_func("print",True,False)

    def __str__(self):
        return self.no_params_func("print",True,False)
    
    def abs(self):
        return self.no_params_func("abs",return_response=True)
      
    def abs_(self):
        return self.no_params_func("abs_")

    def addmm_(self, x,y):
        return self.params_func("addmm_",[x.id,y.id])

    def addmm(self, x,y):
        copy = self.copy()
        copy.params_func("addmm_",[x.id,y.id])
        return copy

    def cmd(self,functionCall,tensorIndexParams=[]):
        cmd = {
            'functionCall'      :functionCall,
            'objectType'        :'tensor',
            'objectIndex'       :self.id,
            'tensorIndexParams' :tensorIndexParams}
        return cmd

    def copy(self):
        return self.no_params_func("copy", return_response=True)

    def cpu(self):
        return self.no_params_func("cpu")

    def delete_tensor(self):
        if(self.id is not None):
            self.no_params_func("delete")
        self.verbose = None
        self.controller = None
        self.id = None

<<<<<<< HEAD
    def floor_(self):
    	return self.no_params_func("floor_")

    # Fills this tensor with zeros.
    def zero_(self):
        return self.no_params_func("zero_")
=======
    def gpu(self):
        return self.no_params_func("gpu")
>>>>>>> f452bcda

    def neg(self):
        return self.no_params_func("neg",return_response=True)
    
    def params_func(self, name, params, return_response=False,return_as_tensor=True):        
        # send the command
        self.controller.socket.send_json(self.cmd(name,tensorIndexParams=params))
        # receive output from command
        res = self.controller.socket.recv_string()

        if(self.verbose):
            print(res)

        if(return_response):
            if(return_as_tensor):
                print("FloatTensor.__init__: " +  res)
                return FloatTensor(self.controller,int(res),True)
            else:
                return res
        return self

    def no_params_func(self, name, return_response=False,return_as_tensor=True):
        return( self.params_func(name,[],return_response,return_as_tensor) )

    def scalar_multiply(self, scalar):
        return self.params_func("scalar_multiply",[scalar],return_response=True)
    

class SyftController():

    def __init__(self, identity):

        self.identity = identity

        context = zmq.Context()
        self.socket = context.socket(zmq.DEALER)
        self.socket.setsockopt_string(zmq.IDENTITY, identity)
        self.socket.connect("tcp://localhost:5555")

    def FloatTensor(self,data):
        return FloatTensor(self,data)
<|MERGE_RESOLUTION|>--- conflicted
+++ resolved
@@ -66,17 +66,15 @@
         self.controller = None
         self.id = None
 
-<<<<<<< HEAD
     def floor_(self):
     	return self.no_params_func("floor_")
 
     # Fills this tensor with zeros.
     def zero_(self):
         return self.no_params_func("zero_")
-=======
+
     def gpu(self):
         return self.no_params_func("gpu")
->>>>>>> f452bcda
 
     def neg(self):
         return self.no_params_func("neg",return_response=True)
