--- conflicted
+++ resolved
@@ -418,7 +418,6 @@
             self.data += (mat.data * beta)
             return self
 
-<<<<<<< HEAD
     def transpose(self, dim0, dim1):
         """
         Returns the transpose along the dimensions in a new Tensor.
@@ -454,7 +453,7 @@
         Replaces the Tensor with its transpose along dimensions 0, 1.
         """
         self.transpose_(0, 1)
-=======
+
     def unsqueeze(self, dim):
         """
         Returns expanded Tensor. An additional dimension of size one is added
@@ -475,7 +474,6 @@
             raise NotImplemented
         else:
             self.data = np.expand_dims(self.data, dim)
->>>>>>> eb0314d3
 
     def exp(self):
         """Computes the exponential of each element in tensor."""
