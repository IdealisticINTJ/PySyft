--- conflicted
+++ resolved
@@ -454,8 +454,6 @@
         """
         return self.no_params_func("trace", return_response=True)
 
-<<<<<<< HEAD
-=======
     def sin(self):
         """
         Computes sin of each element of the tensor.
@@ -467,8 +465,7 @@
             Output Tensor
         """
         return self.no_params_func("sin", return_response=True, return_type='FloatTensor');
-      
->>>>>>> ddaabb51
+
     def __repr__(self, verbose=True):
 
         tensor_str = str(self.to_numpy())
