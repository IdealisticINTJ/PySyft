--- conflicted
+++ resolved
@@ -43,11 +43,7 @@
         self.self_ = self_
 
     def gradient(self, grad):
-<<<<<<< HEAD
-        grad_self_ = self.self_.sigmoid() * (1 - self.self_.sigmoid())
-=======
         grad_self_ = grad * self.self_.sigmoid() * (1 - self.self_.sigmoid())
->>>>>>> 73474255
         return (grad_self_,)
 
 
@@ -87,9 +83,5 @@
         self.self_ = self_
 
     def gradient(self, grad):
-<<<<<<< HEAD
-        grad_self_ = 1 - self.self_.tanh() ** 2
-=======
         grad_self_ = grad * (1 - self.self_.tanh() ** 2)
->>>>>>> 73474255
         return (grad_self_,)