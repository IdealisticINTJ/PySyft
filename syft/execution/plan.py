from typing import List
from typing import Tuple
from typing import Union

import copy
import inspect
import io
import torch
import warnings

import syft as sy
from syft.execution.placeholder import PlaceHolder
from syft.execution.placeholder_id import PlaceholderId
from syft.execution.role import Role
from syft.execution.state import State
from syft.execution.tracing import FrameworkWrapper
<<<<<<< HEAD
=======
from syft.execution.type_wrapper import NestedTypeWrapper
>>>>>>> 1b414694
from syft.execution.translation.abstract import AbstractPlanTranslator
from syft.execution.translation.default import PlanTranslatorDefault
from syft.execution.translation.torchscript import PlanTranslatorTorchscript
from syft.generic.frameworks import framework_packages
from syft.generic.frameworks.types import FrameworkTensor
from syft.generic.frameworks.types import FrameworkLayerModule
from syft.generic.object import AbstractObject
from syft.generic.pointers.pointer_plan import PointerPlan
from syft.workers.abstract import AbstractWorker
from syft.frameworks.torch.tensors.interpreters.autograd import AutogradTensor

from syft_proto.execution.v1.plan_pb2 import Plan as PlanPB


class func2plan(object):
    """Decorator which converts a function to a plan.

    Converts a function containing sequential pytorch code into
    a plan object which can be sent to any arbitrary worker.

    This class should be used only as a decorator.
    """

    def __init__(self, args_shape=None, state=None, trace_autograd=False):
        self.args_shape = args_shape
        self.state_tensors = state or tuple()
        # include_state is used to distinguish if the initial plan is a function or a class:
        # if it's a function, then the state should be provided in the args, so include_state
        # will be true. And to know if it was indeed a function, we just need to see if a
        # "manual" state was provided.
        self.include_state = state is not None
        self.trace_autograd = trace_autograd

    def __call__(self, plan_function):
        plan = Plan(
            name=plan_function.__name__,
            include_state=self.include_state,
            forward_func=plan_function,
            state_tensors=self.state_tensors,
            id=sy.ID_PROVIDER.pop(),
            owner=sy.local_worker,
        )

        # Build the plan automatically
        if self.args_shape:
            args_ = PlaceHolder.create_placeholders(self.args_shape)
            try:
                plan.build(*args_, trace_autograd=self.trace_autograd)
            except TypeError as e:
                raise ValueError(
                    "Automatic build using @func2plan failed!\nCheck that:\n"
                    " - you have provided the correct number of shapes in args_shape\n"
                    " - you have no simple numbers like int or float as args. If you do "
                    "so, please consider using a tensor instead."
                )
        return plan


class Plan(AbstractObject):
    """
    A Plan stores a sequence of actions, just like a function.

    A Plan is intended to store a sequence of actions, just like a function,
    but it allows to send this sequence of actions to remote workers and to keep a
    reference to it. This way, to compute remotely this sequence of actions on some remote
    input referenced through pointers, instead of sending multiple messages you need now to send a
    single message with the references of the plan and the pointers.

    All arguments are optional.

    Args:
        name: the name of the name
        state: store the plan tensors like model parameters
        include_state: if true, implies that the plan is a function, else a class. If true, the
            state is re-integrated in the args to be accessed within the function
        is_built: state if the plan has already been built.
        placeholders: dict of placeholders used in the plan
        actions: list of commands (called actions)
        forward_func: the function to be transformed into a plan
        state_tensors: a tuple of state elements. It can be used to populate a state
        id: plan id
        owner: plan owner
        tags: plan tags
        description: plan description
    """

    _build_translators = []
    _wrapped_frameworks = {}

    def __init__(
        self,
        name: str = None,
        include_state: bool = False,
        is_built: bool = False,
        forward_func=None,
        state_tensors=[],
        role: Role = None,
        # General kwargs
        id: Union[str, int] = None,
        owner: "sy.workers.BaseWorker" = None,
        tags: List[str] = None,
        input_types: list = None,
        description: str = None,
    ):
        AbstractObject.__init__(self, id, owner, tags, description, child=None)

        # Plan instance info
        self.name = name or self.__class__.__name__

        self.role = role or Role()

        if role is None:
            for st in state_tensors:
                self.role.register_state_tensor(st)

        self.include_state = include_state
        self.is_building = False
        self.state_attributes = {}
        self.is_built = is_built
        self.torchscript = None
        self.input_types = input_types
        self.tracing = False

        # The plan has not been sent so it has no reference to remote locations
        self.pointers = dict()

        if not hasattr(self, "forward"):
            self.forward = forward_func or None

        """
        When we use methods defined in a framework (like: torch.randn) we have a framework
        wrapper that helps as register and keep track of what methods are called
        With the below lines, we "register" what frameworks we have support to handle
        """
        self.wrapped_framework = {}
        for f_name, f_packages in framework_packages.items():
            self.wrapped_framework[f_name] = FrameworkWrapper(f_packages, self.role, self.owner)

        self.__name__ = self.__repr__()  # For PyTorch jit tracing compatibility

        # List of available translations
        self.translations = []

    @property
    def state(self):
        return self.role.state

    @property
    def actions(self):
        return self.role.actions

    def parameters(self):
        """
        This is defined to match the torch api of nn.Module where .parameters() return the model tensors / parameters
        """
        if self.state is not None:
            return self.state.tensors()
        else:
            return []

    def build(self, *args, trace_autograd=False):
        """Builds the plan.

        First, run the function to be converted in a plan in a context which
        activates the tracing and record the actions in trace.logs

        Second, store the result ids temporarily to helper ordering the output
        placeholders at return time

        Third, loop through the trace logs and replace the tensors found in the
        actions logged by PlaceHolders. Record those actions in
        plan.actions

        Args:
            args: Input arguments to run the plan
        """
        # Reset previous build
        self.role.reset()

        def build_nested_arg(arg, leaf_function):
            if isinstance(arg, list):
                return [build_nested_arg(obj, leaf_function) for obj in arg]
            elif isinstance(arg, tuple):
                return tuple([build_nested_arg(obj, leaf_function) for obj in arg])
            elif isinstance(arg, dict):
                return {k: build_nested_arg(v, leaf_function) for k, v in arg.items()}
            else:
                return leaf_function(arg)

        # Enable tracing
        self.toggle_tracing(True)
        self.is_building = True

        # typecheck
        self.input_types = NestedTypeWrapper(args)

        # Run once to build the plan
        if trace_autograd:
            # Wrap arguments that require gradients with AutogradTensor,
            # to be able to trace autograd operations
            args = build_nested_arg(
                args,
                lambda x: AutogradTensor().on(x, wrap=False)
                if isinstance(x, FrameworkTensor) and x.requires_grad
                else x,
            )
            # Add Placeholder after AutogradTensor in the chain
            # so that all operations that happen inside AutogradTensor are recorded by Placeholder
            args_placeholders = build_nested_arg(
                args, lambda x: PlaceHolder.insert(x, AutogradTensor, role=self.role, tracing=True),
            )
        else:
            # Add Placeholder on top of each arg
            args = args_placeholders = build_nested_arg(
                args, lambda x: PlaceHolder.create_from(x, role=self.role, tracing=True),
            )

        # Add state to args if needed
        if self.include_state:
            args += (self.state,)

        # Check the plan arguments to see what framework wrappers we might need to send to the plan
        framework_kwargs = {}
<<<<<<< HEAD
        forward_args = inspect.getargspec(self.forward).args

        for f_name, wrapped_framework in self.wrapped_framework.items():
            if f_name in forward_args:
                framework_kwargs[f_name] = self.wrapped_framework[f_name]

=======

        forward_args = inspect.getfullargspec(self.forward).args
        for f_name, wrap_framework_func in Plan._wrapped_frameworks.items():
            if f_name in forward_args:
                framework_kwargs[f_name] = wrap_framework_func(self.role, self.owner)

>>>>>>> 1b414694
        results = self.forward(*args, **framework_kwargs)

        # Disable tracing
        self.toggle_tracing(False)
        self.is_building = False

        # Register inputs in role
        self.role.register_inputs(args_placeholders)

        # Register outputs in role
        if isinstance(results, (tuple, list)):
            results_placeholders = tuple(PlaceHolder.extract(result) for result in results)
        else:
            results_placeholders = PlaceHolder.extract(results)
        self.role.register_outputs(results_placeholders)

        self.is_built = True

        # Build registered translations
        for translator in Plan._build_translators:
            try:
                self.add_translation(translator)
                self.translations.append(translator)
            except:
                warnings.warn(f"Failed to translate Plan with {translator.__name__}")

        return results

    def toggle_tracing(self, value=None):
        self.tracing = value if value is not None else not self.tracing
        self.state.tracing = self.tracing
        for ph in self.role.placeholders.values():
            ph.tracing = self.tracing

    def copy(self):
        """Creates a copy of a plan."""
        plan_copy = Plan(
            name=self.name,
            role=self.role.copy(),
            include_state=self.include_state,
            is_built=self.is_built,
            id=sy.ID_PROVIDER.pop(),
            owner=self.owner,
            tags=self.tags,
            input_types=self.input_types,
            description=self.description,
        )

        plan_copy.torchscript = self.torchscript

        return plan_copy

    def __setattr__(self, name, value):
        """Add new tensors or parameter attributes to the state and register them
        in the owner's registry
        """
        if isinstance(value, torch.jit.ScriptModule):
            object.__setattr__(self, name, value)
        elif isinstance(value, FrameworkTensor):
            self.role.register_state_tensor(value)
            self.state_attributes[name] = value
        elif isinstance(value, FrameworkLayerModule):
            for param in value.parameters():
                self.role.register_state_tensor(param)
            self.state_attributes[name] = value
        else:
            object.__setattr__(self, name, value)

    def __getattr__(self, name):
        if name not in self.state_attributes:
            raise AttributeError("State attribute not found.")

        value = self.state_attributes[name]
        if not self.is_building:
            return value

        if isinstance(value, FrameworkTensor):
            return self.role.placeholders[value.id]
        elif isinstance(value, FrameworkLayerModule):
            # We need to deepcopy here otherwise the real layer is modified when the Plan is being built
            copied_layer = copy.deepcopy(value)
            for copied_param, param in zip(copied_layer.named_parameters(), value.parameters()):
                (copied_name, _) = copied_param
                copied_layer._parameters[copied_name] = self.role.placeholders[param.id]

            return copied_layer

    def __call__(self, *args):
        """
        Calls a plan execution with some arguments.

        When possible, run the original function to improve efficiency. When
        it's not, for example if you fetched the plan from a remote worker,
        then run it from the tape of actions:
        - Instantiate input placeholders
        - for each recorded action, run the action on the placeholders
          and use the result(s) to instantiate to appropriate placeholder.
        - Return the instantiation of all the output placeholders.
        """
        if self.forward is not None:
            if self.include_state:
                args = (*args, self.state)
            return self.forward(*args)
        else:
            self.input_types.input_check(self, args)
            self.role.instantiate_inputs(args)
            result = self.role.execute()
            if len(result) == 1:
                return result[0]
            return result

    def run(self, args_: Tuple, result_ids: List[Union[str, int]]):
        """Controls local or remote plan execution.
        If the plan doesn't have the plan built, first build it using the original function.

        Args:
            args_: Arguments used to run plan.
            result_ids: List of ids where the results will be stored.
        """
        # TODO: can we reuse result_ids?
        return self.__call__(*args_)

    def send(self, *locations: AbstractWorker) -> PointerPlan:
        """Send plan to locations.

        If the plan was not built locally it will raise an exception.
        If `force` = true plan is going to be sent either way.

        Args:
            locations: List of workers.
            force: A boolean indicating if this action should be forced.
        """
        if not self.is_built:
            raise RuntimeError("A plan needs to be built before being sent to a worker.")

        if len(locations) == 1:
            location = locations[0]

            # Check if plan was already sent at the location
            if location in self.pointers:
                return self.pointers[location]

            # Send the Plan
            pointer = self.owner.send(self, workers=location)

            self.pointers[location] = pointer
        else:
            ids_at_location = []
            for location in locations:
                if location in self.pointers:
                    # Use the pointer that was already sent
                    pointer = self.pointers[location]
                else:
                    # Send the Plan
                    pointer = self.owner.send(self, workers=location)

                    self.pointers[location] = pointer

                ids_at_location.append(pointer.id_at_location)

            pointer = sy.PointerPlan(location=locations, id_at_location=ids_at_location)

        return pointer

    def get_args_shape(self):
        """Returns input tensors shapes"""
        if not self.is_built:
            raise RuntimeError("A plan needs to be built before input shapes can be known.")

        return [ph.expected_shape for ph in self.role.input_placeholders()]

    @staticmethod
    def register_build_translator(translator: "AbstractPlanTranslator"):
        Plan._build_translators.append(translator)

    @staticmethod
    def register_framework(f_name, f_package):
        """
        When we use methods defined in a framework (like: torch.randn) we have a framework
        wrapper that helps as register and keep track of what methods are called
        With the below lines, we "register" what frameworks we have support to handle
        Args:
            f_name (String): framework name (eg. torch, crypten)
            f_package (imported module): imported library
        """

        def call_wrapped_framework(role, owner):
            return FrameworkWrapper(f_package, role, owner)

        Plan._wrapped_frameworks[f_name] = call_wrapped_framework

    def add_translation(self, plan_translator: "AbstractPlanTranslator"):
        return plan_translator(self).translate()

    def remove_translation(self, plan_translator: "AbstractPlanTranslator" = PlanTranslatorDefault):
        plan_translator(self).remove()
        return self

    def get_(self):
        self.state.get_()
        return self

    get = get_

    def get_pointers(self):
        return self.pointers

    def fix_precision_(self, *args, **kwargs):
        self.state.fix_precision_(*args, **kwargs)
        return self

    fix_precision = fix_prec_ = fix_prec = fix_precision_

    def float_precision_(self):
        self.state.float_precision_()
        return self

    float_precision = float_prec_ = float_prec = float_precision_

    def share_(self, *args, **kwargs):
        self.state.share_(*args, **kwargs)
        return self

    share = share_

    def create_pointer(
        self, owner, garbage_collect_data, location=None, id_at_location=None, tags=None, **kwargs
    ):
        """
        Create a pointer to the plan

        Args:
            owner: the owner of the pointer
            garbage_collect_data: if true, when the pointer is deleted, the remote target is garbaged collected
            location: the location of the pointer
            id_at_location: the remote id at location
            tags: the tags inherited from the Plan

        Returns:
            PointerPlan: pointer to the plan
        """
        return PointerPlan(
            owner=owner,
            location=location or self.owner,
            id_at_location=id_at_location or self.id,
            garbage_collect_data=garbage_collect_data,
            tags=tags,
        )

    def __str__(self):
        """Returns the string representation of Plan."""
        out = "<"
        out += str(type(self)).split("'")[1].split(".")[-1]
        out += " " + str(self.name)
        out += " id:" + str(self.id)
        out += " owner:" + str(self.owner.id)

        if self.tags is not None and len(self.tags):
            out += " Tags:"
            for tag in self.tags:
                out += " " + str(tag)

        if self.is_built:
            out += " built"

        out += ">"
        out += "\n"
        _self = self

        # out += f"def {self.name}("
        # out += ", ".join(f"arg_{extract_tag(p)}" for p in self.find_placeholders("input"))
        # out += "):\n"
        # for action in self.actions:
        #     line = "    "
        #     if action.return_ids is not None:
        #         if isinstance(action.return_ids, PlaceHolder):
        #             tag = extract_tag(action.return_ids)
        #             line += f"_{tag} = "
        #         elif isinstance(action.return_ids, tuple):
        #             line += (
        #                 ", ".join(
        #                     f"_{extract_tag(o)}" if isinstance(o, PlaceHolder) else str(o)
        #                     for o in action.return_ids
        #                 )
        #                 + " = "
        #             )
        #         else:
        #             line += str(action.return_ids) + " = "
        #     if action.target is not None:
        #         line += f"_{extract_tag(self.placeholders[action.target.value])}."
        #     line += action.name + "("
        #     line += ", ".join(
        #         f"_{extract_tag(arg)}" if isinstance(arg, PlaceHolder) else str(arg)
        #         for arg in action.args
        #     )
        #     if action.kwargs:
        #         line += ", " + ", ".join(f"{k}={w}" for k, w in action.kwargs.items())
        #     line += ")\n"
        #     out += line

        # out += "    return "
        # out += ", ".join(f"_{extract_tag(p)}" for p in self.find_placeholders("output"))

        return out

    def __repr__(self):
        return self.__str__()

    @staticmethod
    def replace_non_instanciated_placeholders(plan: "Plan") -> "Plan":
        # Replace non-instanciated placeholders from plan.placeholders by instanciated placeholders
        # from state.state_placeholders
        # NOTE Maybe state shouldn't contain instanciated placeholders but values directly?
        state_placeholders = {ph.id.value: ph for ph in plan.state.state_placeholders}
        plan.placeholders = {**plan.placeholders, **state_placeholders}

        return plan

    @staticmethod
    def simplify(worker: AbstractWorker, plan: "Plan") -> tuple:
        """
        This function takes the attributes of a Plan and saves them in a tuple
        Args:
            worker (AbstractWorker): the worker doing the serialization
            plan (Plan): a Plan object
        Returns:
            tuple: a tuple holding the unique attributes of the Plan object

        """
        if not plan.is_built:
            raise RuntimeError("A Plan needs to be built before being serialized.")

        return (
            sy.serde.msgpack.serde._simplify(worker, plan.id),
            sy.serde.msgpack.serde._simplify(worker, plan.role),
            sy.serde.msgpack.serde._simplify(worker, plan.include_state),
            sy.serde.msgpack.serde._simplify(worker, plan.name),
            sy.serde.msgpack.serde._simplify(worker, plan.tags),
            sy.serde.msgpack.serde._simplify(worker, plan.description),
            sy.serde.msgpack.serde._simplify(worker, plan.torchscript),
            sy.serde.msgpack.serde._simplify(worker, plan.input_types),
        )

    @staticmethod
    def detail(worker: AbstractWorker, plan_tuple: tuple) -> "Plan":
        """This function reconstructs a Plan object given its attributes in the form of a tuple.
        Args:
            worker: the worker doing the deserialization
            plan_tuple: a tuple holding the attributes of the Plan
        Returns:
            plan: a Plan object
        """
        (id_, role, include_state, name, tags, description, torchscript, input_types,) = plan_tuple

        id_ = sy.serde.msgpack.serde._detail(worker, id_)
        role = sy.serde.msgpack.serde._detail(worker, role)
        name = sy.serde.msgpack.serde._detail(worker, name)
        tags = sy.serde.msgpack.serde._detail(worker, tags)
        description = sy.serde.msgpack.serde._detail(worker, description)
        torchscript = sy.serde.msgpack.serde._detail(worker, torchscript)
        input_types = sy.serde.msgpack.serde._detail(worker, input_types)

        plan = sy.Plan(
            role=role,
            include_state=include_state,
            is_built=True,
            id=id_,
            owner=worker,
            name=name,
            tags=tags,
            description=description,
            input_types=input_types,
        )

        plan.torchscript = torchscript

        return plan

    @staticmethod
    def bufferize(worker: AbstractWorker, plan: "Plan") -> PlanPB:
        """
        This function takes the attributes of a Plan and saves them in a Protobuf message
        Args:
            worker (AbstractWorker): the worker doing the serialization
            plan (Plan): a Plan object
        Returns:
            PlanPB: a Protobuf message holding the unique attributes of the Plan object
        """
        if not plan.is_built:
            raise RuntimeError("A Plan needs to be built before being serialized.")

        protobuf_plan = PlanPB()

        sy.serde.protobuf.proto.set_protobuf_id(protobuf_plan.id, plan.id)

        protobuf_plan.role.CopyFrom(sy.serde.protobuf.serde._bufferize(worker, plan.role))

        protobuf_plan.include_state = plan.include_state
        protobuf_plan.name = plan.name
        protobuf_plan.tags.extend(plan.tags)

        if protobuf_plan.description:
            protobuf_plan.description = plan.description

        if plan.torchscript:
            protobuf_plan.torchscript = plan.torchscript.save_to_buffer()

        if plan.input_types:
            input_types = sy.serde.protobuf.serde._bufferize(worker, plan.input_types)
            protobuf_plan.input_types.CopyFrom(input_types)

        return protobuf_plan

    @staticmethod
    def unbufferize(worker: AbstractWorker, protobuf_plan: PlanPB) -> "Plan":
        """This function reconstructs a Plan object given its attributes in the form of a Protobuf message
        Args:
            worker: the worker doing the deserialization
            protobuf_plan: a Protobuf message holding the attributes of the Plan
        Returns:
            plan: a Plan object
        """
        id_ = sy.serde.protobuf.proto.get_protobuf_id(protobuf_plan.id)

        role = sy.serde.protobuf.serde._unbufferize(worker, protobuf_plan.role)

        name = protobuf_plan.name
        tags = set(protobuf_plan.tags) if protobuf_plan.tags else None
        description = protobuf_plan.description if protobuf_plan.description else None
        input_types = sy.serde.protobuf.serde._unbufferize(worker, protobuf_plan.input_types)

        plan = Plan(
            role=role,
            include_state=protobuf_plan.include_state,
            is_built=True,
            id=id_,
            owner=worker,
            name=name,
            tags=tags,
            description=description,
            input_types=input_types,
        )

        if protobuf_plan.torchscript:
            torchscript = io.BytesIO(protobuf_plan.torchscript)
            plan.torchscript = torch.jit.load(torchscript)

        return plan

    @property
    def code(self) -> str:
        """Returns string representation of Plan actions"""
        input_names = {id: f"arg_{i + 1}" for i, id in enumerate(self.role.input_placeholder_ids)}
        output_names = {id: f"out_{i + 1}" for i, id in enumerate(self.role.output_placeholder_ids)}
        state_names = {
            id: f"state_{i + 1}" for i, id in enumerate(self.role.state.state_placeholders)
        }
        var_names = {**input_names, **output_names, **state_names}

        out = f"def {self.name}("
        out += ", ".join([var_names[id] for id in self.role.input_placeholder_ids])
        out += "):\n"
        for action in self.role.actions:
            out += f"    {action.code(var_names)}\n"

        out += "    return "
        out += ", ".join([var_names[id] for id in self.role.output_placeholder_ids])

        return out

    @staticmethod
    def get_protobuf_schema() -> PlanPB:
        return PlanPB


# Auto-register Plan build-time translations
Plan.register_build_translator(PlanTranslatorTorchscript)

# Auto-register Plan build-time frameworks
for f_name, f_package in framework_packages.items():
    Plan.register_framework(f_name, f_package)<|MERGE_RESOLUTION|>--- conflicted
+++ resolved
@@ -14,10 +14,7 @@
 from syft.execution.role import Role
 from syft.execution.state import State
 from syft.execution.tracing import FrameworkWrapper
-<<<<<<< HEAD
-=======
 from syft.execution.type_wrapper import NestedTypeWrapper
->>>>>>> 1b414694
 from syft.execution.translation.abstract import AbstractPlanTranslator
 from syft.execution.translation.default import PlanTranslatorDefault
 from syft.execution.translation.torchscript import PlanTranslatorTorchscript
@@ -241,21 +238,12 @@
 
         # Check the plan arguments to see what framework wrappers we might need to send to the plan
         framework_kwargs = {}
-<<<<<<< HEAD
-        forward_args = inspect.getargspec(self.forward).args
-
-        for f_name, wrapped_framework in self.wrapped_framework.items():
-            if f_name in forward_args:
-                framework_kwargs[f_name] = self.wrapped_framework[f_name]
-
-=======
 
         forward_args = inspect.getfullargspec(self.forward).args
         for f_name, wrap_framework_func in Plan._wrapped_frameworks.items():
             if f_name in forward_args:
                 framework_kwargs[f_name] = wrap_framework_func(self.role, self.owner)
 
->>>>>>> 1b414694
         results = self.forward(*args, **framework_kwargs)
 
         # Disable tracing
