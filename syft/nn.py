import syft.controller as controller

class Model():
	def __init__(self, id=None):
		self.sc = controller
		self.params = False
		self.type = None
		self._layer_type = None
		self.id = id
		self.type = "model"

	def init(self,layer_type,params=[]):
		self.type = "model"
		self._layer_type = layer_type
		self.sc = controller
		self.id = -1
		self.id = int(self.sc.send_json(self.cmd("create",[self._layer_type] + params)))

	def discover(self):

		self._layer_type = self.layer_type()
		if(self._layer_type == 'linear'):
			return Linear(id = self.id)
		elif(self._layer_type == 'sigmoid'):
			return Sigmoid(id = self.id)
<<<<<<< HEAD
		elif(self._layer_type == 'crossentropyloss'):
			return CrossEntropyLoss(id = self.id)
=======
		elif(self._layer_type == 'tanh'):
			return Tanh(id = self.id)
>>>>>>> 31b4ec36

	def __call__(self,*args):
		if(len(args) == 1):
			return self.forward(args[0])
		elif(len(args) == 2):
			return self.forward(args[0],args[1])
		elif(len(args) == 3):
			return self.forward(args[0],args[1], args[2])

	def parameters(self):
		return self.sc.no_params_func(self.cmd, "params",return_type='FloatTensor_list')

	def models(self):
		return self.sc.no_params_func(self.cmd, "models",return_type='Model_list')

	def __len__(self):
		return len(self.models())

	def __getitem__(self,idx):
		return self.parameters()[idx]		

	def activation(self):
		return self.sc.no_params_func(self.cmd, "activation",return_type='FloatTensor')		

	def layer_type(self):
		return self.sc.no_params_func(self.cmd,"model_type",return_type='string')

	def cmd(self,function_call, params = []):
		cmd = {
	    'functionCall': function_call,
	    'objectType': self.type,
	    'objectIndex': self.id,
	    'tensorIndexParams': params}
		return cmd

	def forward(self, input):
		return self.sc.params_func(self.cmd,"forward",[input.id],return_type='FloatTensor')	

	def __repr__(self,verbose=True):

		if(verbose):
			output = ""
			output += self.__repr__(False) + "\n"
			for p in self.parameters():
				output += "\t W:" + p.__repr__(verbose=False)
			activation = self.activation()
			if(activation is not None):
				output += "\t A:" + activation.__repr__(verbose=False) + "\n"

			return output
		else:
			return "<syft.nn."+self._layer_type+" at " + str(self.id) + ">"


class Sequential(Model):

	def __init__(self, layers=None):
		
		self.init("sequential")

		if(layers is not None):
			for layer in layers:
				self.add(layer)

	def add(self, model):
		self.sc.params_func(self.cmd,"add",[model.id])

	def __repr__(self):
		output = ""
		for m in self.models():
			output += m.__repr__()
		return output

	def __getitem__(self,idx):
		return self.models()[idx]		

class Linear(Model):

	def __init__(self, input_dim=0, output_dim=0, id=None):
	
		if(id is None):
			self.init("linear",[input_dim,output_dim])
		else:
			self.id = id
			self.sc = controller
			self.type = "model"
			self._layer_type = "linear"

class Sigmoid(Model):
	def __init__(self, id=None):
		if(id is None):
			self.init("sigmoid")
		else:
			self.id = id
			self.sc = controller
			self.type = "model"
			self._layer_type = "sigmoid"

class Tanh(Model):
    def __init__(self, id=None):
        if(id is None):
            self.init("tanh")
        else:
            self.id = id
            self.sc = controller
            self.type = "model"
            self._layer_type = "tanh"


class MSELoss(Model):
    def __init__(self, id=None):
        if (id is None):
            self.init("mseloss")
        else:
            self.id = id
            self.sc = controller
            self.type = "model"
            self._layer_type = "mseloss"

    def forward(self, input, target):
        return self.sc.params_func(self.cmd, "forward", [input.id, target.id], return_type='FloatTensor')

class CrossEntropyLoss(Model):
    # TODO backward() to be implemented: grad = target - prediction
    # TODO backward(): until IntegerTensor is available assume a one-hot vector is passed in.

    def __init__(self, id=None):
        if(id is None):
            self.init("crossentropyloss")
        else:
            self.id = id
            self.sc = controller
            self.type = "model"
            self._layer_type = "crossentropyloss"

    def forward(self, input, target):
        return self.sc.params_func(self.cmd, "forward", [input.id, target.id], return_type='FloatTensor')

<|MERGE_RESOLUTION|>--- conflicted
+++ resolved
@@ -23,13 +23,10 @@
 			return Linear(id = self.id)
 		elif(self._layer_type == 'sigmoid'):
 			return Sigmoid(id = self.id)
-<<<<<<< HEAD
 		elif(self._layer_type == 'crossentropyloss'):
 			return CrossEntropyLoss(id = self.id)
-=======
 		elif(self._layer_type == 'tanh'):
 			return Tanh(id = self.id)
->>>>>>> 31b4ec36
 
 	def __call__(self,*args):
 		if(len(args) == 1):
