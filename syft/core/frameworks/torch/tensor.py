import json
import msgpack
import time
import re
import torch
import random
import syft as sy
from . import utils as torch_utils
from .. import encode
from ... import utils
import logging
import numpy as np
from syft.spdz import spdz
from syft.mpc.securenn import relu, relu_deriv


class _SyftTensor:
    """Super class for all Syft tensors, that contains all the specific syft
    functions."""

    def __init__(
        self,
        child=None,
        parent=None,
        torch_type=None,
        owner=None,
        id=None,
        skip_register=False,
    ):
        if torch_utils.is_syft_tensor(child):
            if torch_type is None:
                torch_type = child.torch_type
            if owner is None:
                owner = child.owner

        self.id = id
        # self.old_ids = None - this will only get initialized if self.set_id() is called, but i'm referencing it
        # in this comment so that people know it can exist. It's a set()

        self.child = child
        self.parent = parent
        self.torch_type = torch_type

        if self.child is not None:
            try:
                self.child.parent = self
            except AttributeError:  # for non-torch tensor child (can occur in __repr__)
                pass

        if owner is not None:
            if not isinstance(owner, sy.core.workers.BaseWorker):
                owner = self.child.owner.get_worker(owner)
        self.owner = owner

    def __str__(self):
        return (
            "["
            + type(self).__name__
            + " - id:"
            + str(self.id)
            + " owner:"
            + str(self.owner.id)
            + "]"
        )

    def __repr__(self):
        return self.__str__()

    def get_shape(self):
        if torch_utils.is_tensor(self.child) or torch_utils.is_variable(self.child):
            return self.child.shape
        else:
            return self.child.get_shape()

    def share(self, *workers):
        if torch_utils.is_variable(self.child):
            response = self.child.share(*workers)
            self.child = response
            self.data.child = response.data
            self.grad.child = response.grad
            self.grad.data.child = response.grad.data
            r = self.wrap(True)
            r.data.child = self.data
            r.init_grad_()
            r.grad.child = self.grad
            r.grad.data.child = self.grad.data
            return r
        else:
            return self.wrap(True).share(*workers)

    def set_id(self, new_id):
        """This changes the id of a tensor.

        :param new_id: a string or integer id
        :return: returns self, for convenience.
        """
        if new_id not in self.owner._objects:
            if not hasattr(self, "old_ids"):
                self.old_ids = set()

            self.old_ids.add(self.id)

            self.owner.register_object(self, new_id)
            return self
        else:
            raise KeyError(
                "There is already a tensor with that ID - please choose another."
            )

    @property
    def parent(self):
        if hasattr(self, "_parent") and self._parent is not None:
            return self._parent
        else:
            return None  # Parents should be manually specified

    @parent.setter
    def parent(self, value):
        self._parent = value

    @classmethod
    def handle_call(cls, command, owner):
        """Receive a command and an owner and before sending it downward the
        syft chain, Performs different operations like:

        - command substitution
        - args substitution
        - command overloading with special methods or arguments
        """
        attr = command["command"]
        args = command["args"]
        kwargs = command["kwargs"]
        has_self = command["has_self"]

        # Overload methods
        if has_self and cls.is_overloaded_method(attr):
            self_ = command["self"]
            result = getattr(self_, attr)(*args, **kwargs)
        # Overload functions
        elif not has_self and cls.is_overloaded_function(attr):
            overload_function = cls.overload_functions.get(attr)
            result = overload_function(*args, **kwargs)
        else:
            # replace a function attr with an existing other
            if attr in cls.replaced_functions():
                command["command"] = cls.replaced_functions(attr)

            # Or do whatever you want, but be careful not to overwrite the args!
            # (...)

            # Get the next node type and update in command tensorvar with tensorvar.child
            next_command, child_type = torch_utils.prepare_child_command(
                command, replace_tensorvar_with_child=True
            )

            # Forward the call to the next child
            result = child_type.handle_call(next_command, owner)

        if result is None:
            return result

        if not isinstance(result, (int, float, str, bool)):
            # Insert the new node just before the wrapper
            syft_response = cls.syft_wrap(result, owner)
        else:
            syft_response = result

        return syft_response

    def create_pointer(
        self,
        parent=None,
        ptr_id=None,
        owner=None,
        location=None,
        id_at_location=None,
        register=False,
    ):

        if owner is None:
            owner = self.owner
        if isinstance(owner, (str, int)):
            owner = self.owner.get_worker(owner)

        local_pointer = False
        if location is None:
            location = self.owner.id
            local_pointer = True

        if id_at_location is None:
            id_at_location = self.id

        if ptr_id is not None:
            if ptr_id == id_at_location:
                raise AttributeError(
                    "The PointerTensor and the tensor being pointed to cannot have the same id."
                )

        else:
            # Normally if there is no id specified, we keep the same as the original pointer
            # Except if the pointer is local (we don't want to overwrite it!)
            if not local_pointer:
                ptr_id = self.id
            else:
                ptr_id = random.randint(0, 10e10)

        if hasattr(self, "torch_type") and self.torch_type is not None:
            torch_type = self.torch_type
        else:
            torch_type = None
            logging.warning(
                "The torch tensor's child has no torch_type. Is it well formed?"
            )

        previous_pointer = owner.get_pointer_to(location, id_at_location)
        if previous_pointer is None:
            ptr = _PointerTensor(
                child=None,
                parent=parent,
                id=ptr_id,
                torch_type=torch_type,
                location=location,
                id_at_location=id_at_location,
                owner=owner,
                skip_register=(not register),
            )
            if not register:
                ptr.owner.rm_obj(ptr.id)
        else:
            ptr = previous_pointer

        return ptr

    def ser(self, private, as_dict=True):
        """General method for serializing a Syft object.

        Specific tensors like _PointerTensor should overload this
        method.
        """
        data = {"owner": self.owner.id, "id": self.id, "torch_type": self.torch_type}
        if self.child is not None and not torch_utils.is_tensor(self.child):
            data["child"] = self.child.ser(private, as_dict)

        key = encode.get_serialized_key(self)
        if as_dict:
            return {key: data}
        else:
            return msgpack.packb({key: data}, use_bin_type=True)

    @classmethod
    def deser_routing(cls, obj_type, obj, worker, acquire):
        """Method analysing the dict given to see which Syft Tensor should
        deserialized, and forwarding the call.

        [Is this case note that the dct param is assumed to have a
        single key, which is compatible with our encode/decode process
        (ex: {'___PointerTensor__': {...} })]
        """
        syft_code = torch.type_codes[obj_type]
        if syft_code == torch.type_codes._LocalTensor:
            return sy._LocalTensor.deser(obj, worker, acquire)
        elif syft_code == torch.type_codes._PointerTensor:
            return sy._PointerTensor.deser(obj, worker, acquire)
        else:
            syft_type = torch.guard[obj_type]
            return syft_type.deser(obj, worker, acquire)

        raise Exception(
            "could not deserialize an object sent to router\n" + str(obj_type)
        )

    @classmethod
    def deser(cls, msg_obj, worker, acquire):
        """General method for de-serializing a Syft object.

        Specific tensors like _PointerTensor should overload this
        method.
        """
        if acquire:  # We need to register the info given
            syft_obj = cls(
                child=None,
                parent=None,
                torch_type=msg_obj["torch_type"],
                owner=worker,
                id=msg_obj["id"],
                skip_register=True,
            )
            if "child" in msg_obj:
                child_type, child_obj = torch_utils.extract_type_and_obj(
                    msg_obj["child"]
                )
                syft_child = cls.deser_routing(child_type, child_obj, worker, acquire)
                syft_obj.child = syft_child
                syft_child.parent = syft_obj

        else:  # We point at the info which generally we can't really have
            # We make sure we are not creating a duplicate pointer
            previous_pointer = worker.get_pointer_to(msg_obj["owner"], msg_obj["id"])
            if previous_pointer is None:
                syft_obj = sy._PointerTensor(
                    child=None,
                    parent=None,
                    torch_type=msg_obj["torch_type"],
                    location=msg_obj["owner"],
                    id_at_location=msg_obj["id"],
                    owner=worker,
                    id=None,
                    skip_register=True,
                )
            else:
                syft_obj = previous_pointer
        return syft_obj

    def on(self, wrapper):
        """Used to add a new node at the top of the chain, just before the
        tensorvar wrapper.

        Example with _PlusIsMinusTensor:
        x = sy.FloatTensor([1, 2, 3])       # the chain is FloatTensor > _LocalTensor
        x = sy._PlusIsMinusTensor().on(x)   # the chain is FloatTensor > _PlusIsMinusTensor > _LocalTensor
        """

        cls = type(self)
        # Assign the newly created tensor to the good owner and torch_type
        self.torch_type = wrapper.child.torch_type
        self.owner = wrapper.child.owner

        # Insert self between wrapper and wrapper child
        torch_utils.wrap_command_with(wrapper.child, wrapper=self)
        torch_utils.wrap_command_with(self, wrapper=wrapper)

        # In case wrapper is a variable, do the same with data and grad (if necessary)
        if torch_utils.is_variable(wrapper):
            wrapper.data = cls().on(wrapper.data)
            if torch_utils.is_variable(wrapper.grad):
                wrapper.grad = cls().on(wrapper.grad)
            if wrapper.grad is None and wrapper.data.dim() > 0:
                # create an empty envelope in wrapper.grad
                wrapper.init_grad_()
                # Build the chain with _PlusIsMinusTensor
                wrapper_grad = cls().on(wrapper.grad)
                # Insert the gradient within its chain
                wrapper.grad.native_set_(wrapper_grad)

        return wrapper

    def wrap(self, skip_fix_chain_end=False):
        """Wrap a syft node with a torch wrapper."""
        wrapper = torch.guard[self.torch_type]()
        self.owner.rm_obj(wrapper.child.id)
        wrapper.child = self
        self.parent = wrapper
        if not skip_fix_chain_end:
            torch_utils.fix_chain_ends(wrapper)
        return wrapper

    @classmethod
    def syft_wrap(cls, result, owner):
        """Wrap a torch node with a syft wrapper."""

        if torch_utils.is_tensor(result):
            return result

        # Insert the new syft node just before the wrapper
        syft_wrapper = cls(child=result, owner=owner)
        result.parent = syft_wrapper

        if torch_utils.is_variable_name(result.torch_type):
            syft_response_data = cls(child=result.data, owner=owner)
            result.data.parent = syft_response_data
            syft_wrapper.data = syft_response_data
            # TODO: same for grad ?

        return syft_wrapper

    @classmethod
    def is_overloaded_method(cls, attr):
        """State if a function name corresponds to a Syft Tensor method which
        overloads a torch method."""
        exclude = (
            "on",
            "__init__",
            "native___init__",
            "__repr__",
            "__str__",
            "create_pointer",
            "ser",
            "deser",
            "handle_call",
        )
        if attr in exclude:
            return False
        if (
            hasattr(getattr(cls, attr), "__module__")
            and getattr(cls, attr).__module__ == "syft.core.frameworks.torch.tensor"
        ):
            return True
        return False

    @classmethod
    def is_overloaded_function(cls, attr):
        """State if a function name corresponds to an overloaded function by
        the Syft tensor, which declared the corresponding overloading function
        in cls.overload_functions."""
        attr = attr.split(".")[-1]
        overloaded_functions = [
            func
            for func in dir(cls.overload_functions)
            if re.match(r"__(.*)__", func) is None and func != "get"
        ]
        return attr in overloaded_functions

    @classmethod
    def replaced_functions(cls, attr=None):
        """If attr is none, return all the function substitution a Syft Tensor
        class wants to perform.

        Else, return the substitution corresponding to attr
        """
        if attr is None:
            return cls.substitution_table
        else:
            return cls.substitution_table[attr]

    substitution_table = {}

    class overload_functions:
        pass


class _LocalTensor(_SyftTensor):
    def __init__(
        self,
        child=None,
        parent=None,
        torch_type=None,
        owner=None,
        id=None,
        skip_register=False,
    ):
        super().__init__(
            child=child,
            parent=parent,
            torch_type=torch_type,
            owner=owner,
            id=id,
            skip_register=skip_register,
        )

    @classmethod
    def handle_call(cls, syft_command, owner):
        """Execute a forwarded command on the native tensor with native
        operations.

        Receive a syft command and an owner, and converts it into
        command with native torch args. Excute native operations and
        converts it back into syft response using _LocalTensors.
        """
        tensor_command, torch_type = torch_utils.prepare_child_command(
            syft_command, replace_tensorvar_with_child=True
        )
        attr = tensor_command["command"]
        args = tensor_command["args"]
        kwargs = tensor_command["kwargs"]
        has_self = tensor_command["has_self"]

        if has_self:
            self = tensor_command["self"]
            native_attr = torch._command_guard(
                attr, "tensorvar_methods", get_native=True
            )
            command = getattr(self, native_attr)
        else:
            native_func = torch._command_guard(attr, "torch_modules", get_native=True)
            command = native_func
        response = command(*args, **kwargs)

        # TODO : control registration process
        if response is None:
            return response

        if owner.id != owner.hook.local_worker.id:
            if isinstance(response, (int, float, bool)):
                response = torch_type([response])
            elif isinstance(response, (np.ndarray,)):
                logging.warning("[np.ndarray] Hardcoding FloatTensor")
                response = sy.FloatTensor(response)
        else:
            if isinstance(response, (int, float, bool, np.ndarray)):
                return response

        # If the command is an in-place method, wrap self and return
        if has_self and utils.is_in_place_method(attr):
            # wrap the main element
            torch_utils.wrap_command_with(response, syft_command["self"])

            if torch_utils.is_variable(response):
                # Also wrap the data if it's a variable (don't use wrap_command_with: the chain is not well formed yet)
                syft_command["self"].child.data = response.data
                response.data.parent = syft_command["self"].child.data.parent
                # And wrap the grad if there is one
                if response.grad is not None:
                    if response.grad.data.dim() > 0:
                        syft_command["self"].child.grad = response.grad
                    else:
                        syft_command["self"].child.grad.native_set_()
                    response.grad.parent = syft_command["self"].child.grad.parent
                # Finally, fix the links .data and .grad
                if response.grad is None:
                    torch_utils.link_var_chain_to_data_chain(
                        syft_command["self"], response.data.child
                    )
                else:
                    torch_utils.link_var_chain_to_data_and_grad_chains(
                        syft_command["self"], response.data.child, response.grad.child
                    )

            return_response = syft_command["self"]

        elif hasattr(response, "child") and (
            isinstance(response.child, (_SPDZTensor, _SNNTensor, _FixedPrecisionTensor))
        ):
            return response
        # Else, the response if not self. Iterate over the response(s) and wrap with a syft tensor
        else:

            responses = response if isinstance(response, tuple) else (response,)
            syft_responses = []
            for resp in responses:
                if resp is None:  # Don't wrap None
                    syft_responses.append(resp)
                    continue

                if isinstance(resp, (int, float, bool)):
                    # if not final worker, convert into Float Tensor, which comes with a _LocalTensor
                    if owner.id != owner.hook.local_worker.id:
                        resp = sy.zeros(1) + resp
                    else:  # Else don't wrap it
                        syft_responses.append(resp)
                        continue

                syft_response = sy._LocalTensor(
                    child=resp, parent=resp, owner=owner, torch_type=type(resp).__name__
                )

                if torch_utils.is_variable(resp):
                    if resp.grad is None:
                        torch_utils.link_var_chain_to_data_chain(
                            syft_response, resp.data.child
                        )
                    else:
                        torch_utils.link_var_chain_to_data_and_grad_chains(
                            syft_response, resp.data.child, resp.grad.child
                        )

                syft_responses.append(syft_response)

            return_response = (
                tuple(syft_responses) if len(syft_responses) > 1 else syft_responses[0]
            )

        return return_response

    def ser(self, private, as_dict=True):

        data = {"owner": self.owner.id, "id": self.id, "torch_type": self.torch_type}

        if as_dict:
            return {"___LocalTensor__": data}
        else:
            return msgpack.packb({"___LocalTensor__": data}, use_bin_type=True)

    @staticmethod
    def deser(msg_obj, worker, acquire):
        try:
            if msg_obj["owner"] == worker.id:
                logging.warning("_LocalTensor sent to itself")
        except TypeError:
            logging.warning(
                "sy._LocalTensor can't deserialize a non-valid sy._LocalTensor. "
                "Do you wan to call sy.FloatTensor.deser() instead?"
            )
        if acquire:  # We need to register the info given
            syft_obj = sy._LocalTensor(
                child=None,
                parent=None,
                torch_type=msg_obj["torch_type"],
                owner=worker,
                id=msg_obj["id"],
                skip_register=True,
            )
        else:  # We point at the info which generally we can't really have
            # We make sure we are not creating a duplicate pointer
            previous_pointer = worker.get_pointer_to(msg_obj["owner"], msg_obj["id"])
            if previous_pointer is None:
                syft_obj = sy._PointerTensor(
                    child=None,
                    parent=None,
                    torch_type=msg_obj["torch_type"],
                    location=msg_obj["owner"],
                    id_at_location=msg_obj["id"],
                    owner=worker,
                    id=None,
                    skip_register=True,
                )
            else:
                syft_obj = previous_pointer
        return syft_obj

    def get(self, parent, deregister_ptr=None):
        raise TypeError("Cannot call .get() on a tensor you already have.")

    def relu(self):
        return torch.guard[self.torch_type](self.parent > 0) * self.parent


class _WrapTorchObjectPlusIsMinusTensor(_SyftTensor):
    """Example of a custom overloaded SyftTensor wherein the .child object is
    also a TorchObject (such as FloatTensor or LongTensor). Once implemented,
    you can wrap an existing tensor like.

    x = torch.LongTensor([[1,2],[3,4]])
    torch_type='syft.LongTensor'
    fpt = _WrapTorchObjectTensorPlusIsMinus(x, torch_type=tt).wrap(True)

    and then commands will automatically get executed on the child

    y = fpt + fpt

    after which y equals
     2  4
     6  8
    [syft.core.frameworks.torch.tensor.LongTensor of size 2x2]

    A production example of this tensor is _SPDZTensor
    """

    def __init__(self, child=None, owner=None, torch_type=None):
        super().__init__(child=child, owner=owner)

        self.child = child
        self.torch_type = torch_type

        # The table of command you want to replace

    def on(self, shares):
        return self.wrap(True)

    @classmethod
    def handle_call(cls, command, owner):
        """This is a special handle_call method which is compatible with.

        .child objects that are themselves torch objects (wrappers) of
        other methods.
        :param command:
        :param owner:
        :return:
        """
        attr = command["command"]
        args = command["args"]
        kwargs = command["kwargs"]
        self = command["self"]

        if attr == "__add__":
            return cls.__add__(self, *args, **kwargs)
        else:
            result_child = getattr(self.child, attr)(*args, **kwargs)
            return _WrapTorchObjectPlusIsMinusTensor(result_child).wrap(True)

    def __add__(self, other):
        # gp_ stands for GeneralizedPointer
        gp_response = self.child - other.child
        response = _WrapTorchObjectPlusIsMinusTensor(gp_response).wrap(True)
        return response


class _PlusIsMinusTensor(_SyftTensor):
    """Example of a custom overloaded _SyftTensor where the .child object is
    NOT a torch tensor (instead the wrapper of the child is re-purposed to the
    wrapper of this tensor)

    Role: Converts all add operations into sub/minus ones.
    """

    def __init__(self, *args, **kwargs):
        super().__init__(*args, **kwargs)

    # The table of command you want to replace
    substitution_table = {"torch.add": "torch.add"}

    class overload_functions:
        """Put here the functions you want to overload Beware of recursion
        errors."""

        @staticmethod
        def add(x, y):
            return x.add(y)

        @staticmethod
        def get(attr):
            attr = attr.split(".")[-1]
            return getattr(sy._PlusIsMinusTensor.overload_functions, attr)

    # Put here all the methods you want to overload
    def add(self, arg):
        """Overload the add method and execute another function or method with
        the provided args."""
        _response = self.sub(arg)

        return _response

    def abs(self):
        """Overload the abs() method and execute another function."""
        return torch.abs(self)


class _GeneralizedPointerTensor(_SyftTensor):
    def __init__(
        self,
        pointer_tensor_dict,
        parent=None,
        torch_type=None,
        id=None,
        owner=None,
        skip_register=False,
    ):
        super().__init__(
            child=None,
            parent=parent,
            torch_type=torch_type,
            owner=owner,
            id=id,
            skip_register=skip_register,
        )
        pointer_dict = {}
        for worker, pointer in pointer_tensor_dict.items():
            if not isinstance(pointer, sy._PointerTensor):
                if isinstance(pointer.child, sy._PointerTensor):
                    pointer_tensor_dict[worker] = pointer.child
                else:
                    raise TypeError(
                        "Passed in non-pointer"
                        + str(type(pointer))
                        + " to GeneralizedPointerTensor"
                    )
            key = worker if isinstance(worker, (int, str)) else worker.id
            pointer_dict[key] = pointer
        self.pointer_tensor_dict = pointer_dict
        self.torch_type = torch_type

    def get_shape(self):
        return list(self.pointer_tensor_dict.values())[0].get_shape()

    def ser(self, private, as_dict=True):
        pointer_dict = {}

        for owner, pointer in self.pointer_tensor_dict.items():
            pointer_dict[owner] = pointer.ser(private=private, as_dict=True)

        data = {
            "owner": self.owner.id,
            "id": self.id,
            "pointer_tensor_dict": pointer_dict,
            "torch_type": self.torch_type,
        }
        if as_dict:
            return {"___GeneralizedPointerTensor__": data}
        else:
            return msgpack.packb(
                {"___GeneralizedPointerTensor__": data}, use_bin_type=True
            )

    @classmethod
    def deser(cls, msg_obj, worker, acquire):

        pointer_tensor_dict = {}
        for owner_id, pointer in msg_obj["pointer_tensor_dict"].items():
            obj = _PointerTensor.deser(pointer["___PointerTensor__"], worker, acquire)
            pointer_tensor_dict[owner_id] = obj

        result = _GeneralizedPointerTensor(
            pointer_tensor_dict,
            owner=worker,
            id=msg_obj["id"],
            torch_type=msg_obj["torch_type"],
        )
        return result

    @classmethod
    def handle_call(cls, syft_command, owner):

        syft_commands = torch_utils.split_to_pointer_commands(syft_command)

        result_dict = {}
        torch_type = None
        var_data_type = None
        for worker_id in syft_commands.keys():

            syft_command = syft_commands[worker_id]
            result_dict[worker_id] = sy._PointerTensor.handle_call(syft_command, owner)

            if torch_type is None:
                torch_type = result_dict[worker_id].torch_type
                if torch_utils.is_variable_name(torch_type):
                    var_data_type = result_dict[worker_id].data.torch_type

        gpt = _GeneralizedPointerTensor(result_dict, torch_type=torch_type, owner=owner)

        if torch_utils.is_variable_name(torch_type):
            gpt.child = torch.guard[torch_type]()
            data_pointer_dict = {w: p.data for w, p in gpt.pointer_tensor_dict.items()}
            gpt.data = _GeneralizedPointerTensor(
                data_pointer_dict, torch_type=var_data_type, owner=owner
            )
            gpt.data.child = torch.guard[var_data_type]()

            grad_pointer_dict = {w: p.grad for w, p in gpt.pointer_tensor_dict.items()}
            gpt.grad = _GeneralizedPointerTensor(
                grad_pointer_dict, torch_type=torch_type, owner=owner
            )
            gpt.grad.child = torch.guard[torch_type]()

            grad_data_pointer_dict = {
                w: p.grad.data for w, p in gpt.pointer_tensor_dict.items()
            }
            gpt.grad.data = _GeneralizedPointerTensor(
                grad_data_pointer_dict, torch_type=var_data_type, owner=owner
            )
            gpt.grad.data.child = torch.guard[var_data_type]()

        else:  # else tensor
            gpt.child = torch.guard[torch_type]([])
        return gpt

    def public_add_(self, value):
        for worker, pointer in self.pointer_tensor_dict.items():
            location = pointer.location
            value.send(location)
            torch_sum = pointer.parent + value
            self.pointer_tensor_dict[worker] = torch_sum.child
            break
        return self

    def get(self, deregister_ptr=False):

        # TODO: deregister_ptr doesn't work

        res = []
        for worker, pointer in self.pointer_tensor_dict.items():
            res.append(pointer.get())
        return res

    def sum_get(self):
        shares = self.get()
        res = None
        for share in shares:
            if res is None:
                res = share
            else:
                if len(share.size()) > 0:
                    res += share
        return res

    def workers(self):
        return list(self.pointer_tensor_dict.keys())

    def on(self, wrapper):
        """Used to add a new _GeneralizedPointerTensor at the top of the chain,
        just before the tensorvar wrapper."""
        # Assign the newly created tensor to the good owner and torch_type
        self.torch_type = wrapper.child.torch_type
        self.owner = wrapper.child.owner

        # Insert self between wrapper and wrapper child
        torch_utils.wrap_command_with(wrapper.child, wrapper=self)
        torch_utils.wrap_command_with(self, wrapper=wrapper)
        self.child = None

        # In case wrapper is a variable, do the same with data and grad (if necessary)
        if torch_utils.is_variable(wrapper):
            try:
                data_pointer_dict = {
                    w: p.data for w, p in self.pointer_tensor_dict.items()
                }
                wrapper.data = _GeneralizedPointerTensor(data_pointer_dict).on(
                    wrapper.data
                )
            except AttributeError:
                pass
            if torch_utils.is_variable(wrapper.grad):
                grad_pointer_dict = {
                    w: p.grad for w, p in self.pointer_tensor_dict.items()
                }
                wrapper.assign_grad_(
                    _GeneralizedPointerTensor(grad_pointer_dict).on(wrapper.grad)
                )

                # grad_data_pointer_dict = {
                #     w: p.grad.data
                #     for w, p in self.pointer_tensor_dict.items()
                # }
                # wrapper.grad.data = _GeneralizedPointerTensor(grad_data_pointer_dict).on(wrapper.grad.data)

        return wrapper


class _PointerTensor(_SyftTensor):
    def __init__(
        self,
        child,
        parent,
        torch_type,
        location=None,
        id_at_location=None,
        id=None,
        owner=None,
        skip_register=False,
    ):
        super().__init__(
            child=child,
            parent=parent,
            torch_type=torch_type,
            owner=owner,
            id=id,
            skip_register=skip_register,
        )
        if location is None:
            raise AttributeError("Pointer must have a location specified")
        self.location = self.owner.get_worker(location)
        self.id_at_location = id_at_location
        self.torch_type = torch_type

        self.register_pointer()

        # pointers to themselves that get registered should trigger the flat
        # if it's not getting registered the pointer is probably about to be
        # sent over the wire
        if self.location == self.owner and not skip_register:
            logging.warning(
                "Do you really want a pointer pointing to itself? (self.location == self.owner)"
            )

    def share(self, *workers):

        worker_ids = []
        for worker in workers:
            if hasattr(worker, "id"):
                worker_ids.append(worker.id)
            else:
                worker_ids.append(worker)

        cmd = {}
        cmd["command"] = "share"
        cmd["args"] = worker_ids
        cmd["kwargs"] = {}
        cmd["has_self"] = True
        cmd["self"] = self

        response = self.handle_call(cmd, self.owner)

        return response

    def register_pointer(self):
        worker = self.owner
        if isinstance(self.location, int):
            location = self.location
        else:
            location = self.location.id
        id_at_location = self.id_at_location
        # Add the remote address
        worker._pointers[location][id_at_location] = self.id

    @classmethod
    def handle_call(cls, syft_command, owner):
        """_PointerTensor has an overloaded handle_call function because it
        converts the command to torch tensors and send it over the network."""
        tensor_command = torch_utils.wrap_command(syft_command)

        attr = tensor_command["command"]
        args = tensor_command["args"]
        kwargs = tensor_command["kwargs"]
        has_self = tensor_command["has_self"]
        self_ = tensor_command["self"] if has_self else None

        command, locations, owners = torch_utils.compile_command(
            attr, args, kwargs, has_self=has_self, self=self_
        )
        location = locations[0]
        owner = owners[0]

        # Else we send the command
        response = owner.send_torch_command(recipient=location, message=command)

        # torch_utils.assert_has_only_torch_tensorvars(response)

        # If the command is an in-place method, we only need to return the same wrapper to the same
        # pointer, instead jof returning the new wrapper created in response
        if has_self and utils.is_in_place_method(attr):
            return syft_command["self"]

        if torch_utils.is_variable(response):
            torch_utils.link_var_chain_to_data_and_grad_chains(
                response, response.data, response.grad
            )

        # Perform the un-wrap: remove the head on all chains (also .data and .grad if any)
        response, _ = torch_utils.get_child_command(response)
        # response is now a _Pointer, with a .data attr which is a _Pointer, etc.
        return response

    def __str__(self):
        return (
            "["
            + type(self).__name__
            + " - id:"
            + str(self.id)
            + " owner:"
            + str(self.owner.id)
            + " loc:"
            + str(self.location.id)
            + " id@loc:"
            + str(self.id_at_location)
            + "]"
        )

    def ser(self, private, as_dict=True):
        data = {
            "owner": self.owner.id,
            "id": self.id,
            "location": self.location.id,
            "id_at_location": self.id_at_location,
            "torch_type": self.torch_type,
        }
        if as_dict:
            return {"___PointerTensor__": data}
        else:
            return msgpack.packb({"___PointerTensor__": data}, use_bin_type=True)

    @classmethod
    def deser(cls, msg_obj, worker, acquire):
        # If local, we render the object or syft object
        if msg_obj["location"] == worker.id:
            syft_obj = worker.get_obj(msg_obj["id_at_location"])
        else:
            if acquire:  # If there is data transmission, data being here Pointer
                # We acquire the tensor pointer
                previous_pointer = worker.get_pointer_to(
                    msg_obj["owner"], msg_obj["id"]
                )
                if previous_pointer is None:
                    syft_obj = cls(
                        child=None,
                        parent=None,
                        torch_type=msg_obj["torch_type"],
                        location=msg_obj["location"],
                        id_at_location=msg_obj["id_at_location"],
                        owner=worker,
                        id=msg_obj["id"],
                        skip_register=True,
                    )
                else:
                    syft_obj = previous_pointer
            else:  # We point at the Pointer (same part as every syft tensors)
                previous_pointer = worker.get_pointer_to(
                    msg_obj["owner"], msg_obj["id"]
                )
                if previous_pointer is None:
                    syft_obj = sy._PointerTensor(
                        child=None,
                        parent=None,
                        torch_type=msg_obj["torch_type"],
                        location=msg_obj["owner"],
                        id_at_location=msg_obj["id"],
                        owner=worker,
                        id=None,
                        skip_register=True,
                    )
                else:
                    syft_obj = previous_pointer
        return syft_obj

    def get(self, deregister_ptr=True):

        """Get back from a remote worker the chain this pointer is pointing
        at."""
        # Remove this pointer - TODO: call deregister function instead of doing it by hand
        if deregister_ptr:
            if torch_utils.is_variable_name(self.torch_type):
                if hasattr(self.parent, "data"):
                    self.owner.rm_obj(self.parent.data.child.id)
            self.owner.rm_obj(self.id)

        # if the pointer happens to be pointing to a local object,
        # just return that object (this is an edge case)
        if self.location == self.owner:
            return self.owner.get_obj(self.id_at_location).child

        # get SyftTensor (Local or Pointer) from remote machine
        tensorvar = self.owner.request_obj(self.id_at_location, self.location)

        # torch_utils.assert_has_only_torch_tensorvars(tensorvar)

        syft_tensor = tensorvar.child
        syft_tensor.id = self.id
        if torch_utils.is_variable_name(self.torch_type):
            if hasattr(self.parent, "data"):
                tensorvar.data.child.id = self.parent.data.child.id

        # Register the result
        self.owner.register(syft_tensor)
        if torch_utils.is_variable_name(syft_tensor.torch_type):
            if hasattr(self.parent, "data"):
                self.owner.register(tensorvar.data.child)

        torch_utils.fix_chain_ends(tensorvar)

        return tensorvar

    def get_shape(self):
        cmd = {
            "command": "get_shape",
            "self": self,
            "args": [],
            "kwargs": {},
            "has_self": True,
        }
        shape_ptr = self.handle_call(cmd, self.owner)

        if not isinstance(shape_ptr, tuple):
            shape_ptr = (shape_ptr,)

        raw_output = self.handle_call(cmd, self.owner)

        if isinstance(raw_output, (tuple, list)):
            dims = []
            for each in raw_output:
                dims.append(each.get().int().tolist())
                if len(dims[-1]) == 1:
                    dims[-1] = dims[-1][0]

            return sy.Size(dims)

        return sy.Size(raw_output.get().int().tolist())

    def decode(self):
        raise NotImplementedError(
            "It is not possible to remotely decode a tensorvar for the moment"
        )


class _FixedPrecisionTensor(_SyftTensor):
    """The FixedPrecision enables to manipulate floats over an interface which
    supports only integers, Such as _SPDZTensor.

    This is done by specifying a precision p and given a float x,
    multiply it with 10**p before rounding to an integer (hence you keep
    p decimals)
    """

    def __init__(
        self,
        child=None,
        owner=None,
        torch_type=None,
        field=(2 ** 31) - 1,
        base=10,
        precision_fractional=3,
        precision_integral=1,
        already_encoded=False,
        kappa=1,
    ):

        if torch_type is None:
            if not already_encoded:
                torch_type = "syft." + type(child).__name__
            else:
                torch_type = "syft.FloatTensor"  # FIXME or sy.Variable

        super().__init__(child=child, owner=owner, torch_type=torch_type)

        self.field = field

        if spdz.field != self.field:
            logging.warning(
                "spdz.field != self.field, be careful you may experience issues with "
                "multiplication on fix precision shared tensors."
            )
        self.base = base
        self.precision_fractional = precision_fractional
        self.precision_integral = precision_integral
        self.precision = self.precision_fractional + self.precision_integral
        self.torch_max_value = torch.LongTensor([round(self.field / 2)])
        self.kappa = kappa

        if already_encoded:
            self.child = child
        else:
            # torch_utils.assert_has_only_torch_tensorvars(child)
            chain_tail = None
            if not isinstance(child.child, sy._LocalTensor):
                chain_tail = child.child

            if torch_utils.is_variable(child):
                var_data = child.data
                if len(var_data.size()) > 0:
                    self.encode(var_data)  # this puts in .child an encoded Tensor
                    self.child = sy.Variable(self.child)
                else:
                    self.child = sy.Variable(sy.LongTensor())
                self.child.child = chain_tail
            else:
                if len(child.size()) > 0:
                    self.encode(child)
                else:
                    self.child = sy.LongTensor()
                self.child.child = chain_tail

    def get_shape(self):
        return self.child.get_shape()

    def ser(self, private, as_dict=True):

        data = {
            "owner": self.owner.id,
            "id": self.id,
            "child": self.child.ser(private=private, as_dict=True),
            "torch_type": self.torch_type,
            "field": self.field,
            "base": self.base,
            "precision_fractional": self.precision_fractional,
        }
        if as_dict:
            return {"___FixedPrecisionTensor__": data}
        else:
            return msgpack.packb({"___FixedPrecisionTensor__": data}, use_bin_type=True)

    @classmethod
    def deser(cls, msg_obj, worker, acquire):
        """General method for de-serializing an SPDZTensor."""

        if acquire:
            child = encode.decode(
                msg_obj["child"], worker, acquire, message_is_dict=True
            )

            obj = _FixedPrecisionTensor(
                child=child,
                owner=worker,
                torch_type=msg_obj["torch_type"],
                field=msg_obj["field"],
                base=msg_obj["base"],
                precision_fractional=msg_obj["precision_fractional"],
                already_encoded=True,
            )
            return obj
        else:
            return _SyftTensor.deser(msg_obj, worker, acquire)

    def on(self, shares):
        return self.wrap(True)

    def encode(self, rational):
        owner = rational.owner
        upscaled = (rational * self.base ** self.precision_fractional).long()
        field_element = upscaled % self.field

        # Handle neg values
        gate = field_element.gt(self.torch_max_value).long()
        neg_nums = (field_element - self.field) * gate
        pos_nums = field_element * (1 - gate)
        field_element = neg_nums + pos_nums

        torch_utils.enforce_owner(field_element, owner)
        self.child = field_element
        return self

    def decode(self):
        save = self.child.child * 1
<<<<<<< HEAD
        self.child.child = None # <-- This is doing magic things
        value = torch.fmod(self.child.long(), self.field)
=======
        self.child.child = None  # <-- This is doing magic things
        value = self.child.long() % self.field
>>>>>>> 2290d654
        if len(value.size()) == 0:
            # raise TypeError("Can't decode empty tensor")
            return None
        gate = value.native_gt(self.torch_max_value).long()
        neg_nums = (value - self.field) * gate
        pos_nums = value * (1 - gate)
        result = (neg_nums + pos_nums).float() / (
            self.base ** self.precision_fractional
        )
        self.child.child = save.child
        return result

    @classmethod
    def handle_call(cls, command, owner):
        """This is a special handle_call method which is compatible with.

        .child objects that are themselves torch objects (wrappers) of
        other methods.
        :param command:
        :param owner:
        :return:
        """

        attr = command["command"]
        args = command["args"]
        kwargs = command["kwargs"]
        has_self = command["has_self"]

        if has_self:

            self = command["self"]

            # A) override the "share" command (which would normally call .share on the .child object
            if attr == "share":
                response = self.share(*args, **kwargs)
                return response

            # B) override commands which take no other tensors as arguments
            elif attr == "prod":
                response = cls.prod(self, *args, **kwargs)
                return _FixedPrecisionTensor(response).wrap(True)
            elif attr == "sum":
                response = cls.sum(self, *args, **kwargs)
                return _FixedPrecisionTensor(response).wrap(True)
            elif attr == "cumsum":
                response = cls.cumsum(self, *args, **kwargs)
                return _FixedPrecisionTensor(response).wrap(True)
            elif attr == "relu":
                return _FixedPrecisionTensor(self.child.relu()).wrap(True)
            # C) override functions which have tensors as arguments
            elif attr in (
                "__add__",
                "__mul__",
                "__sub__",
                "__div__",
                "__truediv__",
                "mm",
                "matmul",
                "__rsub__",
            ) and isinstance(args[0], (sy._FixedPrecisionTensor, int, float)):

                # Compute the precision to keep
                other = args[0]
                if isinstance(args[0], sy._FixedPrecisionTensor):
                    assert (self.base == other.base) and (
                        self.field == other.field
                    ), "Arguments should share the same base and field"

                    other_precision = other.precision_fractional
                else:
                    other_precision = 0

                self_precision = self.precision_fractional

                # If the precision fractional of self is different than other's raise an exception
                # You may uncomment this line out if you do care about different precisions,
                # the code will work either way.
                # if not(self_precision == other_precision):
                #     raise ArithmeticError("The tensors have different precisions")

                # Perform the computation
                torch_tensorvar = None
                if attr == "__mul__":
                    torch_tensorvar = cls.__mul__(self, other)
                elif attr in ("mm",) or attr == "matmul":
                    torch_tensorvar = cls.mm(self, other)
                elif attr == "__add__":
                    torch_tensorvar = cls.__add__(self, *args, **kwargs)
                elif attr == "__sub__":
                    torch_tensorvar = cls.__sub__(self, *args, **kwargs)
                elif attr == "__rsub__":
                    torch_tensorvar = cls.__rsub__(self, args[0], **kwargs)
                elif attr == "__div__" or "__truediv__":
                    torch_tensorvar = cls.__div__(self, *args, **kwargs)
                if attr not in ("mm", "__mul__"):
                    response = torch_tensorvar.fix_precision(
                        already_encoded=True,
                        precision_fractional=max(self_precision, other_precision),
                    )
                    return response

            else:  # Standard procedure for methods
                # Get the next node type and update in command tensorvar with tensorvar.child
                next_command, child_type = torch_utils.prepare_child_command(
                    command, replace_tensorvar_with_child=True
                )

                is_var = torch_utils.is_variable_name(child_type.__name__)

                if is_var:
                    child_type = torch.guard[self.data.torch_type]

                # Forward the call to the next child
                torch_tensorvar = child_type.handle_call(next_command, owner)

            # Compute the precision to keep
            precision = self.precision_fractional
            if attr in ("mm", "matmul", "__mul__"):
                other = args[0]
                torch_tensorvar, precision = self.truncate(torch_tensorvar, args[0])

            response = torch_tensorvar.fix_precision(
                already_encoded=True, precision_fractional=precision
            )
            return response
        else:

            if attr == "torch.cat":

                prec = args[0][0].precision_fractional

                args = torch_utils.get_child_command(args)[0]
                kwargs = torch_utils.get_child_command(kwargs)[0]
                response = torch.cat(*args, **kwargs)

                response = response.fix_precision(
                    already_encoded=True, precision_fractional=prec
                )

                return response

    def truncate(self, torch_tensorvar, other):

        if isinstance(other, sy._FixedPrecisionTensor):
            # print("is a fixed precision tensor")
            result_precision_fractional = max(
                self.precision_fractional, other.precision_fractional
            )
            result_precision_integral = self.precision_integral
            result_precision = result_precision_fractional + result_precision_integral
            result_kappa = self.kappa

            if result_precision_fractional > 0:
                tail_node = torch_utils.find_tail_of_chain(torch_tensorvar)
                # print("result_precision_fractional > 0")
                if isinstance(tail_node, sy._GeneralizedPointerTensor):
                    # print("truncating MPC")
                    if isinstance(torch_tensorvar, sy.Variable):
                        a = torch_tensorvar.data
                    else:
                        a = torch_tensorvar

                    workers = list(tail_node.pointer_tensor_dict.keys())

                    b_ = int((self.base ** (2 * result_precision + 1)))

                    b = a + b_

                    rand_shape = torch.IntTensor(list(b.get_shape())).prod()

                    mask = (
                        torch.LongTensor(1)
                        .send(workers[0])
                        .expand(rand_shape)
                        .contiguous()
                        .view(list(b.get_shape()))
                    )
                    mask.random_(self.base ** (result_precision + result_kappa))

                    mask_low = torch.fmod(
                        mask, self.base ** result_precision_fractional
                    )
                    mpc_mask = mask.share(*workers).get()

                    b_masked = (b + mpc_mask).get()
                    b_masked_low = torch.fmod(
                        b_masked, self.base ** result_precision_fractional
                    )
                    b_low = (
                        b_masked_low.share(*workers) - mask_low.share(*workers).get()
                    )

                    # TODO: calculating the inverse every time is stupid slow - but i need to keep moving
                    c = (a - b_low) * sy.mpc.utils.modinv(
                        self.base ** result_precision_fractional, self.field
                    )

                    if isinstance(torch_tensorvar, sy.Variable):
                        torch_tensorvar = torch_tensorvar * 0
                        torch_tensorvar.data.child.child += c.child.child
                    else:
                        torch_tensorvar = c

                else:
                    torch_tensorvar = (
                        torch_tensorvar / self.base ** result_precision_fractional
                    )

            return torch_tensorvar, result_precision_fractional

        return torch_tensorvar, self.precision_fractional

    def get(self, *args, **kwargs):
        """/!\ Return a tensorvar."""
        if torch_utils.is_variable(self.child):
            var = self.parent
            if self.child.grad is None:
                self.child.init_grad_()
            child_child_var = self.child.get(*args, **kwargs)
            torch_utils.bind_var_like_objects(self, child_child_var)

            if hasattr(var, "grad") and var.grad is not None:
                self.child.assign_grad_(child_child_var.grad)
                self.grad = var.grad.child
                self.grad.child = self.child.grad
                self.grad.data = var.grad.data.child
                self.grad.data.child = self.child.grad.data
            return var
        else:
            self.child = self.child.get(*args, **kwargs)
            return self.parent

    def check_and_scale_precision_if_needed(self, other):
        # checks the terms of self and other to make sure they have the same
        # precision - if not it returns two new params with the same precision

        # if other is not a fixed tensor, convert it to a fixed one
        if not hasattr(other, "precision_fractional"):
            if isinstance(other, (float, int)):
                return self.child, other * (self.base ** self.precision_fractional)
            else:
                other = other.fix_precision(
                    precision_fractional=self.precision_fractional
                )

        if self.precision_fractional == other.precision_fractional:
            return self.child, other.child

        elif self.precision_fractional > other.precision_fractional:
            scaling = self.base ** (
                self.precision_fractional - other.precision_fractional
            )
            return self.child, other.child * scaling

        else:  # (self.precision_fractional < other.precision_fractional):
            scaling = self.base ** (
                other.precision_fractional - self.precision_fractional
            )
            return self.child * scaling, other.child

    def __add__(self, other):

        a, b = self.check_and_scale_precision_if_needed(other)
        return torch.fmod((a + b), self.field)

    def __sub__(self, other):
        a, b = self.check_and_scale_precision_if_needed(other)
        return torch.fmod((a - b), self.field)

    def __rsub__(self, other):
        a, b = self.check_and_scale_precision_if_needed(other)
        return torch.fmod((b - a), self.field)

    def __mul__(self, other):
        a, b = self.check_and_scale_precision_if_needed(other)
        return a * b  # % self.field # - modulus performed later

    def __gt__(self, other):

        a, b = self.check_and_scale_precision_if_needed(other)
        result = (a > b).long() * self.base ** self.precision_fractional
<<<<<<< HEAD
        result = sy._FixedPrecisionTensor(result,
                                          base=self.base,
                                          field=self.field,
                                          precision_fractional=self.precision_fractional,
                                          precision_integral=self.precision_integral,
                                          already_encoded=True).wrap(True)
=======
        result = sy._FixedPrecisionTensor(
            result,
            base=self.base,
            field=self.field,
            precision_fractional=self.precision_fractional,
            precision_integral=self.precision_integral,
            already_encoded=True,
        ).wrap(True)
>>>>>>> 2290d654
        return result

    def __lt__(self, other):

        a, b = self.check_and_scale_precision_if_needed(other)
        result = (a < b).long() * self.base ** self.precision_fractional
<<<<<<< HEAD
        result = sy._FixedPrecisionTensor(result,
                                          base=self.base,
                                          field=self.field,
                                          precision_fractional=self.precision_fractional,
                                          precision_integral=self.precision_integral,
                                          already_encoded=True).wrap(True)
=======
        result = sy._FixedPrecisionTensor(
            result,
            base=self.base,
            field=self.field,
            precision_fractional=self.precision_fractional,
            precision_integral=self.precision_integral,
            already_encoded=True,
        ).wrap(True)
>>>>>>> 2290d654
        return result

    def __ge__(self, other):

        a, b = self.check_and_scale_precision_if_needed(other)
        result = (a >= b).long() * self.base ** self.precision_fractional
<<<<<<< HEAD
        result = sy._FixedPrecisionTensor(result,
                                          base=self.base,
                                          field=self.field,
                                          precision_fractional=self.precision_fractional,
                                          precision_integral=self.precision_integral,
                                          already_encoded=True).wrap(True)
=======
        result = sy._FixedPrecisionTensor(
            result,
            base=self.base,
            field=self.field,
            precision_fractional=self.precision_fractional,
            precision_integral=self.precision_integral,
            already_encoded=True,
        ).wrap(True)
>>>>>>> 2290d654
        return result

    def __le__(self, other):

        a, b = self.check_and_scale_precision_if_needed(other)
        result = (a <= b).long() * self.base ** self.precision_fractional
<<<<<<< HEAD
        result = sy._FixedPrecisionTensor(result,
                                          base=self.base,
                                          field=self.field,
                                          precision_fractional=self.precision_fractional,
                                          precision_integral=self.precision_integral,
                                          already_encoded=True).wrap(True)
=======
        result = sy._FixedPrecisionTensor(
            result,
            base=self.base,
            field=self.field,
            precision_fractional=self.precision_fractional,
            precision_integral=self.precision_integral,
            already_encoded=True,
        ).wrap(True)
>>>>>>> 2290d654
        return result

    def __eq__(self, other):

        a, b = self.check_and_scale_precision_if_needed(other)
        result = (a == b).long() * self.base ** self.precision_fractional
<<<<<<< HEAD
        result = sy._FixedPrecisionTensor(result,
                                          base=self.base,
                                          field=self.field,
                                          precision_fractional=self.precision_fractional,
                                          precision_integral=self.precision_integral,
                                          already_encoded=True).wrap(True)
=======
        result = sy._FixedPrecisionTensor(
            result,
            base=self.base,
            field=self.field,
            precision_fractional=self.precision_fractional,
            precision_integral=self.precision_integral,
            already_encoded=True,
        ).wrap(True)
>>>>>>> 2290d654
        return result

    def __div__(self, other):
        # if other is not a fixed tensor, convert it to a fixed one
<<<<<<< HEAD
        if (not hasattr(other, 'precision_fractional')):
            other = other.fix_precision(precision_fractional = self.precision_fractional)

          if (self.precision_fractional > other.precision_fractional):
            gp_response = (self.child / other.child * 10 ** other.precision_fractional)
        elif (self.precision_fractional < other.precision_fractional):
            gp_response = ((self.child *10 ** (2 * other.precision_fractional
                           - self.precision_fractional)) / other.child)
        else:
            gp_response = (self.child * 10 ** self.precision_fractional / other.child)
            
        return torch.fmod(gp_response, self.field)
=======
        if not hasattr(other, "precision_fractional"):
            other = other.fix_precision(precision_fractional=self.precision_fractional)

        if self.precision_fractional == other.precision_fractional:
            gp_response = (
                self.child * 10 ** self.precision_fractional / other.child
            ) % self.field
        elif self.precision_fractional > other.precision_fractional:
            gp_response = (
                self.child / other.child * 10 ** other.precision_fractional
            ) % self.field

        elif self.precision_fractional < other.precision_fractional:
            gp_response = (
                (
                    self.child
                    * 10 ** (2 * other.precision_fractional - self.precision_fractional)
                )
                / other.child
            ) % self.field
        return gp_response
>>>>>>> 2290d654

    # def __mul__(self, other):
    #     # if other is not a fixed tensor, convert it to a fixed one
    #     if (not hasattr(other, 'precision_fractional')):
    #         other = other.fix_precision(precision_fractional = self.precision_fractional)
    #     return self.child * other.child

    def prod(self, *args, **kwargs):
        # getting the dimension of the tensor which prod will be applied to. (needed for fixing
        # the precision precision problems)
        dim = self.child.size()[args[0]]
        return self.child.prod(*args, **kwargs) / 10 ** (
            self.precision_fractional * dim
        )

    def sum(self, *args, **kwargs):
        return self.child.sum(*args, *kwargs) / 10 ** self.precision_fractional

    def cumsum(self, *args, **kwargs):
        return self.child.cumsum(*args, *kwargs) / 10 ** self.precision_fractional

    def mm(self, other):
        response = self.child.mm(other.child)
        return response

    def relu(self):
        result = self.child.relu()

        return sy._FixedPrecisionTensor(
            result,
            base=self.base,
            field=self.field,
            precision_fractional=self.precision_fractional,
            precision_integral=self.precision_integral,
            already_encoded=True,
        ).wrap(True)

    def max(self, shape=None):

        if shape is None:
            my_shape = list(self.get_shape())
        else:
            my_shape = shape

        assert len(my_shape) == 2

        s = my_shape[1]
        R = 0
        unfolded = self.wrap(True)
        spares = []

        while s > 1:
            r = s % 2
            _s = int((s - r) / 2)

            R += r
            s = _s

            if r > 0:
                even_width = unfolded[..., :-r].contiguous()
                spare_width = unfolded[..., -r:].contiguous()
                spares.append(spare_width)
            else:
                even_width = unfolded

            folded_x = even_width.view(-1, s, 2)
            left = folded_x[..., 0]
            right = folded_x[..., 1]
            l_gate = left > right
            r_gate = 1 - l_gate

            new_shape = [my_shape[0], int(s / 2)]
            unfolded = left * l_gate + right * r_gate

            if R > 0 and (s + R) % 2 == 0:
                unfolded = torch.cat([unfolded] + spares, 1)
                spares = []
                s = s + R
                R = 0

        return unfolded

    def argmax(self):

        my_shape = list(self.get_shape())

        max_vals = self.max(my_shape)

        max_vals = max_vals.expand(my_shape).child.child == self.child

        return sy._FixedPrecisionTensor(
            max_vals * (self.base ** self.precision_fractional), already_encoded=True
        ).wrap(True)

    def very_slow_argmax(self):
        # there are a TON of things about this that are stupidly slow
        # but unfortunately there are bugs elsewhere that I don't have
        # time to fix. TODO: optimize the crap out of this

        self = self.wrap(True)

        my_shape = list(self.get_shape())
        assert len(my_shape) == 2

        max_vals = self[:, 0:1]
        for i in range(1, my_shape[1]):
            new_vals = self[:, i : i + 1]
            gate = max_vals > new_vals
            left = gate * max_vals

            gate = max_vals < new_vals
            right = gate * new_vals
            max_vals = left + right

        max_vals = max_vals.expand(my_shape)
        out = (max_vals >= self) * (max_vals <= self)
        return out

    def __repr__(self):
        # if(not isinstance(self.child.child, _SNNTensor)):
        #     return "[Fixed precision]\n"+self.decode().__repr__()
        # else:
        return "[Fixed precision tensor]\n"  # + (self.child*1).__repr__()

    def __str__(self):
        # if (not isinstance(self.child.child, _SNNTensor)):
        #     return "[Fixed precision]\n" + self.decode().__repr__()
        # else:
        return "[Fixed precision tensor]\n"  # + (self.child*1).__repr__()


class _SPDZTensor(_SyftTensor):
    """This tensor wraps a GeneralizedPointerTensor containing shares and knows
    how to manipulate those shares properly so that the resulting methods are
    themselves also SPDZTensors.

    This tensor is a special case tensor in multiple ways. First and
    foremost, it is the first tensor we have implemented whose .child
    object is a Torch object (a torch wrapper which is the head of
    another chain). This was necessary to allow for multiple operations
    to occur within each single operation within __add__ and __mul__.
    """

    def __init__(self, shares=None, child=None, torch_type=None, *args, **kwargs):
        super().__init__(*args, **kwargs)
        # Fixme: remove the share on init, declaring a SPDZTensor should autmatically create a _GeneralizedPointerTensor

        if shares is not None:
            if isinstance(shares, sy._GeneralizedPointerTensor):
                raise TypeError(
                    "Should have a wrapper on the _GeneralizedPointerTensor"
                )
            torch_type = shares.child.torch_type
            self.shares = shares  # shares is a Tensorvar > _GeneralizedPointerTensor
            self.child = self.shares

        elif child is not None:
            if isinstance(child, sy._GeneralizedPointerTensor):
                raise TypeError(
                    "Should have a wrapper on the _GeneralizedPointerTensor"
                )
            torch_type = child.child.torch_type
            self.child = child
            self.shares = self.child
        else:
            raise TypeError(
                "cannot initialize SPDZTensor with shares and child both == None"
            )

        self.torch_type = torch_type

        # self.allow_arbitrary_arg_types_for_methods = set()
        # self.allow_arbitrary_arg_types_for_methods.add("__mul__")

    def get_shape(self):
        # skip .child since it's a wrapper
        return self.child.child.get_shape()

    def ser(self, private, as_dict=True):

        data = {
            "owner": self.owner.id,
            "id": self.id,
            "shares": self.child.ser(private=private, as_dict=True),
            "torch_type": self.torch_type,
        }
        str_type = "__" + type(self).__name__ + "__"
        if as_dict:
            return {str_type: data}
        else:
            return msgpack.packb({str_type: data}, use_bin_type=True)

    @classmethod
    def deser(cls, msg_obj, worker, acquire):
        """General method for de-serializing an SPDZTensor."""

        if acquire:
            child_shares = list(msg_obj["shares"].values())[0]["child"]
            if "___GeneralizedPointerTensor__" in child_shares.keys():

                gpt_dct = child_shares["___GeneralizedPointerTensor__"]
                shares = _GeneralizedPointerTensor.deser(gpt_dct, worker, acquire).wrap(
                    True
                )

                shares.child.child = shares

                result = cls(
                    shares=shares,
                    id=msg_obj["id"],
                    owner=worker,
                    torch_type=msg_obj["torch_type"],
                )
            elif "___LocalTensor__" in child_shares.keys():
                # shares = sy._TorchTensor.deser(msg_obj['shares'], worker, acquire)
                # result = sy._SPDZTensor(shares=shares,
                #                        id=msg_obj['id'],
                #                        owner=worker,
                #                        torch_type=msg_obj['torch_type'])
                result = cls(shares=sy.LongTensor())
            else:
                raise TypeError("Unrecognized type ", list(child_shares.keys()))

            return result
        else:
            return _SyftTensor.deser(msg_obj, worker, acquire)

    # The table of command you want to replace
    substitution_table = {"torch.add": "torch.add", "torch.mul": "torch.mul"}

    class overload_functions:
        """Put here the functions you want to overload Beware of recursion
        errors."""

        @staticmethod
        def get(attr):
            attr = attr.split(".")[-1]
            return getattr(sy._SPDZTensor.overload_functions, attr)

    def second_constructor(self):
        return self.wrap(True)

    # Put here all the methods you want to overload

    def on(self, wrapper):
        """Used to add a new _SPDZTensor at the top of the chain, just before
        the tensorvar wrapper."""
        # Assign the newly created tensor to the good owner and torch_type
        self.torch_type = wrapper.child.torch_type
        self.owner = wrapper.child.owner

        torch_utils.wrap_command_with(self, wrapper=wrapper)

        # In case wrapper is a variable, do the same with data and grad (if necessary)
        if torch_utils.is_variable(wrapper):
            wrapper.data = _SPDZTensor(self.child.data).on(wrapper.data)
            if torch_utils.is_variable(wrapper.grad):
                wrapper.assign_grad_(_SPDZTensor(self.child.grad).on(wrapper.grad))

        return wrapper

    def share_scalar(self, scalar):
        other = torch.zeros(list(self.get_shape())).long() + scalar

        # if the parent is a Variable type then we need to cast this to
        # a Varible of longs instead (which is silly and redundant but
        # i need this to work by Monday so i'm hacking this here... realistically
        # SPDZTensor should NEVER point to variable objects TODO:fix
        if self.torch_type == "syft.Variable":
            other = sy.Variable(other)

        other = other.share(*list(self.shares.child.pointer_tensor_dict.keys())).child

        return other

    def __add__(self, other):

        if isinstance(other, (int, float, bool)):
            other = self.share_scalar(other)

        # gp_ stands for GeneralizedPointer
        gp_response = spdz.spdz_add(self.shares, other.shares)
        return gp_response

    def __sub__(self, other):

        if isinstance(other, (int, float, bool)):
            other = self.share_scalar(other)

        gp_response = spdz.spdz_add(self.shares, spdz.spdz_neg(other.shares))
        return gp_response

    def __rsub__(self, other):

        if isinstance(other, (int, float, bool)):
            other = self.share_scalar(other)

        gp_response = spdz.spdz_add(spdz.spdz_neg(self.shares), other.shares)
        return gp_response

    def __neg__(self):
        gp_response = spdz.spdz_neg(self.shares)
        return gp_response

    def sum(self, *args, **kwargs):
        gp_response = torch.fmod(self.child.sum(*args, **kwargs), spdz.field)
        return gp_response

    def cumsum(self, *args, **kwargs):
        gp_response = torch.fmod(self.child.cumsum(*args, **kwargs), spdz.field)
        return gp_response

    def __mul__(self, other):

        if isinstance(other, type(self)):
            workers = list(self.shares.child.pointer_tensor_dict.keys())
            if torch_utils.is_variable_name(self.torch_type):
                gp_response = self * 1
                gp_response.data = spdz.spdz_mul(
                    self.data.shares, other.data.shares, workers
                )
                # TODO: and the grad ?
            else:
                gp_response = spdz.spdz_mul(self.shares, other.shares, workers)
        else:
            gp_response = self.shares * other
        return gp_response

    def mm(self, other):
        workers = list(self.shares.child.pointer_tensor_dict.keys())
        if torch_utils.is_variable_name(self.torch_type):
            gp_response = self * 1
            gp_response.data = spdz.spdz_matmul(
                self.data.shares, other.data.shares, workers
            )
            # TODO: and the grad ?
        else:
            gp_response = spdz.spdz_matmul(self.shares, other.shares, workers)

        return gp_response

    def __matmul__(self, other):
        return self.mm(other)

    def set_(self, *args, **kwargs):
        self.child.set_(args[0].child)
        return self

    @classmethod
    def handle_call(cls, command, owner):
        """This is a special handle_call method which is compatible with.

        .child objects that are themselves torch objects (wrappers) of
        other methods.
        :param command:
        :param owner:
        :return:
        """

        attr = command["command"]
        args = command["args"]
        kwargs = command["kwargs"]
        has_self = command["has_self"]
        if has_self:

            self = command["self"]

            if attr == "__mul__":
                gp_response = cls.__mul__(self, *args, **kwargs)
            elif attr == "__add__":
                gp_response = cls.__add__(self, *args, **kwargs)
            elif attr == "__sub__":
                gp_response = cls.__sub__(self, *args, **kwargs)
            elif attr == "__rsub__":
                gp_response = cls.__rsub__(self, *args, **kwargs)
            elif attr == "sum":
                gp_response = cls.sum(self, *args, **kwargs)
            elif attr == "cumsum":
                gp_response = cls.sum(self, *args, **kwargs)
            elif attr == "mm":
                gp_response = cls.mm(self, *args, **kwargs)
            elif attr == "set_":
                gp_response = cls.set_(self, *args, **kwargs)
                return gp_response
            else:
                gp_response = getattr(self.child, attr)(*args, **kwargs)

            if torch_utils.is_variable_name(gp_response.child.torch_type):
                var_data_type = gp_response.child.data.torch_type
                variable = sy.Variable(torch.guard[var_data_type]())
                variable.init_grad_()
                mpc_node = type(self)(gp_response)
                mpc_node.data = type(self)(gp_response.data)
                mpc_node.grad = type(self)(gp_response.grad)
                mpc_node.grad.data = type(self)(gp_response.grad.data)
                mpc_node.grad.data.child.child = None  # FIXME: is it necessary?
                torch_utils.bind_var_like_objects(variable, mpc_node, grad=True)
                return variable
            else:
                response = type(self)(gp_response).wrap(True)
                return response
        else:
            if attr == "torch.cat":
                args = torch_utils.get_child_command(args)[0]
                kwargs = torch_utils.get_child_command(kwargs)[0]
                response = torch.cat(*args, **kwargs)
                return cls(response, torch_type="syft.LongTensor")

    def send(self, *workers):
        assert len(workers) > 0, "Please provide workers to receive the data"
        self.n_workers = len(workers)
        self.shares = self.share(self.var, self.n_workers)
        self.child = self.shares
        self.workers = workers
        for share, worker in zip(self.shares, self.workers):
            share.send(worker)

    def get(self, deregister_ptr=False):
        if torch_utils.is_variable(self.child):
            var = sy.Variable(self.data.get())
            var.child = None
            if hasattr(self, "grad") and self.grad is not None:
                var_grad = self.grad.shares.child.sum_get()
                value = torch.fmod(var_grad.data, spdz.field)
                # TODO: Add this thing for negative values
                # gate = (value > spdz.torch_max_value).long()
                # neg_nums = (value - spdz.torch_field) * gate
                # pos_nums = value * (1 - gate)
                # result = neg_nums + pos_nums
                var_grad.data = value
                var.init_grad_()
                var.assign_grad_(var_grad)
            return var
        # TODO: have deregister_ptr do something
        value = torch.fmod(self.shares.child.sum_get(), spdz.field)

        gate = (value > spdz.torch_max_value).long()

        neg_nums = (value - spdz.torch_field) * gate
        pos_nums = value * (1 - gate)
        result = neg_nums + pos_nums
        return result


class _SNNTensor(_SPDZTensor, _SyftTensor):

    """This tensor extends the _SPDZTensor class with additional functionality
    for an encrypted comparison operator, which can compare shared values with
    either other shared values or with plaintext values. This functionality is
    also core to higher level functions such as argmax, softmax, ReLU non-
    linearities as well as clipping the unstable tails of polynomial
    approximations of non-linearities.

    # such as Sigmoid.
    """

    class overload_functions:
        """Put here the functions you want to overload Beware of recursion
        errors."""

        @staticmethod
        def get(attr):
            attr = attr.split(".")[-1]
            return getattr(sy._SNNTensor.overload_functions, attr)

    def second_constructor(self):
        return self.wrap(True)

    # Put here all the methods you want to overload

    def on(self, wrapper):
        """Used to add a new _SPDZTensor at the top of the chain, just before
        the tensorvar wrapper."""
        # Assign the newly created tensor to the good owner and torch_type
        self.torch_type = wrapper.child.torch_type
        self.owner = wrapper.child.owner

        torch_utils.wrap_command_with(self, wrapper=wrapper)

        # In case wrapper is a variable, do the same with data and grad (if necessary)
        if torch_utils.is_variable(wrapper):
            wrapper.data = _SNNTensor(self.child.data).on(wrapper.data)
            if torch_utils.is_variable(wrapper.grad):
                wrapper.assign_grad_(_SNNTensor(self.child.grad).on(wrapper.grad))

        return wrapper

    def relu(self):
        return relu(self.parent)

    def positive(self):
        # self >= 0
        return relu_deriv(self.parent)

    def __gt__(self, other):
        return (self.parent - other.parent - 1).positive()

    def __ge__(self, other):
        return (self.parent - other.parent).positive()

    def __lt__(self, other):
        return (other.parent - self.parent - 1).positive()

    def __le__(self, other):
        return (other.parent - self.parent).positive()

    def __eq__(self, other):

        diff = self.parent - other.parent
        diff2 = diff * diff
        negdiff2 = diff2 * -1
        return negdiff2.positive()


class _TorchObject:
    """This tensor is simply a more convenient way to add custom functions to
    all Torch tensor types, including Torch Variable.

    Note that it is the parent class of the two following classes:
    _TorchTensor and a_TorchVariable
    """

    __module__ = "syft"

    def __gt__(self, *args, **kwargs):
        try:
            return self.child > args[0].child
        except:
            return self.native___gt__(*args, **kwargs)

    def __lt__(self, *args, **kwargs):
        try:
            return self.child < args[0].child
        except:
            return self.native___lt__(*args, **kwargs)

    def __le__(self, *args, **kwargs):
        try:
            return self.child <= args[0].child
        except:
            return self.native___le__(*args, **kwargs)

    def __ge__(self, *args, **kwargs):
        try:
            return self.child >= args[0].child
        except:
            return self.native___ge__(*args, **kwargs)

    def __eq__(self, *args, **kwargs):
        if isinstance(self.child, _LocalTensor):
            return self.native___eq__(*args, **kwargs)
        else:
            try:
                return self.child == args[0].child
            except:
                return self.native___eq__(*args, **kwargs)

    def argmax(self):
        if hasattr(self.child, "argmax"):
            return self.child.argmax()
        else:
            return (self.max() == self).float()

    def get_shape(self):
        return self.child.get_shape()

    def relu(self, *args, **kwargs):
        return self.child.relu(*args, **kwargs)

    def positive(self, *args, **kwargs):
        return self.child.positive(*args, **kwargs)

    def native_get_shape(self):
        return self.get_shape()

    def share(self, *workers):
        """Create additive shares of a tensorvar and send them to workers."""
        if isinstance(self.child, _PointerTensor):
            response = self.child.share(*workers)
            if torch_utils.is_variable(self):
                self_copy = self
                self_copy.child = response
                self_copy.data.child = response.data
                self_copy.grad.child = response.grad
                self_copy.grad.data.child = response.grad.data
                return self_copy
            else:
                return response.wrap(True)

        elif isinstance(self.child, _FixedPrecisionTensor):
            var_shared = self.child.child.share(*workers)
            self.child.child = var_shared
            if torch_utils.is_variable(self):
                self.data.child.child = var_shared.data
                if hasattr(self, "grad") and self.grad is not None:
                    self.grad.child.child = var_shared.grad
                    self.grad.data.child.child = var_shared.grad.data
            return self

        else:
            is_variable = torch_utils.is_variable(self)
            if is_variable:
                if not hasattr(self, "grad") or self.grad is None:
                    self.init_grad_()
            n_workers = len(workers)
            shares = self._share(n_workers)

            pointer_shares_dict = {}
            for share, worker in zip(shares, workers):
                share.send(worker)
                pointer_shares_dict[worker] = share.child

            self_copy = self * 1
            if is_variable:
                self_copy.init_grad_()
            x_gp = _GeneralizedPointerTensor(
                pointer_shares_dict, torch_type="syft.LongTensor"
            ).on(self_copy)
            if is_variable:
                torch_utils.link_var_chain_to_data_and_grad_chains(
                    x_gp, x_gp.data, x_gp.grad
                )
            x_mpc = _SNNTensor(x_gp, torch_type="syft.LongTensor").on(self)
            if is_variable:
                torch_utils.link_var_chain_to_data_and_grad_chains(
                    x_mpc, x_mpc.data, x_mpc.grad
                )
            return x_mpc

    def native_share(self, *workers):
        out = self.share(*workers)
        return out

    def _share(self, n_workers):
        if torch_utils.is_variable(self):
            data_shares = self.data._share(n_workers)
            shares = []
            for data_share in data_shares:
                shares.append(sy.Variable(data_share))
            return shares
        else:
            if not isinstance(self, torch.LongTensor):
                raise TypeError(
                    "Can only MPCShare LongTensor type. You tried to share "
                    + str(type(self).__name__)
                    + "."
                    + " Do you need to call .fix_precision() first?"
                )
            return spdz.share(self, n_workers)

    def _encode(self):
        return spdz.encode(self)

    def fix_precision(
        self,
        field=(2 ** 31) - 1,
        base=10,
        precision_fractional=3,
        already_encoded=False,
    ):

        if torch_utils.is_variable(self):
            if not hasattr(self, "grad") or self.grad is None:
                self.init_grad_()

        if isinstance(self.child, _PointerTensor):
            return self.owner._execute_call("fix_precision", self)
        else:
            fpt = lambda tensorvar, is_encoded: _FixedPrecisionTensor(
                tensorvar,
                torch_type=tensorvar.child.torch_type,
                field=field,
                base=base,
                precision_fractional=precision_fractional,
                already_encoded=is_encoded,
            ).wrap(True)

            if torch_utils.is_variable(self):
                _var = fpt(self, already_encoded)
                # This 2nc fpt() is just a linking:
                # Var ------> FixP -------> Var
                #  \                         \
                # data -----> FixP - - - -> data
                #                   (link)
                _var.data.child = fpt(_var.child.child.data, True).child
                _var.data.child.torch_type = self.data.child.torch_type
                # Add the missing .data link in the last figure
                _var.child.data = _var.data.child
                # Do the same with gradient
                if self.grad is not None:
                    _var.init_grad_()
                    _var.grad = fpt(self.grad, already_encoded)
                    _var.grad.data.child = fpt(_var.grad.child.child.data, True).child
                    _var.grad.data.child.torch_type = self.grad.data.child.torch_type
                    _var.grad.child.data = _var.grad.data.child
                    _var.child.grad = _var.grad.child
                return _var
            else:
                return fpt(self, already_encoded)

    def native_fix_precision(self, *args, **kwargs):
        return self.fix_precision(*args, **kwargs)

    def fix_precision_(self, *args, **kwargs):
        tensorvar = self.fix_precision(*args, **kwargs)
        if torch_utils.is_variable(self):  # grad are already created
            torch_utils.bind_var_like_objects(self, tensorvar.child, grad=True)
        else:
            self.child = tensorvar.child

    def native_fix_precision_(self, *args, **kwargs):
        return self.fix_precision_(*args, **kwargs)

    def sum_get(self, *args, **kwargs):
        return self.child.sum_get(*args, **kwargs)

    def set_id(self, new_id):
        self.child.set_id(new_id)
        return self

    def __str__(self):
        return self.native___str__()

    def __repr__(self):

        if (
            torch_utils.is_tensor(self)
            and hasattr(self, "child")
            and not isinstance(self.child, (sy._LocalTensor, sy._PointerTensor))
        ):

            if isinstance(self.child, sy._FixedPrecisionTensor):
                return self.child.__repr__()

            x_ = type(self)()
            x_.native_set_(self)
            return "[Head of chain]\n" + x_.native___repr__()

        if (
            torch_utils.is_variable(self)
            and hasattr(self, "child")
            and not isinstance(self.child, (sy._LocalTensor, sy._PointerTensor))
        ):
            x_ = type(self)(self.data)
            x_.native_set_(self)
            return "[Head of chain]\n" + x_.native___repr__()

        return self.native___repr__()

    def create_pointer(self, register=False, location=None, ptr_id=None):

        return self.child.create_pointer(
            parent=self, register=register, location=location, ptr_id=ptr_id
        ).wrap()

    def move(self, worker, new_id=None):
        """Give the end leaf of the chain to worker, just like if the last elmt
        was send its child to worker self->alice->obj [worker] =>
        self->alice->worker->obj."""
        raise NotImplementedError("Move is not supported anymore.")


class _TorchTensor(_TorchObject):
    def __str__(self):
        if isinstance(self.child, _PointerTensor):
            return type(self).__name__ + self.child.__str__() + ""
        elif isinstance(self.child, _LocalTensor) and torch_utils.is_tensor_empty(self):
            if hasattr(self.child, "child"):
                return self.child.child.native___str__()
            else:
                return "Empty Wrapper:\n" + self.native___str__()
        else:
            if not isinstance(self.child, (sy._LocalTensor, sy._PointerTensor)):
                x_ = type(self)()
                x_.native_set_(self)
                return "[Head of chain]\n" + x_.native___repr__()
            return self.native___str__()

    @classmethod
    def handle_call(cls, command, owner):

        attr = command["command"]
        args = command["args"]
        kwargs = command["kwargs"]
        self = command["self"]

        return getattr(self, attr)(*args, **kwargs)

    def ser(self, private, as_dict=True):
        key = encode.get_serialized_key(self)
        data = self.tolist() if not private else []
        tensor_msg = {
            "torch_type": type(self).__name__,
            "data": data,
            "child": self.child.ser(private),
        }
        if as_dict:
            return {key: tensor_msg}
        else:
            return msgpack.packb({key: tensor_msg}, use_bin_type=True)

    @staticmethod
    def deser(obj_type, msg_obj, worker, acquire):
        child_type, child_obj = torch_utils.extract_type_and_obj(msg_obj["child"])
        syft_obj = sy._SyftTensor.deser_routing(child_type, child_obj, worker, acquire)

        # If we have retrieved an already existing object (TODO: add checks) then return it
        if syft_obj.parent is not None and syft_obj.child is not None:
            return syft_obj.parent

        tensorvar = torch.guard[obj_type](msg_obj["data"])
        torch_utils.wrap_command_with(syft_obj, tensorvar)

        # TODO: Find a smart way to skip register and not leaking the info to the local worker
        # This would imply overload differently the __init__ to provide an owner for the child attr.
        worker.hook.local_worker.de_register(tensorvar)

        # Ensure that the loop is made, if needed
        if isinstance(torch_utils.find_tail_of_chain(tensorvar), sy._LocalTensor):
            torch_utils.fix_chain_ends(tensorvar)

        return tensorvar

    def broadcast(self, workers):
        """Send to multiple workers and get back a _GeneralizedPointerTensor.

        :return:
        """
        # TODO: Doublon with the new functionality send(*worker)
        # Even if .send is on Var and .broadcast en _GenPtrT
        pointers_dict = {}
        for worker in workers:
            pointers_dict[worker] = self.clone().send(worker).child
        return _GeneralizedPointerTensor(pointers_dict).on(self)

    def send(self, *workers, ptr_id=None):
        """Give the root of the chain held by self to worker self->alice->obj
        [worker] => self->worker->alice->obj.

        Args:
            worker: the recipient of the transfer
            ptr_id: the id of the object when sent:
                x.send(bob, 1000)
                will result in bob having the tensor x with id 1000
        """
        assert len(workers) > 0, "Please provide workers to receive the data"

        if len(workers) == 1:
            worker = workers[0]
        else:
            gpt_dict = {}
            for worker in workers:
                gpt_dict[worker] = (self * 1).send(worker).child
            sy._GeneralizedPointerTensor(gpt_dict).on(self)
            return self

        if isinstance(worker, (int, str)):
            worker = self.owner.get_worker(worker)

        if ptr_id is None:
            ptr_id = random.randint(0, 10e10)

        obj_id = self.child.id

        # creates a pointer to LocalTensor without a Torch object wrapping it because
        # we're going to set self.child to be this pointer.
        # we set register=True because we want it to be registered locally

        self.owner.send_obj(self, ptr_id, worker)

        # clears data which could be cached in the wrapper (which is self)
        # which would be confusing for folks
        self.native_set_()

        # set this wrapper's child to be the newly created PointerTensor
        self.child.id = obj_id
        syft_pointer = self.child.create_pointer(
            location=worker, id_at_location=ptr_id, register=True
        )
        torch_utils.wrap_command_with(syft_pointer, self)
        self.parent = None

        return self

    def get(self, deregister_ptr=True, update_ptr_wrapper=True):
        """Get a remote tensor back to the local worker.

        :param deregister_ptr: should we de-register from the remote. Default to True
        :param update_ptr_wrapper: If true, by default, change the pointer variable (wrapper)
        to instead wrap the SyftTensor object that was returned so that any variable that may
        still exist referencing this pointer will simply call local data instead of sending
        messages elsewhere, or a closer pointer
        :return: self
        """

        # returns a Tensor object wrapping a SyftTensor
        tensor = self.child.get(deregister_ptr=deregister_ptr)

        # GeneralizedPointerTensor returns a list
        if isinstance(tensor, list):
            return tensor

        # if this is the case, then child is probably
        # a wrapper which contains other torch objects
        # such as FixedPrecisionTensor or SPDZTensor
        # so all we really need to do is make sure self.child
        # is correct and then return self.
        if torch_utils.is_syft_tensor(tensor):
            self.child = tensor
            return self

        # torch_utils.assert_has_only_torch_tensorvars(tensor)

        # this will change the pointer variable (wrapper) to instead wrap the
        # SyftTensor object that was returned so that any variable that may
        # still exist referencing this pointer will simply call local data instead
        # of sending messages elsewhere, or a closer pointer
        if update_ptr_wrapper:
            syft_tensor = tensor.child
            self.child = syft_tensor
            # In case we have a final get() (ie returning a FloatTensor), we have e.g.
            # x = Float(...)
            # x.send(...)
            # x2 = x.get()
            # We  have x2: [no dim]->[_Local]->[Float()]
            # Whereas we expect x2: [Float()]
            # So we use the .set_() method, to change the storage of [no dim]
            if (
                not isinstance(syft_tensor, sy._PointerTensor)
                and tensor is not None
                and tensor.dim() > 0
            ):
                self.native_set_(tensor)
            torch_utils.fix_chain_ends(self)
            torch_utils.assert_is_chain_well_formed(self)

        return self

    # in the case of fixed precision tensors, torch tensors need this function
    def decode(self):
        return self.child.decode()

    def decode_(self):
        self.child = self.child.decode().child


class _TorchVariable(_TorchObject):
    def send(
        self,
        *workers,
        new_id=None,
        new_data_id=None,
        new_grad_id=None,
        new_grad_data_id=None,
    ):
        """Give the root of the chain held by self to worker self->alice->obj
        [worker] => self->worker->alice->obj Because there are Variable
        involved, there are actually 4 chains involved, the variable chain,
        variable.data, variable.grad, variable.grad.data."""
        assert len(workers) > 0, "Please provide workers to receive the data"

        if len(workers) == 1:
            worker = workers[0]
        else:
            gpt_dict = {}
            if not hasattr(self, "grad") or self.grad is None:
                self.init_grad_()
            for worker in workers:
                gpt_dict[worker] = (self * 1).send(worker).child
            sy._GeneralizedPointerTensor(gpt_dict).on(self)
            torch_utils.link_var_chain_to_data_and_grad_chains(
                self, self.data, self.grad
            )
            return self

        if isinstance(worker, (int, str)):
            worker = self.owner.get_worker(worker)

        # Init new remote ids if needed
        (new_id, new_data_id, new_grad_id, new_grad_data_id) = utils.map_tuple(
            None,
            (new_id, new_data_id, new_grad_id, new_grad_data_id),
            lambda id: id if id is not None else random.randint(0, 10e10),
        )

        # Store tensorvar ids
        obj_id = self.child.id
        obj_data_id = self.data.child.id
        obj_grad_id = self.grad.child.id if self.grad is not None else None
        obj_grad_data_id = self.grad.data.child.id if self.grad is not None else None

        self.owner.send_obj(
            self,
            new_id,
            worker,
            new_data_id=new_data_id,
            new_grad_id=new_grad_id,
            new_grad_data_id=new_grad_data_id,
        )

        # Clear data which could be cached in the wrapper (which is self)
        utils.map_tuple(
            None,
            (self, self.data, self.grad, self.grad.data),
            lambda x: x.native_set_(),
        )

        # For all the objects, create a pointer and insert it as a direct child
        for id, remote_id, wrapper in zip(
            [obj_id, obj_data_id, obj_grad_id, obj_grad_data_id],
            [new_id, new_data_id, new_grad_id, new_grad_data_id],
            [self, self.data, self.grad, self.grad.data],
        ):
            wrapper.child.id = id
            pointer = wrapper.child.create_pointer(
                location=worker, id_at_location=remote_id, register=True
            )
            torch_utils.wrap_command_with(pointer, wrapper)
            wrapper.parent = None

        torch_utils.link_var_chain_to_data_and_grad_chains(self, self.data, self.grad)

        return self

    def get(self, deregister_ptr=True, update_ptr_wrapper=True):
        """Get a remote variable back to the local worker.

        :param deregister_ptr: should we de-register from the remote. Default to True
        :param update_ptr_wrapper: If true, by default, change the pointer variable (wrapper)
        to instead wrap the SyftTensor object that was returned so that any variable that may
        still exist referencing this pointer will simply call local data instead of sending
        messages elsewhere, or a closer pointer
        :return: self
        """
        if isinstance(self.child, sy._GeneralizedPointerTensor) and update_ptr_wrapper:
            raise TypeError(
                "Can't update the wrapper of a _GeneralizedPointerTensor. Set update_ptr_wrapper=False."
            )

        # returns a Variable object wrapping a SyftTensor
        variable = self.child.get(deregister_ptr=deregister_ptr)

        # torch_utils.assert_has_only_torch_tensorvars(variable)

        # this will change the wrapper variable to instead wrap the
        # SyftTensor object that was returned so that any variable that may
        # still exist referencing this pointer will simply call local data instead
        # of sending messages elsewhere, or a closer pointer
        if update_ptr_wrapper:
            self.child = variable.child
            self.data.child = variable.data.child
            if self.grad is not None and variable.grad is not None:
                self.grad.child = variable.grad.child
                self.grad.data.child = variable.grad.data.child

            # In case we have a final get() (ie returning a FloatTensor), we have e.g.
            # x = Float(...)
            # x.send(...)
            # x2 = x.get()
            # We  have x2: [no dim]->[_Local]->[Float()]
            # Whereas we expect x2: [Float()]
            # So we use the .set_() method, to change the storage of [no dim]
            if (
                not isinstance(variable.child, sy._PointerTensor)
                and variable.data is not None
                and variable.data.dim() > 0
            ):
                self.native_set_(variable)
                if self.grad is not None and variable.grad is not None:
                    self.grad.data = variable.grad.data

            torch_utils.fix_chain_ends(self)
            if self.grad is not None:
                torch_utils.link_var_chain_to_data_and_grad_chains(
                    self, self.data, self.grad
                )
            else:
                torch_utils.link_var_chain_to_data_chain(self, self.data)

            torch_utils.fix_chain_ends(self)
            torch_utils.assert_is_chain_well_formed(self)
            return self

        return variable

    def ser(self, private, as_dict=True, is_head=False):
        key = encode.get_serialized_key(self)

        tensor_msg = {
            "torch_type": type(self).__name__,
            "data": self.data.ser(private) if is_head else [],
            "child": self.child.ser(private),
            "requires_grad": self.requires_grad,
        }
        if is_head:
            if self.grad is not None:
                tensor_msg["grad"] = self.grad.ser(private, as_dict, is_head)
            elif self.data.dim() > 0:
                # Create a .grad just if there is some data in the tensor (to avoid recursion errors)
                self.init_grad_()
                tensor_msg["grad"] = self.grad.ser(private, as_dict, is_head)

        if as_dict:
            return {key: tensor_msg}
        else:
            return msgpack.packb({key: tensor_msg}, use_bin_type=True)

    @staticmethod
    def deser(obj_type, msg_obj, worker, acquire, is_head=False):
        child_type, msg_child = torch_utils.extract_type_and_obj(msg_obj["child"])
        var_syft_obj = sy._SyftTensor.deser_routing(
            child_type, msg_child, worker, acquire
        )

        if var_syft_obj.parent is not None and var_syft_obj.child is not None:
            return var_syft_obj.parent

        # Deser the var.data
        try:
            var_data_type, var_data_tensor = torch_utils.extract_type_and_obj(
                msg_obj["data"]
            )
            if is_head:
                var_data = torch.guard[var_data_type].deser(
                    var_data_type, var_data_tensor, worker, acquire
                )
            else:
                var_data = torch.guard[var_data_type]()
        except AttributeError:
            var_data = torch.guard["FloatTensor"]()
        worker.hook.local_worker.de_register(var_data)

        variable = sy.Variable(var_data, requires_grad=msg_obj["requires_grad"])

        # Deser the var.grad
        if "grad" in msg_obj:
            var_grad_type, var_grad_tensor = torch_utils.extract_type_and_obj(
                msg_obj["grad"]
            )
            if is_head:
                var_grad = torch.guard[var_grad_type].deser(
                    var_grad_type, var_grad_tensor, worker, acquire, is_head
                )
            else:
                var_grad = torch.guard[var_grad_type]()
            worker.hook.local_worker.de_register(var_grad)
            variable.assign_grad_(var_grad)
        else:
            var_grad = None

        # TODO: Find a smart way to skip register and not leaking the info to the local worker
        # This would imply overload differently the __init__ to provide an owner for the child attr.
        worker.hook.local_worker.de_register(variable)
        worker.hook.local_worker.de_register(variable.data)
        if variable.grad is not None:
            worker.hook.local_worker.de_register(variable.grad)
            worker.hook.local_worker.de_register(variable.grad.data)

        variable.child = var_syft_obj
        var_syft_obj.parent = variable

        # Re-assign the data, and propagate deeply
        torch_utils.fix_chain_ends(variable)
        if var_grad is None:
            torch_utils.link_var_chain_to_data_chain(variable, var_data)
        else:
            torch_utils.link_var_chain_to_data_and_grad_chains(
                variable, var_data, var_grad
            )

        return variable

    def init_grad_(self):
        """Initialise grad as an empty tensor."""
        if self.grad is None or torch_utils.is_tensor_empty(self.grad):
            self.grad = sy.Variable(sy.zeros(self.size()).type(type(self.data)))
            self.grad.native_set_()
            self.grad.child.owner = self.owner
            self.grad.data.child.owner = self.owner

    def assign_grad_(self, var_grad):
        """Assign to self.grad any type of variable."""
        # save the var_grad.data
        var_grad_data = var_grad.data

        # Transform var_grad into an envelope compatible with .grad assignment
        if self.size() != var_grad.size():
            var_grad.data = sy.zeros(self.data.size())
        if type(var_grad.data) != type(self.data):
            var_grad.data = var_grad.data.type(type(self.data))

        self.grad = var_grad

        # put back original var_grad.data
        self.grad.data = var_grad_data

    # in the case of fixed precision tensors, torch tensors need this function
    def decode(self):
        var_data = self.data.decode()
        if var_data is not None:
            var = sy.Variable(var_data)
            var.child = self.child.child.child
            if hasattr(self, "grad") and self.grad is not None:
                var.assign_grad_(self.grad.decode())
        else:
            var = sy.Variable()
        torch_utils.fix_chain_ends(var)
        return var

    def decode_(self):
        var_data = self.data.decode()
        if var_data is not None:
            self.data = var_data
            if hasattr(self, "grad") and self.grad is not None:
                self.grad.decode_()
        else:
            self.data.child = self.data.child.child.child
        self.child = self.child.child.child
        torch_utils.fix_chain_ends(self)<|MERGE_RESOLUTION|>--- conflicted
+++ resolved
@@ -1276,13 +1276,8 @@
 
     def decode(self):
         save = self.child.child * 1
-<<<<<<< HEAD
         self.child.child = None # <-- This is doing magic things
         value = torch.fmod(self.child.long(), self.field)
-=======
-        self.child.child = None  # <-- This is doing magic things
-        value = self.child.long() % self.field
->>>>>>> 2290d654
         if len(value.size()) == 0:
             # raise TypeError("Can't decode empty tensor")
             return None
@@ -1564,120 +1559,75 @@
 
         a, b = self.check_and_scale_precision_if_needed(other)
         result = (a > b).long() * self.base ** self.precision_fractional
-<<<<<<< HEAD
+
         result = sy._FixedPrecisionTensor(result,
                                           base=self.base,
                                           field=self.field,
                                           precision_fractional=self.precision_fractional,
                                           precision_integral=self.precision_integral,
                                           already_encoded=True).wrap(True)
-=======
-        result = sy._FixedPrecisionTensor(
-            result,
-            base=self.base,
-            field=self.field,
-            precision_fractional=self.precision_fractional,
-            precision_integral=self.precision_integral,
-            already_encoded=True,
-        ).wrap(True)
->>>>>>> 2290d654
+
         return result
 
     def __lt__(self, other):
 
         a, b = self.check_and_scale_precision_if_needed(other)
         result = (a < b).long() * self.base ** self.precision_fractional
-<<<<<<< HEAD
+
         result = sy._FixedPrecisionTensor(result,
                                           base=self.base,
                                           field=self.field,
                                           precision_fractional=self.precision_fractional,
                                           precision_integral=self.precision_integral,
                                           already_encoded=True).wrap(True)
-=======
-        result = sy._FixedPrecisionTensor(
-            result,
-            base=self.base,
-            field=self.field,
-            precision_fractional=self.precision_fractional,
-            precision_integral=self.precision_integral,
-            already_encoded=True,
-        ).wrap(True)
->>>>>>> 2290d654
+
         return result
 
     def __ge__(self, other):
 
         a, b = self.check_and_scale_precision_if_needed(other)
         result = (a >= b).long() * self.base ** self.precision_fractional
-<<<<<<< HEAD
+
         result = sy._FixedPrecisionTensor(result,
                                           base=self.base,
                                           field=self.field,
                                           precision_fractional=self.precision_fractional,
                                           precision_integral=self.precision_integral,
                                           already_encoded=True).wrap(True)
-=======
-        result = sy._FixedPrecisionTensor(
-            result,
-            base=self.base,
-            field=self.field,
-            precision_fractional=self.precision_fractional,
-            precision_integral=self.precision_integral,
-            already_encoded=True,
-        ).wrap(True)
->>>>>>> 2290d654
+
         return result
 
     def __le__(self, other):
 
         a, b = self.check_and_scale_precision_if_needed(other)
         result = (a <= b).long() * self.base ** self.precision_fractional
-<<<<<<< HEAD
+
         result = sy._FixedPrecisionTensor(result,
                                           base=self.base,
                                           field=self.field,
                                           precision_fractional=self.precision_fractional,
                                           precision_integral=self.precision_integral,
                                           already_encoded=True).wrap(True)
-=======
-        result = sy._FixedPrecisionTensor(
-            result,
-            base=self.base,
-            field=self.field,
-            precision_fractional=self.precision_fractional,
-            precision_integral=self.precision_integral,
-            already_encoded=True,
-        ).wrap(True)
->>>>>>> 2290d654
+
         return result
 
     def __eq__(self, other):
 
         a, b = self.check_and_scale_precision_if_needed(other)
         result = (a == b).long() * self.base ** self.precision_fractional
-<<<<<<< HEAD
+
         result = sy._FixedPrecisionTensor(result,
                                           base=self.base,
                                           field=self.field,
                                           precision_fractional=self.precision_fractional,
                                           precision_integral=self.precision_integral,
                                           already_encoded=True).wrap(True)
-=======
-        result = sy._FixedPrecisionTensor(
-            result,
-            base=self.base,
-            field=self.field,
-            precision_fractional=self.precision_fractional,
-            precision_integral=self.precision_integral,
-            already_encoded=True,
-        ).wrap(True)
->>>>>>> 2290d654
+
         return result
 
     def __div__(self, other):
         # if other is not a fixed tensor, convert it to a fixed one
-<<<<<<< HEAD
+
         if (not hasattr(other, 'precision_fractional')):
             other = other.fix_precision(precision_fractional = self.precision_fractional)
 
@@ -1690,29 +1640,7 @@
             gp_response = (self.child * 10 ** self.precision_fractional / other.child)
             
         return torch.fmod(gp_response, self.field)
-=======
-        if not hasattr(other, "precision_fractional"):
-            other = other.fix_precision(precision_fractional=self.precision_fractional)
-
-        if self.precision_fractional == other.precision_fractional:
-            gp_response = (
-                self.child * 10 ** self.precision_fractional / other.child
-            ) % self.field
-        elif self.precision_fractional > other.precision_fractional:
-            gp_response = (
-                self.child / other.child * 10 ** other.precision_fractional
-            ) % self.field
-
-        elif self.precision_fractional < other.precision_fractional:
-            gp_response = (
-                (
-                    self.child
-                    * 10 ** (2 * other.precision_fractional - self.precision_fractional)
-                )
-                / other.child
-            ) % self.field
-        return gp_response
->>>>>>> 2290d654
+
 
     # def __mul__(self, other):
     #     # if other is not a fixed tensor, convert it to a fixed one
