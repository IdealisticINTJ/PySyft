import json
import torch
import syft as sy

class _SyftTensor(object):
    ""
    
    def __init__(self, child):
        self.child = child
    
    # def __str__(self):
        # return "blah"

    def ser(self, include_data=True, *args, **kwargs):

        tensor_msg = {}
        tensor_msg['type'] = str(self.__class__).split("'")[1]
        if hasattr(self, 'child'):
            tensor_msg['child'] = self.child.ser(include_data=include_data,
                                                 stop_recurse_at_torch_type=True)
        tensor_msg['id'] = self.id
        owner_type = type(self.owners[0])
        if (owner_type is int or owner_type is str):
            tensor_msg['owners'] = self.owners
        else:
            tensor_msg['owners'] = list(map(lambda x: x.id, self.owners))

        return tensor_msg

    @staticmethod
    def deser(msg, highest_level=True):
        if isinstance(msg, str):
            msg_obj = json.loads(msg)
        else:
            msg_obj = msg

        obj_type = guard[msg_obj['type']]

        if('child' in msg_obj):
            child, leaf = _SyftTensor.deser(msg_obj['child'], highest_level=False)
            obj = obj_type(child)
            obj.id = msg_obj['id']
        elif('data' in msg_obj):
            obj = obj_type(msg_obj['data'])
            return obj, obj
        else:
            print("something went wrong...")
        if(highest_level):
            leaf.child = obj
            return leaf
        
        return obj, leaf

        


class _LocalTensor(_SyftTensor):

    def __init__(self, child):
        super().__init__(child=child)
        
    def __add__(self, other):
        """
        An example of how to overload a specific function given that 
        the default behavior in LocalTensor (for all other operations)
        is to simply call the native PyTorch functionality.
        """
        
        # custom stuff we can add
        # print("adding2")
        
        # calling the native PyTorch functionality at the end
        
<<<<<<< HEAD
        return self.child.native____add__(other)
=======
        # Note: for some reason you can't just call child.native___add__
        # because it will give an error that the function doesn't
        # exist. This seems to work fine though.
        results = list()
        for child in self.children:
            results.append(sy.Tensor.native___add__(child,other))

        if(len(results) == 1):
            return results[0]
        else:
            return results
>>>>>>> f3b7dc85



class _PointerTensor(_SyftTensor):
    
    def __init__(self, child):
        super().__init__(child=child)
        
class _FixedPrecisionTensor(_SyftTensor):
    
    def __init__(self):
        super().__init__(child=child)

class _TorchTensor(object):
    """
    This tensor is simply a more convenient way to add custom
    functions to all Torch tensor types.
    """

    __module__ = 'syft'

    def __str__(self):
        return self.native___str__()

    def __repr__(self):
        return self.native___repr__()

    def send(self, workers):

        workers = self.owners[0]._check_workers(self, workers)

        for worker in workers:
            self.owners[0].send_obj(self,
                                    worker,
                                    delete_local=True)

        self.set_(sy.zeros(0))

        self.child = [sy._PointerTensor(child=workers)]

        return self

    def ser(self, include_data=True, stop_recurse_at_torch_type=False):
        """Serializes a {} object to JSON.""".format(type(self))
        if(not stop_recurse_at_torch_type):
            serializations = self.child.ser(include_data=include_data)
            return json.dumps(serializations) + "\n"
        else:
            tensor_msg = {}
            tensor_msg['type'] = str(self.__class__).split("'")[1]
            if include_data:
                tensor_msg['data'] = self.tolist()

            return tensor_msg

guard = {
    'syft.core.frameworks.torch.tensor._PointerTensor': _PointerTensor,
    'syft.core.frameworks.torch.tensor._SyftTensor': _SyftTensor,
    'syft.core.frameworks.torch.tensor._LocalTensor': _LocalTensor,
    'syft.core.frameworks.torch.tensor._FixedPrecisionTensor': _FixedPrecisionTensor,
    'syft.FloatTensor': torch.FloatTensor,
    'syft.DoubleTensor': torch.DoubleTensor,
    'syft.HalfTensor': torch.HalfTensor,
    'syft.ByteTensor': torch.ByteTensor,
    'syft.CharTensor': torch.CharTensor,
    'syft.ShortTensor': torch.ShortTensor,
    'syft.IntTensor': torch.IntTensor,
    'syft.LongTensor': torch.LongTensor
}<|MERGE_RESOLUTION|>--- conflicted
+++ resolved
@@ -70,22 +70,8 @@
         # print("adding2")
         
         # calling the native PyTorch functionality at the end
-        
-<<<<<<< HEAD
+
         return self.child.native____add__(other)
-=======
-        # Note: for some reason you can't just call child.native___add__
-        # because it will give an error that the function doesn't
-        # exist. This seems to work fine though.
-        results = list()
-        for child in self.children:
-            results.append(sy.Tensor.native___add__(child,other))
-
-        if(len(results) == 1):
-            return results[0]
-        else:
-            return results
->>>>>>> f3b7dc85
 
 
 
