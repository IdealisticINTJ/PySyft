--- conflicted
+++ resolved
@@ -36,9 +36,6 @@
 
 benchmark_report["git_revision_hash"] = get_git_revision_short_hash()
 
-<<<<<<< HEAD
-benchmark_report["data_row_size"] = key
-=======
 
 def download_spicy_bird_benchmark(
     sizes: Optional[List[str]] = None,
@@ -70,7 +67,7 @@
 data_file = files[key_size]
 
 benchmark_report["data_row_size"] = key_size
->>>>>>> 0fb3507f
+
 t0 = time()
 df = pq.read_table(data_file)
 end_time = time()
